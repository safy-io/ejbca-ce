/*************************************************************************
 *                                                                       *
 *  CESeCore: CE Security Core                                           *
 *                                                                       *
 *  This software is free software; you can redistribute it and/or       *
 *  modify it under the terms of the GNU Lesser General                  *
 *  License as published by the Free Software Foundation; either         *
 *  version 2.1 of the License, or any later version.                    *
 *                                                                       *
 *  See terms of license at gnu.org.                                     *
 *                                                                       *
 *************************************************************************/
package org.cesecore.util.ui;

/**
 * Interface type for PSM components like check boxes, text fields, etc. for dynamic UI model.
 */
public interface DynamicUiComponent {

	/**
	 * Enables or disables the component.
	 * @param disabled
	 */
    void setDisabled(final boolean disabled);
    
<<<<<<< HEAD
    
=======
>>>>>>> d377d87e
    /**
     * Updates the components value range with the one of the backing dynamic UI property.
     * 
     * This method typically is invoked after the component already has been built and rendered.
     * 
     * If I18N labels are used, they must have been updated before invocation.  
     */
    void updateValueRange();
<<<<<<< HEAD
=======

>>>>>>> d377d87e
}<|MERGE_RESOLUTION|>--- conflicted
+++ resolved
@@ -23,10 +23,6 @@
 	 */
     void setDisabled(final boolean disabled);
     
-<<<<<<< HEAD
-    
-=======
->>>>>>> d377d87e
     /**
      * Updates the components value range with the one of the backing dynamic UI property.
      * 
@@ -35,8 +31,5 @@
      * If I18N labels are used, they must have been updated before invocation.  
      */
     void updateValueRange();
-<<<<<<< HEAD
-=======
 
->>>>>>> d377d87e
 }