/*************************************************************************
 *                                                                       *
 *  CESeCore: CE Security Core                                           *
 *                                                                       *
 *  This software is free software; you can redistribute it and/or       *
 *  modify it under the terms of the GNU Lesser General           *
 *  License as published by the Free Software Foundation; either         *
 *  version 2.1 of the License, or any later version.                    *
 *                                                                       *
 *  See terms of license at gnu.org.                                     *
 *                                                                       *
 *************************************************************************/
package org.cesecore.certificates.certificate;

import java.io.IOException;
import java.math.BigInteger;
import java.nio.charset.StandardCharsets;
import java.security.InvalidKeyException;
import java.security.NoSuchAlgorithmException;
import java.security.NoSuchProviderException;
import java.security.PublicKey;
import java.security.SignatureException;
import java.security.cert.CRLException;
import java.security.cert.Certificate;
import java.security.cert.CertificateEncodingException;
import java.security.cert.X509Certificate;
import java.util.Arrays;
import java.util.Collection;
import java.util.Date;
import java.util.HashMap;
import java.util.LinkedHashMap;
import java.util.List;
import java.util.Map;
import java.util.Set;
import java.util.concurrent.ExecutorService;

import javax.annotation.PostConstruct;
import javax.ejb.EJB;
import javax.ejb.EJBException;
import javax.ejb.Stateless;
import javax.ejb.TransactionAttribute;
import javax.ejb.TransactionAttributeType;

import org.apache.commons.lang.StringUtils;
import org.apache.log4j.Logger;
import org.bouncycastle.asn1.DERBitString;
import org.bouncycastle.asn1.x509.Extensions;
import org.bouncycastle.asn1.x509.KeyUsage;
import org.bouncycastle.its.ITSCertificate;
import org.bouncycastle.oer.its.ieee1609dot2.CertificateId;
import org.bouncycastle.oer.its.ieee1609dot2.ToBeSignedCertificate.Builder;
import org.bouncycastle.oer.its.ieee1609dot2.basetypes.PublicVerificationKey;
import org.bouncycastle.operator.OperatorCreationException;
import org.bouncycastle.pkcs.PKCS10CertificationRequest;
import org.bouncycastle.util.encoders.Hex;
import org.cesecore.audit.enums.EventStatus;
import org.cesecore.audit.enums.EventTypes;
import org.cesecore.audit.enums.ModuleTypes;
import org.cesecore.audit.enums.ServiceTypes;
import org.cesecore.audit.log.SecurityEventsLoggerSessionLocal;
import org.cesecore.authentication.tokens.AuthenticationToken;
import org.cesecore.authorization.AuthorizationDeniedException;
import org.cesecore.authorization.AuthorizationSessionLocal;
import org.cesecore.authorization.control.StandardRules;
import org.cesecore.certificate.ca.its.ECA;
import org.cesecore.certificates.ca.CA;
import org.cesecore.certificates.ca.CAConstants;
import org.cesecore.certificates.ca.CADoesntExistsException;
import org.cesecore.certificates.ca.CAInfo;
import org.cesecore.certificates.ca.CAOfflineException;
import org.cesecore.certificates.ca.CaSessionLocal;
import org.cesecore.certificates.ca.CertificateGenerationParams;
import org.cesecore.certificates.ca.IllegalNameException;
import org.cesecore.certificates.ca.IllegalValidityException;
import org.cesecore.certificates.ca.InvalidAlgorithmException;
import org.cesecore.certificates.ca.SignRequestSignatureException;
import org.cesecore.certificates.ca.X509CA;
import org.cesecore.certificates.ca.catoken.CAToken;
import org.cesecore.certificates.ca.catoken.CATokenConstants;
import org.cesecore.certificates.ca.internal.RequestAndPublicKeySelector;
import org.cesecore.certificates.certificate.certextensions.AvailableCustomCertificateExtensionsConfiguration;
import org.cesecore.certificates.certificate.certextensions.CertificateExtensionException;
import org.cesecore.certificates.certificate.exception.CertificateSerialNumberException;
import org.cesecore.certificates.certificate.exception.CustomCertificateSerialNumberException;
import org.cesecore.certificates.certificate.request.CertificateResponseMessage;
import org.cesecore.certificates.certificate.request.FailInfo;
import org.cesecore.certificates.certificate.request.PKCS10RequestMessage;
import org.cesecore.certificates.certificate.request.RequestMessage;
import org.cesecore.certificates.certificate.request.ResponseMessage;
import org.cesecore.certificates.certificate.request.ResponseMessageUtils;
import org.cesecore.certificates.certificate.request.ResponseStatus;
import org.cesecore.certificates.certificateprofile.CertificateProfile;
import org.cesecore.certificates.certificateprofile.CertificateProfileSessionLocal;
import org.cesecore.certificates.certificatetransparency.CTAuditLogCallback;
import org.cesecore.certificates.certificatetransparency.CTLogException;
import org.cesecore.certificates.certificatetransparency.SctData;
import org.cesecore.certificates.certificatetransparency.SctDataCallback;
import org.cesecore.certificates.certificatetransparency.SctDataSessionLocal;
import org.cesecore.certificates.crl.RevokedCertInfo;
import org.cesecore.certificates.endentity.EndEntityInformation;
import org.cesecore.certificates.endentity.EndEntityTypes;
import org.cesecore.certificates.endentity.ExtendedInformation;
import org.cesecore.configuration.LogRedactionConfigurationCache;
import org.cesecore.configuration.GlobalConfigurationSessionLocal;
import org.cesecore.internal.InternalResources;
import org.cesecore.jndi.JndiConstants;
import org.cesecore.keys.token.CryptoTokenManagementSessionLocal;
import org.cesecore.keys.validation.IssuancePhase;
import org.cesecore.keys.validation.KeyValidatorSessionLocal;
import org.cesecore.keys.validation.ValidationException;
import org.cesecore.util.LogRedactionUtils;

import com.keyfactor.ErrorCode;
import com.keyfactor.util.Base64;
import com.keyfactor.util.CertTools;
import com.keyfactor.util.CryptoProviderTools;
import com.keyfactor.util.EJBTools;
import com.keyfactor.util.keys.KeyTools;
import com.keyfactor.util.keys.token.CryptoToken;
import com.keyfactor.util.keys.token.CryptoTokenOfflineException;

/**
 * Session bean for creating certificates.
 */
@Stateless(mappedName = JndiConstants.APP_JNDI_PREFIX + "CertificateCreateSessionRemote")
@TransactionAttribute(TransactionAttributeType.REQUIRED)
public class CertificateCreateSessionBean implements CertificateCreateSessionLocal, CertificateCreateSessionRemote {

    private static final Logger log = Logger.getLogger(CertificateCreateSessionBean.class);

    /** Internal localization of logs and errors */
    private static final InternalResources intres = InternalResources.getInstance();

    @EJB
    private CaSessionLocal caSession;
    @EJB
    private CertificateStoreSessionLocal certificateStoreSession;
    @EJB
    private CertificateProfileSessionLocal certificateProfileSession;
    @EJB
    private KeyValidatorSessionLocal keyValidatorSession;
    @EJB
    private AuthorizationSessionLocal authorizationSession;
    @EJB
    private SecurityEventsLoggerSessionLocal logSession;
    @EJB
    private CryptoTokenManagementSessionLocal cryptoTokenManagementSession;
    @EJB
    private GlobalConfigurationSessionLocal globalConfigurationSession;
    @EJB
    private SctDataSessionLocal sctDataSession;
    @EJB
    private IncompleteIssuanceJournalDataSessionLocal incompleteIssuanceJournalDataSession;

    /** Default create for SessionBean without any creation Arguments. */
    @PostConstruct
    public void postConstruct() {
        // Install BouncyCastle provider
        CryptoProviderTools.installBCProviderIfNotAvailable();
    }

    @Override
    public CertificateResponseMessage createCertificate(final AuthenticationToken admin, final EndEntityInformation endEntityInformation, final CA ca,
            final RequestMessage requestMessage, final Class<? extends ResponseMessage> responseClass, CertificateGenerationParams certGenParams,
            final long updateTime) throws CryptoTokenOfflineException, SignRequestSignatureException, IllegalKeyException, IllegalNameException,
            CustomCertificateSerialNumberException, CertificateCreateException, CertificateRevokeException, CertificateSerialNumberException,
            AuthorizationDeniedException, IllegalValidityException, CAOfflineException, InvalidAlgorithmException, CertificateExtensionException, CTLogException {
        if (log.isTraceEnabled()) {
            log.trace(">createCertificate(IRequestMessage, CA)");
        }
        CertificateResponseMessage ret = null;
        try {
            final CAToken catoken = ca.getCAToken();
            final CryptoToken cryptoToken = cryptoTokenManagementSession.getCryptoToken(catoken.getCryptoTokenId());
            final String alias;
            final Collection<Certificate> cachain;
            final Certificate cacert;
            if (ca.getUseNextCACert(requestMessage)) {
                alias = catoken.getAliasFromPurpose(CATokenConstants.CAKEYPURPOSE_CERTSIGN_NEXT);
                cachain = ca.getRolloverCertificateChain();
                cacert = cachain.iterator().next();
            } else {
                alias = catoken.getAliasFromPurpose(CATokenConstants.CAKEYPURPOSE_CERTSIGN);
                cachain = ca.getCertificateChain();
                cacert = ca.getCACertificate();
            }
            // See if we need some key material to decrypt request
            if (requestMessage.requireKeyInfo()) {
                // You go figure...scep encrypts message with the public CA-cert
                requestMessage.setKeyInfo(cacert, cryptoToken.getPrivateKey(alias), cryptoToken.getEncProviderName());
            }
            // Verify the request
            final PublicKey reqpk;
            try {
                if (!requestMessage.verify()) {
                    throw new SignRequestSignatureException(intres.getLocalizedMessage("createcert.popverificationfailed"));
                }
                reqpk = requestMessage.getRequestPublicKey();
                if (reqpk == null) {
                    final String msg = intres.getLocalizedMessage("createcert.nokeyinrequest");
                    throw new InvalidKeyException(msg);
                }
            } catch (InvalidKeyException e) {
                // If we get an invalid key exception here, we should throw an IllegalKeyException to the caller
                // The catch of InvalidKeyException in the end of this method, catches error from the CA crypto token
                throw new IllegalKeyException(e);
            }

            final Date notBefore = requestMessage.getRequestValidityNotBefore(); // Optionally requested validity
            final Date notAfter = requestMessage.getRequestValidityNotAfter(); // Optionally requested validity
            final Extensions exts = requestMessage.getRequestExtensions(); // Optionally requested extensions
            int keyusage = -1;
            if (exts != null) {
                if (log.isDebugEnabled()) {
                    log.debug("we have extensions, see if we can override KeyUsage by looking for a KeyUsage extension in request");
                }
                final KeyUsage keyUsage = KeyUsage.fromExtensions(exts);
                if (keyUsage!=null) {
                    final DERBitString bitString = (DERBitString) keyUsage.toASN1Primitive();
                    keyusage = bitString.intValue();
                    if (log.isDebugEnabled()) {
                        log.debug("We have a key usage request extension: " + keyusage);
                    }
                }
            }
            String sequence = null;
            byte[] ki = requestMessage.getRequestKeyInfo();
            // CVC sequence is only 5 characters, don't fill with a lot of garbage here, it must be a readable string
            if ((ki != null) && (ki.length > 0) && (ki.length < 10) ) {
                final String str = new String(ki);
                // A cvc sequence must be ascii printable, otherwise it's some binary data
                if (StringUtils.isAsciiPrintable(str)) {
                    sequence = new String(ki);                  
                }
            }
            
            CertificateDataWrapper certWrapper = createCertificate(admin, endEntityInformation, ca, requestMessage, reqpk, keyusage, notBefore, notAfter, exts, sequence, certGenParams, updateTime);
            // Create the response message with all nonces and checks etc            
            ret = ResponseMessageUtils.createResponseMessage(responseClass, requestMessage, cachain, cryptoToken.getPrivateKey(alias), cryptoToken.getEncProviderName());
            ResponseStatus status = ResponseStatus.SUCCESS;
            FailInfo failInfo = null;
            String failText = null;
            if ((certWrapper == null) && (status == ResponseStatus.SUCCESS)) {
                status = ResponseStatus.FAILURE;
                failInfo = FailInfo.BAD_REQUEST;
            } else {
                ret.setCertificate(certWrapper.getCertificate());
                ret.setCACert(cacert);
                // Add in case of success after CMP message -> CmpResponseMessage.
                ret.addAdditionalCaCertificates(requestMessage.getAdditionalCaCertificates());
                ret.setBase64CertData(certWrapper.getBase64CertData());
                ret.setCertificateData(certWrapper.getCertificateData());
            }
            // Add in all cases -> PKI message.
            ret.addAdditionalResponseExtraCertsCertificates(requestMessage.getAdditionalExtraCertsCertificates());
            ret.setStatus(status);
            if (failInfo != null) {
                ret.setFailInfo(failInfo);
                ret.setFailText(failText);
            }
            ret.create();          
        } catch (InvalidKeyException e) {
            throw new CertificateCreateException(ErrorCode.INVALID_KEY, e);
        } catch (NoSuchAlgorithmException e) {
            throw new CertificateCreateException(ErrorCode.BAD_REQUEST_SIGNATURE, e);
        } catch (NoSuchProviderException e) {
            throw new CertificateCreateException(ErrorCode.INTERNAL_ERROR, e);
        } catch(CertificateEncodingException | CRLException e) {
            throw new CertificateCreateException(ErrorCode.CERT_COULD_NOT_BE_PARSED, e);
        }

        if (log.isTraceEnabled()) {
            log.trace("<createCertificate(IRequestMessage, CA)");
        }
        return ret;
    }

    @Override
    public CertificateResponseMessage createCertificate(final AuthenticationToken admin, final EndEntityInformation userData,
            final RequestMessage req, final Class<? extends ResponseMessage> responseClass, CertificateGenerationParams certGenParams) throws CADoesntExistsException,
            AuthorizationDeniedException, CryptoTokenOfflineException, SignRequestSignatureException, IllegalKeyException, IllegalNameException,
            CustomCertificateSerialNumberException, CertificateCreateException, CertificateRevokeException, CertificateSerialNumberException, IllegalValidityException, CAOfflineException, InvalidAlgorithmException, CertificateExtensionException {
        final long updateTime = System.currentTimeMillis();
        return createCertificate(admin, userData, req, responseClass, certGenParams, updateTime);
    }


    @Override
    public CertificateResponseMessage createCertificate(final AuthenticationToken admin, final EndEntityInformation userData,
            final RequestMessage req, final Class<? extends ResponseMessage> responseClass, CertificateGenerationParams certGenParams, final long updateTime) throws CADoesntExistsException,
            AuthorizationDeniedException, CryptoTokenOfflineException, SignRequestSignatureException, IllegalKeyException, IllegalNameException,
            CustomCertificateSerialNumberException, CertificateCreateException, CertificateRevokeException, CertificateSerialNumberException, IllegalValidityException, CAOfflineException, InvalidAlgorithmException, CertificateExtensionException {
        if (log.isTraceEnabled()) {
            log.trace(">createCertificate(IRequestMessage)");
        }
        final CA ca;
        // First find the CA, this checks authorization and that the CA exists
        if ((userData == null) || (userData.getCAId() == 0)) {
            // If no CAid in the supplied userdata
            ca = getCAFromRequest(admin, req);
        } else {
            ca = (CA) caSession.getCA(admin, userData.getCAId());
        }

        if (log.isTraceEnabled()) {
            log.trace("<createCertificate(IRequestMessage)");
        }
        try {
            return createCertificate(admin, userData, ca, req, responseClass, certGenParams, updateTime);
        } catch (CTLogException e) {
            throw new CertificateCreateException(e);
        }
    }

    /**
     * Help Method that extracts the CA specified in the request.
     * 
     * @throws AuthorizationDeniedException
     * @throws CADoesntExistsException
     */
    private CA getCAFromRequest(final AuthenticationToken admin, final RequestMessage req) throws CADoesntExistsException,
            AuthorizationDeniedException {
        CA ca = null;
        // See if we can get issuerDN directly from request
        if (req.getIssuerDN() != null) {
            String dn = certificateStoreSession.getCADnFromRequest(req);
            ca = (CA) caSession.getCA(admin, dn.hashCode());
            if (log.isDebugEnabled()) {
                log.debug("Using CA (from issuerDN) with id: " + ca.getCAId() + " and DN: " + ca.getSubjectDN());
            }
        } else {
            throw new CADoesntExistsException(intres.getLocalizedMessage("createcert.canotfoundissuerusername", req.getIssuerDN(), req.getUsername()));
        }

        if (ca.getStatus() != CAConstants.CA_ACTIVE) {
            final String msg = intres.getLocalizedMessage("createcert.canotactive", ca.getSubjectDN());
            throw new EJBException(msg);
        }
        return ca;
    }
    
    @Override
    public ITSCertificate createItsCertificate(final AuthenticationToken admin, final EndEntityInformation endEntityInformation, final ECA ca,
            Builder certificateBuilder, CertificateId certifcateId, PublicVerificationKey verificationKey) throws AuthorizationDeniedException, CryptoTokenOfflineException, CertificateCreateException {
        
        if (!authorizationSession.isAuthorized(admin, StandardRules.CREATECERT.resource(), StandardRules.CAACCESS.resource() + ca.getCAId())) {
            final String msg = intres.getLocalizedMessage("createcert.notauthorized", admin.toString(), ca.getCAId());
            throw new AuthorizationDeniedException(msg);
        }
        
        try {
        // Audit log that we received the request
        final Map<String, Object> details = new LinkedHashMap<String, Object>();
        details.put("certprofile", endEntityInformation.getCertificateProfileId());
        details.put("publickey", new String(Base64.encode(verificationKey.getEncoded(), false)));
        logSession.log(EventTypes.CERT_REQUEST, EventStatus.SUCCESS, ModuleTypes.CERTIFICATE, ServiceTypes.CORE, admin.toString(),
        String.valueOf(ca.getCAId()), null, endEntityInformation.getUsername(), details);
        } catch (IOException e) {
            throw new CertificateCreateException(ErrorCode.ILLEGAL_KEY, e.getLocalizedMessage());
        }

        final CryptoToken cryptoToken = cryptoTokenManagementSession.getCryptoToken(ca.getCAToken().getCryptoTokenId());
        if (cryptoToken==null) {
            final String msg = intres.getLocalizedMessage("error.catokenoffline", ca.getCAId());
            log.info(msg);
            CryptoTokenOfflineException exception = new CryptoTokenOfflineException("CA's CryptoToken not found.");
            auditFailure(admin, exception, exception.getMessage(), "<createItsCertificate(AuthenticationToken, EndEntityInformation, CA, CertificateId, PublicVerificationKey)", ca.getCAId(), endEntityInformation.getUsername());
            throw exception;
        }

        final int certProfileId = endEntityInformation.getCertificateProfileId();
        final CertificateProfile certProfile = getCertificateProfile(certProfileId, ca.getCAId());
        
        ITSCertificate cert = ca.generateExplicitItsCertificate(cryptoToken, endEntityInformation, verificationKey, null, null, certProfile, certificateBuilder, certifcateId, null);        

        // Audit log that we issued the certificate
        final Map<String, Object> issuedetails = new LinkedHashMap<String, Object>();
        issuedetails.put("certprofile", endEntityInformation.getCertificateProfileId());
        try {
            if (!LogRedactionConfigurationCache.INSTANCE.
                getLogRedactionConfiguration(endEntityInformation.getEndEntityProfileId()).isRedactPii()) {
                issuedetails.put("cert", new String(Base64.encode(cert.getEncoded(), false)));
            }
        } catch (IOException e) {
            //Should not be able to happen at this point
            throw new IllegalStateException();
        }
        logSession.log(EventTypes.CERT_CREATION, EventStatus.SUCCESS, ModuleTypes.CERTIFICATE, ServiceTypes.CORE, admin.toString(), String.valueOf(ca.getCAId()), null, endEntityInformation.getUsername(),
                issuedetails);

        return cert;
    }


    @Override
    public CertificateDataWrapper createCertificate(final AuthenticationToken admin, final EndEntityInformation endEntityInformation, final CA ca,
            final RequestMessage request, final PublicKey pk, final int keyusage, final Date notBefore, final Date notAfter,
            final Extensions extensions, final String sequence, CertificateGenerationParams certGenParams, final long updateTime)
            throws AuthorizationDeniedException, IllegalNameException, CustomCertificateSerialNumberException, CertificateCreateException,
            CertificateRevokeException, CertificateSerialNumberException, CryptoTokenOfflineException, IllegalKeyException,
            CertificateExtensionException, IllegalValidityException, CAOfflineException, InvalidAlgorithmException, CTLogException {
        if (log.isTraceEnabled()) {
            log.trace(">createCertificate(EndEntityInformation, CA, X500Name, pk, ku, notBefore, notAfter, extesions, sequence)");
        }
        
        // Even though CA is passed as an argument to this method, we do check authorization on that.
        // To make sure we properly log authorization checks needed to issue a cert.
        // We need to check that admin have rights to create certificates, and have access to the CA
        if (!authorizationSession.isAuthorized(admin, StandardRules.CREATECERT.resource(), StandardRules.CAACCESS.resource() + ca.getCAId())) {
            final String msg = intres.getLocalizedMessage("createcert.notauthorized", admin.toString(), ca.getCAId());
            throw new AuthorizationDeniedException(msg);
        }

        // Audit log that we received the request
        final Map<String, Object> details = new LinkedHashMap<String, Object>();
        details.put("subjectdn", endEntityInformation.getLogSafeSubjectDn());
        details.put("requestX500name", (request == null || request.getRequestX500Name() == null) ? "null" : 
<<<<<<< HEAD
            LogRedactionUtils.getSubjectDnLogSafe(request.getRequestX500Name().toString(), endEntityInformation.getEndEntityProfileId()));
=======
                        LogRedactionUtils.getSubjectDnLogSafe(request.getRequestX500Name().toString(), endEntityInformation.getEndEntityProfileId()));
>>>>>>> 12ca0169
        details.put("subjectaltname", endEntityInformation.getLogSafeSubjectAltName());
        if (null != request) {
            details.put("requestaltname", LogRedactionUtils.getSubjectAltNameLogSafe(request.getRequestAltNames(), endEntityInformation.getEndEntityProfileId()));
        }
        details.put("certprofile", endEntityInformation.getCertificateProfileId());
        details.put("keyusage", keyusage);
        details.put("notbefore", notBefore);
        details.put("notafter", notAfter);
        details.put("sequence", sequence);
        details.put("publickey", new String(Base64.encode(pk.getEncoded(), false)));
        logSession.log(EventTypes.CERT_REQUEST, EventStatus.SUCCESS, ModuleTypes.CERTIFICATE, ServiceTypes.CORE, admin.toString(),
                String.valueOf(ca.getCAId()), null, endEntityInformation.getUsername(), details);
        
        // Retrieve the certificate profile this user should have, checking for authorization to the profile
        final int certProfileId = endEntityInformation.getCertificateProfileId();
        final CertificateProfile certProfile = getCertificateProfile(certProfileId, ca.getCAId());
        
        final ExtendedInformation ei = endEntityInformation.getExtendedInformation();
        
        // Validate ValidatorPhase.DATA_VALIDATION
        try {
            // Which public key to validate follows the criteria established in RequestAndPublicKeySelector, which is the same as used in the CA.
            final RequestAndPublicKeySelector pkSelector = new RequestAndPublicKeySelector(request, pk, ei);
            keyValidatorSession.validatePublicKey(admin, ca, endEntityInformation, certProfile, notBefore, notAfter,
                    pkSelector.getPublicKey());
        } catch(ValidationException e) {
            throw new CertificateCreateException(ErrorCode.ILLEGAL_KEY, e);
        }
        try {
            keyValidatorSession.validateDnsNames(admin, IssuancePhase.DATA_VALIDATION, ca, endEntityInformation, request);
        } catch (ValidationException e) {
            throw new CertificateCreateException(e.getErrorCode(), e.getLocalizedMessage());
        }
        
        // Set up audit logging of CT pre-certificate
        addCTLoggingCallback(certGenParams, admin.toString());
        certGenParams.setSctDataCallback(new SctDataCallback() {
            @Override
            public void saveSctData(String fingerprint, int logId, long certificateExpirationDate, String data) {
                SctData sctData = new SctData(fingerprint, logId, certificateExpirationDate, data);
                sctDataSession.addSctData(sctData);
            }

            @Override
            public Map<Integer, byte[]> findSctData(String fingerprint) {
                List<SctData> sctDataList = sctDataSession.findSctData(fingerprint);
                Map<Integer, byte[]> result = new HashMap<>();
                for (SctData sctData : sctDataList) {
                    result.put(sctData.getLogId(), Hex.decode(sctData.getData()));
                }
                return result;
            }

            @Override
            public ExecutorService getThreadPool() {
                return sctDataSession.getThreadPool();
            }
        });
        certGenParams.setIncompleteIssuanceJournalCallbacks(incompleteIssuanceJournalDataSession);

        try {
            CertificateDataWrapper result = null;
            // If the user is of type USER_INVALID, it cannot have any other type (in the mask)
            if (endEntityInformation.getType().isType(EndEntityTypes.INVALID)) {
                final String msg = intres.getLocalizedMessage("createcert.usertypeinvalid", endEntityInformation.getUsername());
                throw new CertificateCreateException(ErrorCode.INTERNAL_ERROR, msg);
            }
            
            assertSubjectEnforcements(ca.getCAInfo(), endEntityInformation);
            assertSubjectKeyIdEnforcements(ca.getCAInfo(), endEntityInformation, pk);
            assertSubjectKeyIdRenewalEnforcement(ca.getCAInfo(), endEntityInformation, pk);

            //certProfile.verifyKey(pk); Verifying the public key against certificate profile is going to be executed in *CA.generateCertificate

            // Below we have a small loop if it would happen that we generate the same serial number twice
            // If using only 4 byte serial numbers this do happen once in a while
            Certificate cert = null;
            String cafingerprint = null;
            final boolean useCustomSN;
            {
                useCustomSN = ei != null && ei.certificateSerialNumber() != null;
            }
            final int maxRetrys;
            if (useCustomSN) {
                if (ca.isUseCertificateStorage() && !isUniqueCertificateSerialNumberIndex()) {
                    final String msg = intres.getLocalizedMessage("createcert.not_unique_certserialnumberindex");
                    log.error(msg);
                    throw new CustomCertificateSerialNumberException(msg);
                }
                if (!certProfile.getAllowCertSerialNumberOverride()) {
                    final String msg = intres.getLocalizedMessage("createcert.certprof_not_allowing_cert_sn_override", certProfileId);
                    log.info(msg);
                    throw new CustomCertificateSerialNumberException(msg);
                }
                maxRetrys = 1;
            } else {
                maxRetrys = 5;
            }
            
            // Before storing the new certificate, check if single active certificate constraint is active, and if so let's revoke all active and unexpired certificates
            if (certProfile.isSingleActiveCertificateConstraint()) {
                // Only get not yet expired certificates with status CERT_ACTIVE, CERT_NOTIFIEDABOUTEXPIRATION, CERT_REVOKED
                final List<CertificateDataWrapper> cdws = certificateStoreSession.getCertificateDataByUsername(endEntityInformation.getUsername(),
                        true, Arrays.asList(CertificateConstants.CERT_ARCHIVED, CertificateConstants.CERT_INACTIVE,
                                CertificateConstants.CERT_ROLLOVERPENDING, CertificateConstants.CERT_UNASSIGNED));
                if (log.isDebugEnabled()) {
                    log.debug("SingleActiveCertificateConstraint, found "+cdws.size()+" old (non expired, active) certificates.");
                }
                boolean revoked = false;
                for (final CertificateDataWrapper cdw : cdws) {
                    final CertificateData certificateData = cdw.getCertificateData();
                    if (certificateData.getStatus() == CertificateConstants.CERT_REVOKED && certificateData.getRevocationReason() != RevokedCertInfo.REVOCATION_REASON_CERTIFICATEHOLD) {
                        // It's possible that revocation may have been already called from a higher level bean (such as SignSession) which had to 
                        // perform operations (such as publishing) which are out of scope of this method. This check is performed twice in order 
                        // to ensure that operations entirely contained within CESeCore follow this constraint as well. 
                        continue;
                    }                  
                    // Authorization to the CA was already checked at the head of this method, so no need to do so now
                    certificateStoreSession.setRevokeStatusNoAuth(admin, certificateData, new Date(), /*invalidityDate*/null, RevokedCertInfo.REVOCATION_REASON_SUPERSEDED);
                    revoked = true;
                }
                if (revoked && ca.getGenerateCrlUponRevocation()) {
                    // ECA-9716 Single active certificate constraint (SACC) functionality was processed before
                    // in SignSessionBean.createCertificate. All other invocations of this method are caused by 
                    // InternalKeyBindingMgmtSessionBean.renewInternallyIssuedCertificate or test classes.
                    // The processing of SACC at this point should be verified with a separate ticket.
                    log.warn("No CRL was generated upon revocation for CA '" + ca.getName() 
                        + "' even though certificates had been revoked because of single active certificate constraint.");
                }
            }
            
            CTLogException ctLogException = null;
            CertificateSerialNumberException storeEx = null; // this will not be null if stored == false after the below passage
            String serialNo = "unknown";
            for (int retrycounter = 0; retrycounter < maxRetrys; retrycounter++) {
                final CryptoToken cryptoToken = cryptoTokenManagementSession.getCryptoToken(ca.getCAToken().getCryptoTokenId());
                if (cryptoToken==null) {
                    final String msg = intres.getLocalizedMessage("error.catokenoffline", ca.getCAId());
                    log.info(msg);
                    CryptoTokenOfflineException exception = new CryptoTokenOfflineException("CA's CryptoToken not found.");
                    auditFailure(admin, exception, exception.getMessage(), "<createCertificate(EndEntityInformation, CA, X500Name, pk, ku, notBefore, notAfter, extesions, sequence)", ca.getCAId(), endEntityInformation.getUsername());
                    throw exception;
                }
                final AvailableCustomCertificateExtensionsConfiguration cceConfig = (AvailableCustomCertificateExtensionsConfiguration) 
                        globalConfigurationSession.getCachedConfiguration(AvailableCustomCertificateExtensionsConfiguration.CONFIGURATION_ID);
                certGenParams.setAuthenticationToken(admin);
                certGenParams.setCertificateValidationDomainService(keyValidatorSession);
                
                // Validate ValidatorPhase.PRE_CERTIFICATE_VALIDATION (X.509 CA only)
                try {
                    cert = ca.generateCertificate(cryptoToken, endEntityInformation, request, pk, keyusage, notBefore, notAfter, certProfile, extensions, sequence, certGenParams, cceConfig);
                } catch (CertificateCreateException e) {
                    if (e.getCause() instanceof CTLogException) {
                        // Issuance will eventually be aborted but we have to store the pre-certificate.
                        final CTLogException ctException = (CTLogException) e.getCause();
                        if (ctException.getPreCertificate() == null) {
                            // Shouldn't happen. If it does, throw as CertificateCreateException causing a rollback.
                            throw e;
                        }
                        cert = EJBTools.unwrap(ctException.getPreCertificate());
                        ctLogException = ctException;
                        
                    } else {
                        // If not CTLogException --> business as usual.
                        throw e;
                    }
                }
                // Set null required here?
                certGenParams.setCertificateValidationDomainService(null);
                
                // Validate ValidatorPhase.CERTIFICATE_VALIDATION (X.509 CA only)
                if (CAInfo.CATYPE_X509 == ca.getCAType()) {
                    try {
                        keyValidatorSession.validateCertificate(admin, IssuancePhase.CERTIFICATE_VALIDATION, ca, endEntityInformation, (X509Certificate) cert);
                    } catch (ValidationException e) {
                        throw new CertificateCreateException(ErrorCode.INVALID_CERTIFICATE, e);
                    }
                }
                
                cafingerprint = CertTools.getFingerprintAsString(ca.getCACertificate());
                serialNo = CertTools.getSerialNumberAsString(cert);
                
                String certificateRequest = getCsrFromExtendedInformation(ei);
                if (StringUtils.isEmpty(certificateRequest)) {
                    certificateRequest = getCsrFromRequestMessage(request);
                }

                final int crlPartitionIndex = ca.getCAInfo().determineCrlPartitionIndex(cert);

                // Extract the accountBindingId from extendedInformation to be stored in CertificateData
                String accountBindingId = null;
                if (endEntityInformation != null && endEntityInformation.getExtendedInformation() != null) {
                    accountBindingId = endEntityInformation.getExtendedInformation().getAccountBindingId();
                }
                
                // Store certificate in the database, if this CA is configured to do so.
                if (!ca.isUseCertificateStorage() || !certProfile.getUseCertificateStorage()) {
                    // We still need to return a CertificateData object for publishers
                    final CertificateData throwAwayCertData = new CertificateData(cert, cert.getPublicKey(), endEntityInformation.getUsername(), 
                            cafingerprint, null, CertificateConstants.CERT_ACTIVE, certProfile.getType(), certProfileId,
                            endEntityInformation.getEndEntityProfileId(), crlPartitionIndex,
                            null, updateTime, false, certProfile.getStoreSubjectAlternativeName(), accountBindingId);
                    result = new CertificateDataWrapper(cert, throwAwayCertData, null);
                    // Always Store full certificate for OCSP signing certificates.
                    boolean isOcspSigner = certProfile.getExtendedKeyUsageOids().contains("1.3.6.1.5.5.7.3.9");
                    if (!isOcspSigner) {
                        break; // We have our cert and we don't need to store it.. Move on..
                    }
                    log.debug("Storing certificate even though storage is disabled since OCSP signer EKU is used.");
                }
                try {
                    // Remember for CVC serialNo can be alphanumeric, so we can't just try to decode that using normal Java means (BigInteger.valueOf)...
                    assertSerialNumberForIssuerOk(ca, CertTools.getSerialNumber(cert));
                    // Tag is reserved for future use, currently only null
                    String tag = null;
                    
                    // Authorization was already checked by since this is a private method, the CA parameter should
                    // not be possible to get without authorization
                    if (ctLogException == null) {
                        result = certificateStoreSession.storeCertificateNoAuth(admin, cert, endEntityInformation.getUsername(), cafingerprint, certificateRequest, 
                                CertificateConstants.CERT_ACTIVE, certProfile.getType(), certProfileId, endEntityInformation.getEndEntityProfileId(),
                                crlPartitionIndex, tag, updateTime, accountBindingId);
                    } else {
                        tag = CertificateConstants.CERT_TAG_PRECERT;
                        // Store pre-certificate using a new transaction. We don't want CertificateData rolled back even though issuance failed.
                        result = certificateStoreSession.storeCertificateNoAuthNewTransaction(admin, cert, endEntityInformation.getUsername(), cafingerprint, certificateRequest, 
                                CertificateConstants.CERT_ACTIVE, certProfile.getType(), certProfileId, endEntityInformation.getEndEntityProfileId(),
                                crlPartitionIndex, tag, updateTime, accountBindingId);
                    }
                    storeEx = null;
                    break;
                } catch (CertificateSerialNumberException e) {
                    // If we have created a unique index on (issuerDN,serialNumber) on table CertificateData we can
                    // get a CreateException here if we would happen to generate a certificate with the same serialNumber
                    // as one already existing certificate.

                    final CertificateSerialNumberException redactedCSNException = LogRedactionUtils.getRedactedException(e, endEntityInformation.getEndEntityProfileId());

                    if (retrycounter + 1 < maxRetrys) {
                        log.info("Can not store certificate with serNo (" + serialNo + "), will retry (retrycounter=" + retrycounter +
                                 ") with a new certificate with new serialNo: " + redactedCSNException.getMessage());
                    }

                    storeEx = redactedCSNException;
                }
            }
            if (storeEx != null) {
                if (useCustomSN) {
                    final String msg = intres.getLocalizedMessage("createcert.cert_serial_number_already_in_database", serialNo);
                    log.info(msg);
                    throw new CustomCertificateSerialNumberException(msg);
                }

                final CertificateSerialNumberException redactedCSNException = LogRedactionUtils.getRedactedException(storeEx, endEntityInformation.getEndEntityProfileId());

                log.error("Can not store certificate in database in 5 tries, aborting: ", redactedCSNException);
                throw redactedCSNException;
            }

            if (ctLogException != null) {
                // Keep the stored certificate data. We need it to publish the pre-certificate later on.
                final CTLogException redactedCTLogException = LogRedactionUtils.getRedactedException(ctLogException, endEntityInformation.getEndEntityProfileId());
                redactedCTLogException.setPreCertificate(result);

                log.info("CTlog Exception: " + redactedCTLogException.getMessage());
                auditFailure(admin, redactedCTLogException, null, "<createCertificate(EndEntityInformation, CA, X500Name, pk, ku, notBefore, notAfter, extesions, sequence)", ca.getCAId(), endEntityInformation.getUsername());
                throw redactedCTLogException;
            }
            
            // Finally we check if this certificate should not be issued as active, but revoked directly upon issuance
            int revreason = RevokedCertInfo.NOT_REVOKED;
            
            if (ei != null) {
                revreason = ei.getIssuanceRevocationReason();
                if (revreason != RevokedCertInfo.NOT_REVOKED) {
                    // If we don't store the certificate in the database, we wont support revocation/reactivation so issuing revoked certificates would be
                    // really strange.
                    if (ca.isUseCertificateStorage() && certProfile.getUseCertificateStorage()) {
                        certificateStoreSession.setRevokeStatus(admin, result, new Date(), /*invalidityDate*/null, revreason);
                    } else {
                        log.warn("CA configured to revoke issued certificates directly, but not to store issued the certificates. Revocation will be ignored. Please verify your configuration.");
                    }
                }
            }
            if (log.isDebugEnabled()) {
                log.debug("Generated certificate with SerialNumber '" + serialNo + "' for user '" + endEntityInformation.getUsername() + "', with revocation reason="
                        + revreason);

                if (!LogRedactionUtils.isRedactPii(endEntityInformation.getEndEntityProfileId())) {
                    log.debug(cert.toString());
                }
            }
            
            // Audit log that we issued the certificate
            final Map<String, Object> issuedetails = new LinkedHashMap<String, Object>();
            issuedetails.put("subjectdn", endEntityInformation.getLogSafeSubjectDn());
            issuedetails.put("certprofile", endEntityInformation.getCertificateProfileId());
            issuedetails.put("issuancerevocationreason", revreason);
            try {
                if (!LogRedactionUtils.isRedactPii(endEntityInformation.getEndEntityProfileId())) {
                    issuedetails.put("cert", new String(Base64.encode(cert.getEncoded(), false)));
                }
            } catch (CertificateEncodingException e) {
                //Should not be able to happen at this point
                throw new IllegalStateException();
            }
            logSession.log(EventTypes.CERT_CREATION, EventStatus.SUCCESS, ModuleTypes.CERTIFICATE, ServiceTypes.CORE, admin.toString(), String.valueOf(ca.getCAId()), serialNo, endEntityInformation.getUsername(),
            		issuedetails);

            if (log.isTraceEnabled()) {
                log.trace("<createCertificate(EndEntityInformation, CA, X500Name, pk, ku, notBefore, notAfter, extesions, sequence)");
            }
            return result;
            // We need to catch and re-throw all of these exception just because we need to audit log all failures
        } catch (CustomCertificateSerialNumberException | AuthorizationDeniedException | CertificateCreateException e) {
            log.info(LogRedactionUtils.getRedactedMessage(e.getMessage(), endEntityInformation.getEndEntityProfileId()));
            auditFailure(admin, LogRedactionUtils.getRedactedException(e, endEntityInformation.getEndEntityProfileId()), null, "<createCertificate(EndEntityInformation, CA, X500Name, pk, ku, notBefore, notAfter, extesions, sequence)", ca.getCAId(), endEntityInformation.getUsername());
            throw e;
        } catch(CryptoTokenOfflineException e) {
            final String msg = intres.getLocalizedMessage("error.catokenoffline", ca.getCAId());
            log.info(msg);
            auditFailure(admin, e, e.getMessage(), "<createCertificate(EndEntityInformation, CA, X500Name, pk, ku, notBefore, notAfter, extesions, sequence)", ca.getCAId(), endEntityInformation.getUsername());
            throw e;
        } catch (CAOfflineException | InvalidAlgorithmException | IllegalValidityException e) {
            log.error("Error creating certificate", LogRedactionUtils.getRedactedException(e, endEntityInformation.getEndEntityProfileId()));
            auditFailure(admin, LogRedactionUtils.getRedactedException(e, endEntityInformation.getEndEntityProfileId()), null, "<createCertificate(EndEntityInformation, CA, X500Name, pk, ku, notBefore, notAfter, extesions, sequence)", ca.getCAId(), endEntityInformation.getUsername());
            throw e;
        } catch (CertificateExtensionException e) {
            final CertificateExtensionException redactedCEException = LogRedactionUtils.getRedactedException(e, endEntityInformation.getEndEntityProfileId());
            log.error("Error creating certificate", redactedCEException);
            auditFailure(admin, redactedCEException, null, "<createCertificate(EndEntityInformation, CA, X500Name, pk, ku, notBefore, notAfter, extesions, sequence)", ca.getCAId(), endEntityInformation.getUsername());
            // Rollback
            throw new CertificateCreateException(ErrorCode.CUSTOM_CERTIFICATE_EXTENSION_ERROR, redactedCEException);
        } catch (OperatorCreationException | IOException | SignatureException e) {
            log.error("Error creating certificate", LogRedactionUtils.getRedactedException(e, endEntityInformation.getEndEntityProfileId()));
            auditFailure(admin, LogRedactionUtils.getRedactedException(e, endEntityInformation.getEndEntityProfileId()), null, "<createCertificate(EndEntityInformation, CA, X500Name, pk, ku, notBefore, notAfter, extesions, sequence)", ca.getCAId(), endEntityInformation.getUsername());
            // Rollback
            throw new CertificateCreateException(LogRedactionUtils.getRedactedException(e, endEntityInformation.getEndEntityProfileId()));
        }
    }

    private String getCsrFromExtendedInformation(final ExtendedInformation ei) {
        return (ei != null && ei.getCertificateRequest() != null) ? new String(Base64.encode(ei.getCertificateRequest()), StandardCharsets.UTF_8) : "";
    }

    private String getCsrFromRequestMessage(final RequestMessage request) throws IOException {
        String certificateRequest = null;
        if (request instanceof PKCS10RequestMessage) {
            PKCS10CertificationRequest certificationRequest = ((PKCS10RequestMessage)request).getCertificationRequest();
            certificateRequest = new String(Base64.encode(certificationRequest.getEncoded()), StandardCharsets.UTF_8);
        }
        return certificateRequest;
    }
    
    private void addCTLoggingCallback(CertificateGenerationParams certGenParams, final String authTokenName) {
        if (certGenParams != null) {
            certGenParams.setCTAuditLogCallback(new CTAuditLogCallback() {
                @Override
                public void logPreCertSubmission(X509CA issuer, EndEntityInformation subject, X509Certificate precert, boolean success) {
                    // Mostly the same info is logged as in CertificateCreateSessionBean.createCertificate
                    final Map<String, Object> issuedetails = new LinkedHashMap<String, Object>();
                    issuedetails.put("ctprecert", true);
                    issuedetails.put("msg", intres.getLocalizedMessage(success ? "createcert.ctlogsubmissionsuccessful" : "createcert.ctlogsubmissionfailed"));
                    // Precertificate submission can not be used with log redaction as pre-certificate can always be used to get subjectDn or SAN
                    issuedetails.put("subjectdn", CertTools.getSubjectDN(precert));
                    issuedetails.put("certprofile", subject.getCertificateProfileId());
                    try {
                        issuedetails.put("cert", new String(Base64.encode(precert.getEncoded(), false)));
                    } catch (CertificateEncodingException e) {
                        log.warn("Could not encode cert", LogRedactionUtils.getRedactedThrowable(e, subject.getEndEntityProfileId()));
                    }
                    logSession.log(EventTypes.CERT_CTPRECERT_SUBMISSION, success ? EventStatus.SUCCESS : EventStatus.FAILURE,
                            ModuleTypes.CERTIFICATE, ServiceTypes.CORE, authTokenName, String.valueOf(issuer.getCAId()),
                            CertTools.getSerialNumberAsString(precert), subject.getUsername(), issuedetails);
                }
            });
        }
    }

    @Override
    @TransactionAttribute(TransactionAttributeType.SUPPORTS)
    public void assertSubjectEnforcements(final CAInfo ca, final EndEntityInformation endEntityInformation) throws CertificateCreateException {
        boolean enforceUniqueDistinguishedName = false;
        if (ca.isDoEnforceUniqueDistinguishedName()) {
            if (ca.isUseCertificateStorage()) {
                enforceUniqueDistinguishedName = true;
            } else {
                log.warn("CA configured to enforce unique SubjectDN, but not to store issued certificates. Check will be ignored. Please verify your configuration.");
            }
        }
        final String username = endEntityInformation.getUsername();
        String subjectDN = null;
        if (enforceUniqueDistinguishedName) {
            subjectDN = endEntityInformation.getCertificateDN();
        }
        if(StringUtils.isBlank(subjectDN)) {
            return;
        }
        
        // If this check failed, we need to investigate further what went wrong
        if (enforceUniqueDistinguishedName) {
            final String issuerDn = ca.getSubjectDN();
            final Set<String> users = certificateStoreSession.findUsernamesByIssuerDNAndSubjectDN(issuerDn, subjectDN);
            //See if any certificates exist for another user
            if (!users.isEmpty() && !users.contains(username)) {                
                //Check that not all of the certificates are Certificate Transparency pre-certificates.
                for (Certificate certificate : certificateStoreSession.findCertificatesBySubjectAndIssuer(subjectDN, issuerDn, false)) {
                    if (CertTools.getSubjectDN(certificate).equals(subjectDN)) {
                        if (certificate instanceof X509Certificate) {
                            X509Certificate x509Certificate = (X509Certificate) certificate;
                            if (x509Certificate.getExtensionValue(CertTools.PRECERT_POISON_EXTENSION_OID) == null) {
                                //We found a cert that didn't contain the poison extension, i.e. not a pre-cert. 
                                final String msg = intres.getLocalizedMessage("createcert.subjectdn_exists_for_another_user", username,
                                        listUsers(users));
                                throw new CertificateCreateException(ErrorCode.CERTIFICATE_WITH_THIS_SUBJECTDN_ALREADY_EXISTS_FOR_ANOTHER_USER, LogRedactionUtils.getRedactedMessage(msg));
                            }
                        }
                    }
                }           
            }
        }
    }
    
    @Override
    @TransactionAttribute(TransactionAttributeType.SUPPORTS)
    public void assertSubjectKeyIdEnforcements(final CAInfo ca, final EndEntityInformation endEntityInformation, final PublicKey publicKey) throws CertificateCreateException {
        boolean enforceUniquePublicKeys = false;
        if (ca.isDoEnforceUniquePublicKeys()) {
            if (ca.isUseCertificateStorage()) {
                enforceUniquePublicKeys = true;
            } else {
                log.warn("CA configured to enforce unique entity keys, but not to store issued certificates. Check will be ignored. Please verify your configuration.");
            }
        }
        final String username = endEntityInformation.getUsername();
        byte[] subjectKeyId = null;
        if (enforceUniquePublicKeys) {
            subjectKeyId = KeyTools.createSubjectKeyId(publicKey).getKeyIdentifier();
        }
        
        if (enforceUniquePublicKeys) {
            final Set<String> users = certificateStoreSession.findUsernamesByIssuerDNAndSubjectKeyId(ca.getSubjectDN(), subjectKeyId);
            if (!users.isEmpty() && !users.contains(username)) {
                final String msg = intres.getLocalizedMessage("createcert.key_exists_for_another_user", username);
                log.info(msg+listUsers(users));
                throw new CertificateCreateException(ErrorCode.CERTIFICATE_FOR_THIS_KEY_ALREADY_EXISTS_FOR_ANOTHER_USER, msg);
            }
        }
    }

    @Override
    public void assertSubjectKeyIdRenewalEnforcement(CAInfo caInfo, EndEntityInformation endEntityInformation, PublicKey publicKey) throws CertificateCreateException {
        boolean doEnforceKeyRenewal = false;
        if (caInfo.isDoEnforceKeyRenewal()) {
            if (caInfo.isUseCertificateStorage()) {
                doEnforceKeyRenewal = true;
            } else {
                log.warn("CA configured to enforce key renewal, but not to store issued certificates. Check will be ignored. Please verify your configuration.");
            }
        }
        final String username = endEntityInformation.getUsername();

        if (doEnforceKeyRenewal) {
            byte[] subjectKeyId = KeyTools.createSubjectKeyId(publicKey).getKeyIdentifier();
            Collection<Certificate> certificates = certificateStoreSession.findCertificatesBySubjectKeyId(subjectKeyId);
            if (!certificates.isEmpty()) {
                final String msg = intres.getLocalizedMessage("createcert.enforce_key_renewal", username);
                log.info(msg);
                throw new CertificateCreateException(ErrorCode.CERTIFICATE_FOR_THIS_KEY_ALREADY_EXISTS, msg);
            }
        }
    }

    /** When no unique index is present in the database, we still try to enforce X.509 serial number per CA uniqueness.
     * @throws CertificateSerialNumberException if serial number already exists in database
     */
    private void assertSerialNumberForIssuerOk(final CA ca, final BigInteger serialNumber) throws CertificateSerialNumberException {
        if (ca.getCAType()==CAInfo.CATYPE_X509 && !isUniqueCertificateSerialNumberIndex()) {
            final String caSubjectDN = CertTools.getSubjectDN(ca.getCACertificate());       
            if (certificateStoreSession.existsByIssuerAndSerno(caSubjectDN, serialNumber)) {
                final String msg = intres.getLocalizedMessage("createcert.cert_serial_number_already_in_database", serialNumber.toString());
                log.info(msg);
                throw new CertificateSerialNumberException(msg);
            }
        }
    }

    private CertificateProfile getCertificateProfile(final int certProfileId, final int caid) throws AuthorizationDeniedException {
        final CertificateProfile certProfile = certificateProfileSession.getCertificateProfile(certProfileId);
        // What if certProfile == null?
        if (certProfile == null) {
            final String msg = intres.getLocalizedMessage("createcert.errorcertprofilenotfound", certProfileId);
            throw new AuthorizationDeniedException(msg);
        }
        if (log.isDebugEnabled()) {
            log.debug("Using certificate profile with id " + certProfileId);
        }

        // Check that CAid is among available CAs
        boolean caauthorized = false;
        for (final Integer nextInt : certProfile.getAvailableCAs()) {
            final int next = nextInt;
            if (next == caid || next == CertificateProfile.ANYCA) {
                caauthorized = true;
                break;
            }
        }
        if (!caauthorized) {
            final String msg = intres.getLocalizedMessage("createcert.errorcertprofilenotauthorized", caid,
                    certProfileId);
            throw new AuthorizationDeniedException(msg);
        }
        return certProfile;
    }

    /**
     * FIXME: Documentation
     * 
     * @param admin
     * @param e
     */
    private void auditFailure(final AuthenticationToken admin, final Exception e, final String extraDetails, final String tracelog, final int caid, final String username) {
        final Map<String, Object> details = new LinkedHashMap<String, Object>();
        details.put("msg", e.getMessage());
        if (extraDetails != null) {
            details.put("details", extraDetails);
        }
        logSession.log(EventTypes.CERT_CREATION, EventStatus.FAILURE, ModuleTypes.CERTIFICATE, ServiceTypes.CORE, admin.toString(), String.valueOf(caid), null, username, details);
        if (log.isTraceEnabled()) {
            if (tracelog != null) {
                log.trace(tracelog);
            }
        }
    }

    /**
     * Small function that makes a list of users, space separated. Used for logging. Only actually displays the first 10 records, then a notice how
     * many records were not displayed
     * 
     * @param users a set of usernames to create a string of
     * @return space separated list of usernames, i.e. "'user1' 'user2' 'user3'", max 10 users
     */
    private String listUsers(final Set<String> users) {
        final StringBuilder sb = new StringBuilder();
        int bar = 0; // limit number of displayed users
        for (final String user : users) {
            if (sb.length() > 0) {
                sb.append(' ');
            }
            if (bar++ > 9) {
                sb.append("and ").append(users.size() - bar + 1).append(" users not displayed");
                break;
            }
            sb.append('\'');
            sb.append(user);
            sb.append('\'');
        }
        return sb.toString();
    }

    @Override
    public boolean isUniqueCertificateSerialNumberIndex() {
        return certificateStoreSession.isUniqueCertificateSerialNumberIndex();
    }
}<|MERGE_RESOLUTION|>--- conflicted
+++ resolved
@@ -415,11 +415,7 @@
         final Map<String, Object> details = new LinkedHashMap<String, Object>();
         details.put("subjectdn", endEntityInformation.getLogSafeSubjectDn());
         details.put("requestX500name", (request == null || request.getRequestX500Name() == null) ? "null" : 
-<<<<<<< HEAD
-            LogRedactionUtils.getSubjectDnLogSafe(request.getRequestX500Name().toString(), endEntityInformation.getEndEntityProfileId()));
-=======
                         LogRedactionUtils.getSubjectDnLogSafe(request.getRequestX500Name().toString(), endEntityInformation.getEndEntityProfileId()));
->>>>>>> 12ca0169
         details.put("subjectaltname", endEntityInformation.getLogSafeSubjectAltName());
         if (null != request) {
             details.put("requestaltname", LogRedactionUtils.getSubjectAltNameLogSafe(request.getRequestAltNames(), endEntityInformation.getEndEntityProfileId()));
