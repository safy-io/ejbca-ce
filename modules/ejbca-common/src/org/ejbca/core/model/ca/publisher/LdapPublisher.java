/*************************************************************************
 *                                                                       *
 *  EJBCA Community: The OpenSource Certificate Authority                *
 *                                                                       *
 *  This software is free software; you can redistribute it and/or       *
 *  modify it under the terms of the GNU Lesser General Public           *
 *  License as published by the Free Software Foundation; either         *
 *  version 2.1 of the License, or any later version.                    *
 *                                                                       *
 *  See terms of license at gnu.org.                                     *
 *                                                                       *
 *************************************************************************/
 
package org.ejbca.core.model.ca.publisher;

import java.io.UnsupportedEncodingException;
import java.security.cert.CRLException;
import java.security.cert.Certificate;
import java.security.cert.CertificateEncodingException;
import java.security.cert.X509CRL;
import java.util.ArrayList;
import java.util.Collection;
import java.util.Collections;
import java.util.HashMap;
import java.util.Iterator;
import java.util.LinkedList;
import java.util.List;
import java.util.StringTokenizer;

import org.apache.commons.lang.StringUtils;
import org.apache.log4j.Logger;
import org.bouncycastle.asn1.x500.RDN;
import org.bouncycastle.asn1.x500.X500Name;
import org.bouncycastle.asn1.x500.X500NameBuilder;
import org.bouncycastle.asn1.x509.Extension;
import org.cesecore.authentication.tokens.AuthenticationToken;
import org.cesecore.certificates.certificate.CertificateConstants;
import org.cesecore.certificates.endentity.ExtendedInformation;
import org.cesecore.certificates.util.DNFieldExtractor;
import org.cesecore.oscp.OcspResponseData;
import org.cesecore.util.Base64;
import org.cesecore.util.CertTools;
import org.cesecore.util.StringTools;
import org.ejbca.core.model.InternalEjbcaResources;
import org.ejbca.util.LdapNameStyle;
import org.ejbca.util.LdapTools;
import org.ejbca.util.TCPTool;

import com.novell.ldap.LDAPAttribute;
import com.novell.ldap.LDAPAttributeSet;
import com.novell.ldap.LDAPConnection;
import com.novell.ldap.LDAPConstraints;
import com.novell.ldap.LDAPEntry;
import com.novell.ldap.LDAPException;
import com.novell.ldap.LDAPJSSESecureSocketFactory;
import com.novell.ldap.LDAPJSSEStartTLSFactory;
import com.novell.ldap.LDAPModification;
import com.novell.ldap.LDAPSearchConstraints;

/**
 * LdapPublisher is a class handling a publishing to various v3 LDAP catalogs.  
 *
 * @version $Id$
 */
public class LdapPublisher extends BasePublisher {


    private static final long serialVersionUID = -584431431033065114L;
    private static final Logger log = Logger.getLogger(LdapPublisher.class);
	/** Internal localization of logs and errors */
	private static final InternalEjbcaResources intres = InternalEjbcaResources.getInstance();

	public static final float LATEST_VERSION = 12;
	
	// Create some constraints used when connecting, disconnecting, reading and storing in LDAP servers
	/** Use a time limit for generic (non overridden) LDAP operations */
	protected LDAPConstraints ldapConnectionConstraints = new LDAPConstraints();
	/** Use a time limit for LDAP bind operations */
	protected LDAPConstraints ldapBindConstraints = new LDAPConstraints();
	/** Use a time limit for LDAP store operations */
	protected LDAPConstraints ldapStoreConstraints = new LDAPConstraints();
	/** Use a time limit for LDAP disconnect operations */
	protected LDAPConstraints ldapDisconnectConstraints = new LDAPConstraints();
	/** Use a time limit when reading from LDAP */
	protected LDAPSearchConstraints ldapSearchConstraints = new LDAPSearchConstraints();

	/** The normal ldap publisher will modify attributes in LDAP.
	 * If you don't want attributes modified, use the LdapSearchPublisher to 
	 * store certificates in already existing entries. Can be overridden in constructor
	 * of subclasses.
	 */
	protected boolean ADD_MODIFICATION_ATTRIBUTES = true;

	public enum ConnectionSecurity {
		PLAIN, STARTTLS, SSL
	}

	public static final String DEFAULT_USEROBJECTCLASS     = "top;person;organizationalPerson;inetOrgPerson";
	public static final String DEFAULT_CAOBJECTCLASS       = "top;applicationProcess;certificationAuthority-V2";
	public static final String DEFAULT_CACERTATTRIBUTE     = "cACertificate;binary";
	public static final String DEFAULT_USERCERTATTRIBUTE   = "userCertificate;binary";
	public static final String DEFAULT_CRLATTRIBUTE        = "certificateRevocationList;binary";
	public static final String DEFAULT_DELTACRLATTRIBUTE   = "deltaRevocationList;binary";
	public static final String DEFAULT_ARLATTRIBUTE        = "authorityRevocationList;binary";
	public static final String DEFAULT_PORT                = "389";
	public static final String DEFAULT_SSLPORT             = "636";
	public static final String DEFAULT_TIMEOUT             = "5000"; // 5 seconds
	public static final String DEFAULT_READTIMEOUT         = "30000"; // 30 seconds
	public static final String DEFAULT_STORETIMEOUT        = "60000"; // 1 minute


	// Default Values

	protected static final String HOSTNAMES                = "hostname";
	protected static final String CONNECTIONSECURITY       = "connectionsecurity";
	// USESSL was removed in v12, but is kept for backwards compatibility
	protected static final String USESSL                   = "usessl";
	protected static final String PORT                     = "port";
	protected static final String BASEDN                   = "baswdn";
	protected static final String LOGINDN                  = "logindn";
	public static final String LOGINPASSWORD            = "loginpassword";
	protected static final String TIMEOUT                  = "timeout";
	protected static final String READTIMEOUT              = "readtimeout";
	protected static final String STORETIMEOUT             = "storetimeout";
	protected static final String CREATENONEXISTING        = "createnonexisting";
	protected static final String MODIFYEXISTING           = "modifyexisting"; 
	protected static final String ADDNONEXISTINGATTR       = "addnonexistingattr"; 
	protected static final String MODIFYEXISTINGATTR       = "modifyexistingattr"; 
	protected static final String USEROBJECTCLASS          = "userobjectclass";
	protected static final String CAOBJECTCLASS            = "caobjectclass";
	protected static final String USERCERTATTRIBUTE        = "usercertattribute";
	protected static final String CACERTATTRIBUTE          = "cacertattribute";
	protected static final String CRLATTRIBUTE             = "crlattribute";
	protected static final String DELTACRLATTRIBUTE        = "deltacrlattribute";
	protected static final String ARLATTRIBUTE             = "arlattribute";
	protected static final String USEFIELDINLDAPDN         = "usefieldsinldapdn";
	protected static final String ADDMULTIPLECERTIFICATES  = "addmultiplecertificates";
	protected static final String REMOVEREVOKED            = "removerevoked";    
	protected static final String REMOVEUSERONCERTREVOKE   = "removeusersoncertrevoke";    
	protected static final String CREATEINTERMEDIATENODES  = "createintermediatenodes";
	protected static final String SETUSERPASSWORD          = "setuserpasssword";
	
	/** Arrays used to extract attributes to store in LDAP */
	protected static final String[] MATCHINGEXTRAATTRIBUTES    = {"CN","L","OU"};
	protected static final String[] MATCHINGPERSONALATTRIBUTES = {"ST","O","uid","initials","title","postalCode","businessCategory","postalAddress","telephoneNumber"};


	public LdapPublisher(){
		super();
		data.put(TYPE, Integer.valueOf(PublisherConst.TYPE_LDAPPUBLISHER));

		setHostnames("");
		setConnectionSecurity(ConnectionSecurity.STARTTLS);
		setPort(DEFAULT_PORT);
		setBaseDN("");
		setLoginDN("");
		setLoginPassword("");
		int connectiontimeout = getConnectionTimeOut();
		setConnectionTimeOut(connectiontimeout);
		setCreateNonExistingUsers(true);
		setModifyExistingUsers(true);     
		setModifyExistingAttributes(false);
		setAddNonExistingAttributes(true);
		setUserObjectClass(DEFAULT_USEROBJECTCLASS);
		setCAObjectClass(DEFAULT_CAOBJECTCLASS);
		setUserCertAttribute(DEFAULT_USERCERTATTRIBUTE);
		setCACertAttribute(DEFAULT_CACERTATTRIBUTE);
		setCRLAttribute(DEFAULT_CRLATTRIBUTE);
		setDeltaCRLAttribute(DEFAULT_DELTACRLATTRIBUTE);
		setARLAttribute(DEFAULT_ARLATTRIBUTE);     
		setUseFieldInLdapDN(new ArrayList<Integer>());
		// By default use only one certificate for each user
		setAddMultipleCertificates(false);
		setRemoveRevokedCertificates(true);
		setRemoveUsersWhenCertRevoked(false);
	}

	// Public Methods


	/**
	 * Publishes certificate in LDAP, if the certificate is not revoked. If the certificate is revoked, nothing is done
	 * and the publishing is counted as successful (i.e. returns true).
	 * 
	 * @see org.ejbca.core.model.ca.publisher.BasePublisher#storeCertificate
	 */    
	public boolean storeCertificate(AuthenticationToken admin, Certificate incert, String username, String password, String userDN, String cafp, int status, int type, long revocationDate, int revocationReason, String tag, int certificateProfileId, long lastUpdate, ExtendedInformation extendedinformation) throws PublisherException{
		if (log.isTraceEnabled()) {
			log.trace(">storeCertificate(username="+username+")");
		}

		if (status == CertificateConstants.CERT_REVOKED) {
        	// Call separate script for revocation
        	revokeCertificate(admin, incert, username, revocationReason, userDN);
        } else if (status == CertificateConstants.CERT_ACTIVE) {
            // Don't publish non-active certificates
    		int ldapVersion = LDAPConnection.LDAP_V3;
    		LDAPConnection lc = createLdapConnection();

    		final String dn;
    		final String certdn;
    		try {
    			// Extract the users DN from the cert.
    			certdn = CertTools.getSubjectDN(incert);
    			if (log.isDebugEnabled()) {
    				log.debug( "Constructing DN for: " + username);
    			}
    			dn = constructLDAPDN(certdn, userDN);
    			if (log.isDebugEnabled()) {
    				log.debug("LDAP DN for user " +username +" is '" + dn+"'");
    			}
    		} catch (Exception e) {
    			String msg = intres.getLocalizedMessage("publisher.errorldapdecode", "certificate");
    			log.error(msg, e);            
    			throw new PublisherException(msg);            
    		}

    		// Extract the users email from the cert.
    		String email = CertTools.getEMailAddress(incert);

    		// Check if the entry is already present, we will update it with the new certificate.
    		// To work well with the LdapSearchPublisher we need to pass the full certificate DN to the 
    		// search function, and not only the LDAP DN. The regular publisher should only use the LDAP DN though, 
    		// but the searchOldEntity function will take care of that.
    		LDAPEntry oldEntry = searchOldEntity(username, ldapVersion, lc, certdn, userDN, email);

    		// PART 2: Create LDAP entry
    		LDAPEntry newEntry = null;
    		ArrayList<LDAPModification> modSet = new ArrayList<LDAPModification>();
    		LDAPAttributeSet attributeSet = null;
    		String attribute = null;
    		String objectclass = null;

    		if (type == CertificateConstants.CERTTYPE_ENDENTITY) {
    			if (log.isDebugEnabled()) {
    				log.debug("Publishing end user certificate to first available server of " + getHostnames());
    			}
    			if (oldEntry != null) {
    				modSet = getModificationSet(oldEntry, certdn, email, ADD_MODIFICATION_ATTRIBUTES, true, password, incert);
    			} else {
    				objectclass = getUserObjectClass(); // just used for logging
    				attributeSet = getAttributeSet(incert, getUserObjectClass(), certdn, email, true, true, password, extendedinformation);
    			}

    			try {
    				attribute = getUserCertAttribute();
    				LDAPAttribute certAttr = new LDAPAttribute(getUserCertAttribute(), incert.getEncoded());
    				if (oldEntry != null) {
    					String oldDn = oldEntry.getDN();
    					if (getAddMultipleCertificates()) {
    						modSet.add(new LDAPModification(LDAPModification.ADD, certAttr));                        
    						if (log.isDebugEnabled()) {
    							log.debug("Appended new certificate in user entry; " + username+": "+oldDn);
    						}
    					} else {
    						modSet.add(new LDAPModification(LDAPModification.REPLACE, certAttr));                                            
    						if (log.isDebugEnabled()) {
    							log.debug("Replaced certificate in user entry; " + username+": "+oldDn);
    						}
    					}
    				} else {
    					attributeSet.add(certAttr);
    					if (log.isDebugEnabled()) {
    						log.debug("Added new certificate to user entry; " + username+": "+dn);
    					}
    				}
    			} catch (CertificateEncodingException e) {
    				String msg = intres.getLocalizedMessage("publisher.errorldapencodestore", "certificate");
    				log.error(msg, e);
    				throw new PublisherException(msg);                
    			}
    		} else if (type == CertificateConstants.CERTTYPE_SUBCA ||
    		           type == CertificateConstants.CERTTYPE_ROOTCA) {
    			if (log.isDebugEnabled()) {
    				log.debug("Publishing CA certificate to first available server of " + getHostnames());
    			}
    			if (oldEntry != null) {
    				modSet = getModificationSet(oldEntry, certdn, null, false, false, password, incert);
    			} else {
    				objectclass = getCAObjectClass(); // just used for logging
    				attributeSet = getAttributeSet(incert, getCAObjectClass(), certdn, null, true, false, password, extendedinformation);
    			}
    			try {
    				attribute = getCACertAttribute();
    				LDAPAttribute certAttr = new LDAPAttribute(getCACertAttribute(), incert.getEncoded());
    				if (oldEntry != null) {
    					modSet.add(new LDAPModification(LDAPModification.REPLACE, certAttr));
    				} else {
    					attributeSet.add(certAttr);
    					// Also create using the crlattribute, it may be required
    					LDAPAttribute crlAttr = new LDAPAttribute(getCRLAttribute(), getFakeCRL());
    					attributeSet.add(crlAttr);
    					// Also create using the arlattribute, it may be required
    					LDAPAttribute arlAttr = new LDAPAttribute(getARLAttribute(), getFakeCRL());
    					attributeSet.add(arlAttr);
    					if (log.isDebugEnabled()) {
    						log.debug("Added (fake) attribute for CRL and ARL.");
    					}
    				}
    			} catch (CertificateEncodingException e) {
    				String msg = intres.getLocalizedMessage("publisher.errorldapencodestore", "certificate");
    				log.error(msg, e);
    				throw new PublisherException(msg);            
    			}
    		} else {
    			String msg = intres.getLocalizedMessage("publisher.notpubltype", Integer.valueOf(type));
    			log.info(msg);
    			throw new PublisherException(msg);                      
    		}

    		// PART 3: MODIFICATION AND ADDITION OF NEW USERS
    		// Try all the listed servers
    		Iterator<String> servers = getHostnameList().iterator();
    		boolean connectionFailed;
    		do {
    			connectionFailed = false;
    			String currentServer = servers.next();
    			try {
    				TCPTool.probeConnectionLDAP(currentServer, Integer.parseInt(getPort()), getConnectionTimeOut());	// Avoid waiting for halfdead-servers
    				lc.connect(currentServer, Integer.parseInt(getPort()));
    				// Execute a STARTTLS handshake if it was requested.
    				if (getConnectionSecurity() == ConnectionSecurity.STARTTLS) {
                        if (log.isDebugEnabled()) {
                            log.debug("STARTTLS to LDAP server "+currentServer);
                        }
    				    lc.startTLS();
    				}
    				// authenticate to the server
    				lc.bind(ldapVersion, getLoginDN(), getLoginPassword().getBytes("UTF8"), ldapBindConstraints);            
    				// Add or modify the entry
    				if (oldEntry != null && getModifyExistingUsers()) {
    					LDAPModification[] mods = new LDAPModification[modSet.size()]; 
    					mods = (LDAPModification[])modSet.toArray(mods);
    					String oldDn = oldEntry.getDN();
    					if (log.isDebugEnabled()) {
    						log.debug("Writing modification to DN: "+oldDn);
    					}
    					lc.modify(oldDn, mods, ldapStoreConstraints);
    					String msg = intres.getLocalizedMessage("publisher.ldapmodify", "CERT", oldDn);
    					log.info(msg);  
    				} else {
    					if(this.getCreateNonExistingUsers()){     
    						if (oldEntry == null) {           
    							// Check if the intermediate parent node is present, and if it is not
    							// we can create it, of allowed to do so by the publisher configuration
    							if(getCreateIntermediateNodes()) {
    								final String parentDN = CertTools.getParentDN(dn);
    								try {
    									lc.read(parentDN, ldapSearchConstraints);
    								} catch(LDAPException e) {
    									if(e.getResultCode() == LDAPException.NO_SUCH_OBJECT) {
    										this.createIntermediateNodes(lc, dn);
    										String msg = intres.getLocalizedMessage("publisher.ldapaddedintermediate", "CERT", parentDN);
    										log.info(msg);
    									}
    								}
    							}
    							newEntry = new LDAPEntry(dn, attributeSet);
    							if (log.isDebugEnabled()) {
    								log.debug("Adding DN: "+dn);
    							}
    							lc.add(newEntry, ldapStoreConstraints);
    							String msg = intres.getLocalizedMessage("publisher.ldapadd", "CERT", dn);
    							log.info(msg);
    						}
    					}  
    				}
    			} catch (LDAPException e) {
    				connectionFailed = true;
    				// If multiple certificates are allowed per entity, and the certificate is already published, 
    				// an exception will be thrown. Catch this type of exception and just log an informational message.
    				if (e.getResultCode() == LDAPException.ATTRIBUTE_OR_VALUE_EXISTS) {
                        final String msg = intres.getLocalizedMessage("publisher.certalreadyexists", CertTools.getFingerprintAsString(incert), dn, e.getMessage());
    				    log.info(msg);
    				} else if (servers.hasNext()) {
    					log.warn("Failed to publish to " + currentServer + ". Trying next in list.");
    				} else {
    					String msg = intres.getLocalizedMessage("publisher.errorldapstore", "certificate", attribute, objectclass, dn, e.getMessage());
    					log.error(msg, e);  
    					throw new PublisherException(msg);            
    				}
    			} catch (UnsupportedEncodingException e) {
    				String msg = intres.getLocalizedMessage("publisher.errorpassword", getLoginPassword());
    				log.error(msg, e);
    				throw new PublisherException(msg);            
    			} finally {
    				// disconnect with the server
    				try {
    					lc.disconnect(ldapDisconnectConstraints);
    				} catch (LDAPException e) {
    					String msg = intres.getLocalizedMessage("publisher.errordisconnect", getLoginPassword());
    					log.error(msg, e);
    				}
    			}
    		} while (connectionFailed && servers.hasNext()) ;
        } else {
			String msg = intres.getLocalizedMessage("publisher.notpublwithstatus", Integer.valueOf(status));
			log.info(msg);        	
        }
		if (log.isTraceEnabled()) {
			log.trace("<storeCertificate()");
		}
		return true;
	}

	/**
	 * Creates intermediate nodes to host an LDAP entry at <code>dn</code>.
	 * @param lc Active LDAP connection
	 * @param dn Distinguished name
	 * @throws PublisherException
	 */
	private void createIntermediateNodes(LDAPConnection lc, String dn) throws PublisherException {
		LDAPAttributeSet attrSet;
		LDAPEntry entry;
	    for (String dnFragment : LdapTools.getIntermediateDNs(dn, getBaseDN())) {
			try {
				lc.read(dnFragment, ldapSearchConstraints);
			} catch(LDAPException e) {
				if(e.getResultCode() == LDAPException.NO_SUCH_OBJECT) {
				    final String rdn = LdapTools.getFirstDNComponent(dnFragment);
				    final String field = new String(rdn.substring(0, rdn.indexOf('=')));
				    final String value = new String(rdn.substring(rdn.indexOf('=') + 1));
				    
					attrSet = new LDAPAttributeSet();
					attrSet.add(getObjectClassAttribute(field));
					attrSet.add(new LDAPAttribute(field.toLowerCase(), value));
					entry = new LDAPEntry(dnFragment, attrSet);

					try {
						lc.add(entry, ldapStoreConstraints);
						if (log.isDebugEnabled()) {
							log.debug("Created node " + dnFragment);
						}
					} catch(LDAPException e1) {
						String msg = intres.getLocalizedMessage("publisher.ldapaddedintermediate", dnFragment);
						log.error(msg, e1);
						throw new PublisherException(msg);            
					}
				}
			}
		}
	}

	/**
	 * Returns an LDAPAttribute initialized with the LDAP object class
	 * definition that corresponds to a DN <code>field</code>.
	 * <p>The only allowed fields are </code>O</code> (organization) and
	 * <code>OU</code> (organizationalUnit).</p>
	 *
	 * @param field A DN field (case-insensitive). Only <code>O</code> and
	 * <code>OU</code> are allowed. 
	 * @return LDAPAttribute initialized with the LDAP object class definition
	 * that corresponds to a DN <code>field</code>.
	 */
	private LDAPAttribute getObjectClassAttribute(String field) {
		final String lowCaseField = field.toLowerCase();
		if(lowCaseField.equals("o")) {
			return new LDAPAttribute("objectclass", new String[] { "top", "organization" });
		} else if(lowCaseField.equals("ou")) {
			return new LDAPAttribute("objectclass", new String[] { "top", "organizationalUnit" });
		} else {
			String msg = intres.getLocalizedMessage("publisher.ldapintermediatenotappropriate", field);
			log.warn(msg);
			return new LDAPAttribute("objectclass");
		}
	}

	/**
	 * @see org.ejbca.core.model.ca.publisher.BasePublisher#storeCRL
	 */    
	public boolean storeCRL(AuthenticationToken admin, byte[] incrl, String cafp, int number, String userDN) throws PublisherException{
		if (log.isTraceEnabled()) {
			log.trace(">storeCRL");
		}
		int ldapVersion = LDAPConnection.LDAP_V3;

		final String dn;
		final String crldn;
		final boolean isDeltaCRL;
		try {
			// Extract the users DN from the crl. Use the least number of encodings...
			final X509CRL crl = CertTools.getCRLfromByteArray(incrl);
			crldn = CertTools.stringToBCDNString(crl.getIssuerDN().toString());
			// Is it a delta CRL?
			if (crl.getExtensionValue(Extension.deltaCRLIndicator.getId()) != null) {
				isDeltaCRL = true;
			} else {
				isDeltaCRL = false;
			}
			// Construct the DN used for the LDAP object entry
			dn = constructLDAPDN(crldn, userDN);
		} catch (Exception e) {
			String msg = intres.getLocalizedMessage("publisher.errorldapdecode", "CRL");
			log.error(msg, e);        	
			throw new PublisherException(msg);            
		}

		LDAPConnection lc = createLdapConnection();

		// Check if the entry is already present, we will update it with the new CRL.
		LDAPEntry oldEntry = searchOldEntity(null, ldapVersion, lc, crldn, userDN, null);

		LDAPEntry newEntry = null;
		ArrayList<LDAPModification> modSet = new ArrayList<LDAPModification>();
		LDAPAttributeSet attributeSet = null;

		if (oldEntry != null) {
			modSet = getModificationSet(oldEntry, crldn, null, false, false, null, null);
		} else {
			attributeSet = getAttributeSet(null, this.getCAObjectClass(), crldn, null, true, false, null,null);
		}

		if(isDeltaCRL) {
			// It's a delta CRL.
			LDAPAttribute attr = new LDAPAttribute(getDeltaCRLAttribute(), incrl);
			if (oldEntry != null) {
				modSet.add(new LDAPModification(LDAPModification.REPLACE, attr));
			} else {
				attributeSet.add(attr);
			}
		} else {
			// It's a CRL
			LDAPAttribute crlAttr = new LDAPAttribute(getCRLAttribute(), incrl);
			LDAPAttribute arlAttr = new LDAPAttribute(getARLAttribute(), incrl);
			if (oldEntry != null) {
				modSet.add(new LDAPModification(LDAPModification.REPLACE, crlAttr));
				modSet.add(new LDAPModification(LDAPModification.REPLACE, arlAttr));
			} else {
				attributeSet.add(crlAttr);
				attributeSet.add(arlAttr);
			}
		}
		if (oldEntry == null) {
			newEntry = new LDAPEntry(dn, attributeSet);
		}
		// Try all the listed servers
		Iterator<String> servers = getHostnameList().iterator();
		boolean connectionFailed;
		do {
			connectionFailed = false;
			String currentServer = servers.next();
			try {
				TCPTool.probeConnectionLDAP(currentServer, Integer.parseInt(getPort()), getConnectionTimeOut());	// Avoid waiting for halfdead-servers
				// connect to the server
				lc.connect(currentServer, Integer.parseInt(getPort()));
				// Execute a STARTTLS handshake if it was requested.
				if (getConnectionSecurity() == ConnectionSecurity.STARTTLS) {
                    if (log.isDebugEnabled()) {
                        log.debug("STARTTLS to LDAP server "+currentServer);
                    }
					lc.startTLS();
				}
				// authenticate to the server
				lc.bind(ldapVersion, getLoginDN(), getLoginPassword().getBytes("UTF8"), ldapBindConstraints);
				// Add or modify the entry
				if (oldEntry != null) {
					LDAPModification[] mods = new LDAPModification[modSet.size()]; 
					mods = (LDAPModification[])modSet.toArray(mods);
					lc.modify(dn, mods, ldapStoreConstraints);
					String msg = intres.getLocalizedMessage("publisher.ldapmodify", "CRL", dn);
					log.info(msg);  
				} else {
					lc.add(newEntry, ldapStoreConstraints);
					String msg = intres.getLocalizedMessage("publisher.ldapadd", "CRL", dn);
					log.info(msg);  
				}
			} catch (LDAPException e) {
				connectionFailed = true;
				if (servers.hasNext()) {
					log.warn("Failed to publish to " + currentServer + ". Trying next in list.");
				} else {
					String msg = intres.getLocalizedMessage("publisher.errorldapstore", "CRL", getCRLAttribute(), getCAObjectClass(), dn, e.getMessage());
					log.error(msg, e);
<<<<<<< HEAD
					log.info("If you are trying to publish a CRL, and the LDAP server is complaining about a missing " +
							"CA certificate attribute, you need first publish the CA certificates to the LDAP server.");
					throw new PublisherException(msg);
=======
					log.info("If you are trying to publish a CRL, and the LDAP server is complaining about a missing CA certificate attribute, you need first publish the CA certificates to the LDAP server.");
					throw new PublisherException(msg);            
>>>>>>> d89dbcd9
				}
			} catch (UnsupportedEncodingException e) {
				String msg = intres.getLocalizedMessage("publisher.errorpassword", getLoginPassword());
				log.error(msg, e);
				throw new PublisherException(msg);            
			} finally {
				// disconnect with the server
				try {
					lc.disconnect(ldapDisconnectConstraints);
				} catch (LDAPException e) {
					String msg = intres.getLocalizedMessage("publisher.errordisconnect");
					log.error(msg, e);
				}
			}
		} while (connectionFailed && servers.hasNext()) ;
		if (log.isTraceEnabled()) {
			log.trace("<storeCRL");
		}
		return true;
	}

	/**
	 * Revokes a certificate, which means for LDAP that we may remove the certificate or the whole user entry.
	 * 
     * @param cert The certificate to be revoked.
     * @param username Username of end entity owning the certificate.
     * @param reason reason for revocation from RevokedCertInfo, RevokedCertInfo.NOT_REVOKED if not revoked.
     * @param userDN if an DN object is not found in the certificate use object from user data instead.
	 */    
	public void revokeCertificate(AuthenticationToken admin, Certificate cert, String username, int reason, String userDN) throws PublisherException {
		if (log.isTraceEnabled()) {
			log.trace(">revokeCertificate()");
		}
		// Check first if we should do anything then revoking
		boolean removecert = getRemoveRevokedCertificates();
		boolean removeuser = getRemoveUsersWhenCertRevoked();
		if ( (!removecert) && (!removeuser) ) {
			if (log.isDebugEnabled()) {
				log.debug("The configuration for the publisher '" + getDescription() + "' does not allow removing of certificates or users.");
			}
			return;
		}
		if (removecert) {
			if (log.isDebugEnabled()) {
				log.debug("Removing user certificate from ldap");
			}
		}
		if (removeuser) {
			if (log.isDebugEnabled()) {
				log.debug("Removing user entry from ldap");
			}
		}

		int ldapVersion = LDAPConnection.LDAP_V3;
		LDAPConnection lc = createLdapConnection();

		final String dn;
		final String certdn;
		try {
			// Extract the users DN from the cert.
			certdn = CertTools.getSubjectDN(cert);
			dn = constructLDAPDN(certdn, userDN);
		} catch (Exception e) {
			String msg = intres.getLocalizedMessage("publisher.errorldapdecode", "certificate");
			log.error(msg, e);            
			throw new PublisherException(msg);            
		}

		// Extract the users email from the cert.
		String email = CertTools.getEMailAddress(cert);

		// Check if the entry is already present, we will update it with the new certificate.
		final LDAPEntry oldEntry;

		ArrayList<LDAPModification> modSet = null;

		if (!CertTools.isCA(cert)) {
			oldEntry = searchOldEntity(username, ldapVersion, lc, certdn, userDN, email);
			if (log.isDebugEnabled()) {
				log.debug("Removing end user certificate from first available server of " + getHostnames());
			}
			if (oldEntry != null) {          
				if (removecert) {
					// Don't try to remove the cert if there does not exist any
					LDAPAttribute oldAttr = oldEntry.getAttribute(getUserCertAttribute());
					if (oldAttr != null) {
						modSet = getModificationSet(oldEntry, certdn, null, false, true, null, cert);
						LDAPAttribute attr = new LDAPAttribute(getUserCertAttribute());
						modSet.add(new LDAPModification(LDAPModification.DELETE, attr));                    
					} else {
						String msg = intres.getLocalizedMessage("publisher.inforevokenocert");
						log.info(msg);
					}            		
				}
			} else {
				String msg = intres.getLocalizedMessage("publisher.errorrevokenoentry");
				log.warn(msg);
			}
		} else  {
			oldEntry = null;
			// Removal of CA certificate isn't support because of object class restrictions
			if (log.isDebugEnabled()) {
				log.debug("Not removing CA certificate from first available server of " + getHostnames() + ", because of object class restrictions.");
			}
		}

		// Try all the listed servers
		final Iterator<String> servers = getHostnameList().iterator();
		boolean isConnectionNotDone = true;
        if (log.isDebugEnabled() && (oldEntry == null)) {
            log.debug("Not modifying LDAP entry because there is no existing entry.");                      
        }
		while ( oldEntry!=null && isConnectionNotDone && servers.hasNext()) {
			isConnectionNotDone = false;
			String currentServer = servers.next(); 
			if (log.isDebugEnabled()) {
				log.debug("currentServer: "+currentServer);
			}
			try {
				TCPTool.probeConnectionLDAP(currentServer, Integer.parseInt(getPort()), getConnectionTimeOut());	// Avoid waiting for halfdead-servers
				lc.connect(currentServer, Integer.parseInt(getPort()));
				// Execute a STARTTLS handshake if it was requested.
				if (getConnectionSecurity() == ConnectionSecurity.STARTTLS) {
                    if (log.isDebugEnabled()) {
                        log.debug("STARTTLS to LDAP server "+currentServer);
                    }
					lc.startTLS();
				}
				// authenticate to the server
				lc.bind(ldapVersion, getLoginDN(), getLoginPassword().getBytes("UTF8"), ldapBindConstraints);            
				// Add or modify the entry
				if (modSet != null && getModifyExistingUsers()) {
					if (removecert) {
						LDAPModification[] mods = new LDAPModification[modSet.size()]; 
						mods = (LDAPModification[])modSet.toArray(mods);
						lc.modify(oldEntry.getDN(), mods, ldapStoreConstraints);            		
					}
					if (removeuser) {
						lc.delete(oldEntry.getDN(), ldapStoreConstraints);            		
					}
					String msg = intres.getLocalizedMessage("publisher.ldapremove", dn);
					log.info(msg);  
				} else {
					if (log.isDebugEnabled()) {
						if (modSet == null) {
							log.debug("Not modifying LDAP entry because we don't have anything to modify.");						
						}
						if (!getModifyExistingUsers()) {
							log.debug("Not modifying LDAP entry because we're not configured to do so.");						
						}
					}
				}
			} catch (LDAPException e) {
				isConnectionNotDone = true;
				if (servers.hasNext()) {
					log.warn("Failed to publish to " + currentServer + ". Trying next in list.");
				} else {
					String msg = intres.getLocalizedMessage("publisher.errorldapremove", dn);
					log.error(msg, e);  
					throw new PublisherException(msg);            
				}
			} catch (UnsupportedEncodingException e) {
				String msg = intres.getLocalizedMessage("publisher.errorpassword", getLoginPassword());
				log.error(msg, e);
				throw new PublisherException(msg);            
			} finally {
				// disconnect with the server
				try {
					lc.disconnect(ldapDisconnectConstraints);
				} catch (LDAPException e) {
					String msg = intres.getLocalizedMessage("publisher.errordisconnect");
					log.error(msg, e);
				}
			}
		}
		if (log.isTraceEnabled()) {
			log.trace("<revokeCertificate()");
		}
	}

	/** SearchOldEntity is the only method differing between regular ldap and ldap search publishers.
	 *  Apart from how they find existing users, the publishing works the same.
	 *  
	 *  @param dn the DN from the certificate, can be used to extract search information or a LDAP DN
	 */
	protected LDAPEntry searchOldEntity(String username, int ldapVersion, LDAPConnection lc, String certDN, String userDN, String email) throws PublisherException {
		LDAPEntry oldEntry = null; // return value
		// Try all the listed servers
		final Iterator<String> servers = getHostnameList().iterator();
		boolean connectionFailed;
		do {
			connectionFailed = false;
			final String currentServer = servers.next();
			if (log.isDebugEnabled()) {
				log.debug("Current server is: "+currentServer);
			}
			final String ldapdn = constructLDAPDN(certDN, userDN);
			try {
				TCPTool.probeConnectionLDAP(currentServer, Integer.parseInt(getPort()), getConnectionTimeOut());	// Avoid waiting for halfdead-servers
				// connect to the server
				lc.connect(currentServer, Integer.parseInt(getPort()));
				// Execute a STARTTLS handshake if it was requested.
				if (getConnectionSecurity() == ConnectionSecurity.STARTTLS) {
                    if (log.isDebugEnabled()) {
                        log.debug("STARTTLS to LDAP server "+currentServer);
                    }
					lc.startTLS();
				}
				// authenticate to the server
				lc.bind(ldapVersion, getLoginDN(), getLoginPassword().getBytes("UTF8"), ldapBindConstraints);
				// try to read the old object
				if (log.isDebugEnabled()) {
					log.debug("Searching for old entry with DN '" + ldapdn+"'");
				}
				oldEntry = lc.read(ldapdn, ldapSearchConstraints);
				if (log.isDebugEnabled()) {
					if (oldEntry != null) {
						log.debug("Found an old entry with DN '" + ldapdn+"'");
					} else {
						log.debug("Did not find an old entry with DN '" + ldapdn+"'");
					}					
				}
			} catch (LDAPException e) {
				if (e.getResultCode() == LDAPException.NO_SUCH_OBJECT) {
					if (log.isDebugEnabled()) {
						log.debug("No old entry exist for '" + ldapdn + "'.");
					}
				} else {
					connectionFailed = true;
					if (servers.hasNext()) {
						log.warn("Failed to publish to " + currentServer + ". Trying next in list.");
					} else {
						String msg = intres.getLocalizedMessage("publisher.errorldapbind", e.getMessage());
						log.error(msg, e);
						throw new PublisherException(msg);                                
					}
				}
			} catch (UnsupportedEncodingException e) {
				String msg = intres.getLocalizedMessage("publisher.errorpassword", getLoginPassword());
				throw new PublisherException(msg);            
			} finally {
				// disconnect with the server
				try {
					lc.disconnect(ldapDisconnectConstraints);
				} catch (LDAPException e) {
					String msg = intres.getLocalizedMessage("publisher.errordisconnect");
					log.error(msg, e);
				}
			}
		} while (connectionFailed && servers.hasNext()) ;
		return oldEntry;
	}

	/**
	 * @see org.ejbca.core.model.ca.publisher.BasePublisher#testConnection()
	 */    
	public void testConnection() throws PublisherConnectionException {
		int ldapVersion = LDAPConnection.LDAP_V3;
		LDAPConnection lc = createLdapConnection();
		// Try all the listed servers
		Iterator<String> servers = getHostnameList().iterator();
		boolean connectionFailed;
		do {
			connectionFailed = false;
			String currentServer = servers.next();
			LDAPEntry entry = null;
			try {
				TCPTool.probeConnectionLDAP(currentServer, Integer.parseInt(getPort()), getConnectionTimeOut());	// Avoid waiting for halfdead-servers
				// connect to the server
				lc.connect(currentServer, Integer.parseInt(getPort()));
				// Execute a STARTTLS handshake if it was requested.
				if (getConnectionSecurity() == ConnectionSecurity.STARTTLS) {
                    if (log.isDebugEnabled()) {
                        log.debug("STARTTLS to LDAP server "+currentServer);
                    }
					lc.startTLS();
				}
				// authenticate to the server
				lc.bind(ldapVersion, getLoginDN(), getLoginPassword().getBytes("UTF8"), ldapBindConstraints);
				// try to read the base object
				String baseDN = getBaseDN();
				if (log.isDebugEnabled()) {
					log.debug("Trying to read top node '"+baseDN+"'");
				}
				entry = lc.read(baseDN, ldapSearchConstraints);			
				if(entry == null) {
					String msg = intres.getLocalizedMessage("publisher.errornobinddn");
					throw new PublisherConnectionException(msg);
				}
				if (log.isDebugEnabled()) {
					log.debug("Entry" + entry.toString());
				}
			} catch (LDAPException e) {
				connectionFailed = true;
				if (servers.hasNext()) {
					log.warn("Failed to connect to " + currentServer + ". Trying next in list.", e);
				} else {
					String msg = intres.getLocalizedMessage("publisher.errorldapbind", e.getMessage());
					log.error(msg, e);
					throw new PublisherConnectionException(msg);                            
				}
			} catch (UnsupportedEncodingException e) {
				String msg = intres.getLocalizedMessage("publisher.errorpassword", getLoginPassword());
				log.error(msg, e);
				throw new PublisherConnectionException(msg);            
			} finally {
				// disconnect with the server
				try {
					lc.disconnect(ldapDisconnectConstraints);
				} catch (LDAPException e) {
					String msg = intres.getLocalizedMessage("publisher.errordisconnect");
					log.error(msg, e);
				}
			}
		} while (connectionFailed && servers.hasNext()) ;
	} 

	protected LDAPConnection createLdapConnection() {
		// Set timeouts
		int connectiontimeout = getConnectionTimeOut();
		ldapBindConstraints.setTimeLimit(connectiontimeout); 
		ldapDisconnectConstraints.setTimeLimit(connectiontimeout);
		ldapConnectionConstraints.setTimeLimit(connectiontimeout);
		ldapSearchConstraints.setTimeLimit(getReadTimeOut());
		ldapStoreConstraints.setTimeLimit(getStoreTimeOut());
		if (log.isDebugEnabled()) {
			log.debug("connecttimeout: "+ldapConnectionConstraints.getTimeLimit());
			log.debug("bindtimeout: "+ldapBindConstraints.getTimeLimit());
			log.debug("disconnecttimeout: "+ldapDisconnectConstraints.getTimeLimit());
			log.debug("readtimeout: "+ldapSearchConstraints.getTimeLimit());
			log.debug("storetimeout: "+ldapStoreConstraints.getTimeLimit());
            log.debug("connectionsecurity: "+getConnectionSecurity());
		}
		LDAPConnection lc;

		switch (getConnectionSecurity()) {
		case STARTTLS:
			lc = new LDAPConnection(new LDAPJSSEStartTLSFactory());
			break;
		case SSL:
			lc = new LDAPConnection(new LDAPJSSESecureSocketFactory());
			break;
		default:
			lc = new LDAPConnection();
		}

		lc.setConstraints(ldapConnectionConstraints);
		return lc;
	}

	/**
	 *  Returns the hostnames of ldap server.
	 */    
	public List<String> getHostnameList(){
		List<String> ret = new ArrayList<String>();	
		String[] hostnames = getHostnames().split(";");
		for (int i=0; i<hostnames.length; i++) {
			ret.add(hostnames[i]);
		}
		return ret;
	}

	/**
	 *  Returns the hostnames of ldap server.
	 */    
	public String getHostnames(){
		return (String) data.get(HOSTNAMES);
	}

	/**
	 *  Sets the hostname of ldap server.
	 */        
	public void setHostnames(String hostnames){
		data.put(HOSTNAMES, hostnames);	
	}


	/**
	 *  Sets the type of security to use for LDAP connection.
	 */
	public void setConnectionSecurity (ConnectionSecurity connectionsecurity){
		data.put(CONNECTIONSECURITY, connectionsecurity);
	}

	/**
	 *  Returns the type of security for the LDAP connection.
	 */
	public ConnectionSecurity getConnectionSecurity (){
		Object o = data.get(CONNECTIONSECURITY);
		ConnectionSecurity ret = ConnectionSecurity.PLAIN;
		if (o == null) {
			// If o is null this might be an older (pre v12) version that
			// has not gotten upgraded correctly. In that case we see if there is a
			// setting for USESSL, if there is and it is set we return to use SSL.
			Object usessl = data.get(USESSL);
			if (usessl != null) {
				if (((Boolean)usessl).booleanValue()) {
					ret = ConnectionSecurity.SSL;
				}
			}
		} else {
	        ret = (ConnectionSecurity)o;			
		}
		return ret;
	}
	
	/**
	 *  Returns the port of ldap server.
	 */    
	public String getPort (){
		return (String) data.get(PORT);
	}

	/**
	 *  Sets the port of ldap server.
	 */        
	public void setPort(String port){
		data.put(PORT, port);	
	}

	/**
	 *  Returns the basedn of ldap server.
	 */    
	public String getBaseDN(){
		return (String) data.get(BASEDN);
	}

	/**
	 *  Sets the basedn of ldap server.
	 */        
	public void setBaseDN(String basedn){
		data.put(BASEDN, basedn);	
	}

	/**
	 *  Returns the logindn to the ldap server.
	 */    
	public String getLoginDN(){
		return (String) data.get(LOGINDN);
	}

	/**
	 *  Sets the logindn to the ldap server.
	 */        
	public void setLoginDN(String logindn){
		data.put(LOGINDN, logindn);	
	}

	/**
	 *  Returns the loginpwd to the ldap server.
	 */    
	public String getLoginPassword(){
		String pwd = (String) data.get(LOGINPASSWORD);
		// It may be obfuscated in the database, in that case de-obfuscate
		// "if" because older installations may not be obfuscated
		pwd = StringTools.deobfuscateIf(pwd);
		return pwd;
	}

	/**
	 *  Sets the loginpwd to the ldap server.
	 */        
	public void setLoginPassword(String loginpwd){
	    // Obfuscate password before we store it in the database
	    final String pwd = StringTools.obfuscate(loginpwd);
		data.put(LOGINPASSWORD, pwd);	
	}

	/**
	 *  Returns true if nonexisting users should be created
	 */    
	public boolean getCreateNonExistingUsers (){
		return ((Boolean) data.get(CREATENONEXISTING)).booleanValue();
	}

	/**
	 *  Sets if nonexisting users should be created.
	 */        
	public void setCreateNonExistingUsers (boolean createnonexistingusers){
		data.put(CREATENONEXISTING, Boolean.valueOf(createnonexistingusers));	
	}

	/**
	 *  Returns true if existing users should be modified.
	 */    
	public boolean getModifyExistingUsers (){
		return ((Boolean) data.get(MODIFYEXISTING)).booleanValue();
	}

	/**
	 *  Sets if existing users should be modified.
	 */        
	public void setModifyExistingUsers (boolean modifyexistingusers){
		data.put(MODIFYEXISTING, Boolean.valueOf(modifyexistingusers));	
	}

	/**
	 *  Returns true if existing user attributes should be modified.
	 */    
	public boolean getModifyExistingAttributes (){
		return ((Boolean) data.get(MODIFYEXISTINGATTR)).booleanValue();
		
	}

	/**
	 *  Sets if existing user attributes should be modified.
	 */        
	public void setModifyExistingAttributes (boolean modifyexistingattributes){
		data.put(MODIFYEXISTINGATTR, Boolean.valueOf(modifyexistingattributes));	
	}

	/**
	 *  Returns true if existing user attributes should be added.
	 */    
	public boolean getAddNonExistingAttributes (){
		return ((Boolean) data.get(ADDNONEXISTINGATTR)).booleanValue();
	}

	/**
	 *  Sets if existing user attributes should be added.
	 */        
	public void setAddNonExistingAttributes (boolean modifyexistingusers){
		data.put(ADDNONEXISTINGATTR, Boolean.valueOf(modifyexistingusers));	
	}


	/**
	 *  Returns the user object class in the ldap instance
	 */    
	public String getUserObjectClass(){
		return (String) data.get(USEROBJECTCLASS);
	}

	/**
	 *  Sets the user object class in the ldap instance
	 */        
	public void setUserObjectClass(String userobjectclass){
		data.put(USEROBJECTCLASS, userobjectclass);	
	}

	/**
	 *  Returns the CA object class in the ldap instance
	 */    
	public String getCAObjectClass(){
		return (String) data.get(CAOBJECTCLASS);
	}

	/**
	 *  Sets the CA object class in the ldap instance
	 */        
	public void setCAObjectClass(String caobjectclass){
		data.put(CAOBJECTCLASS, caobjectclass);	
	}

	/**
	 *  Returns the user cert attribute in the ldap instance
	 */    
	public String getUserCertAttribute(){
		return (String) data.get(USERCERTATTRIBUTE);
	}

	/**
	 *  Sets the user cert attribute in the ldap instance
	 */        
	public void setUserCertAttribute(String usercertattribute){
		data.put(USERCERTATTRIBUTE, usercertattribute);	
	}

	/**
	 *  Returns the ca cert attribute in the ldap instance
	 */    
	public String getCACertAttribute(){
		return (String) data.get(CACERTATTRIBUTE);
	}

	/**
	 *  Sets the ca cert attribute in the ldap instance
	 */        
	public void setCACertAttribute(String cacertattribute){
		data.put(CACERTATTRIBUTE, cacertattribute);	
	}

	/**
	 *  Returns the CRL attribute in the ldap instance
	 */    
	public String getCRLAttribute(){
		return (String) data.get(CRLATTRIBUTE);
	}

	/**
	 *  Sets the CRL attribute in the ldap instance
	 */        
	public void setCRLAttribute(String crlattribute){
		data.put(CRLATTRIBUTE, crlattribute);	
	}

	/**  Returns the delta CRL attribute in the ldap instance
	 */
	public String getDeltaCRLAttribute(){
		if(data.get(DELTACRLATTRIBUTE) == null) {
			this.setDeltaCRLAttribute(DEFAULT_DELTACRLATTRIBUTE);
			return DEFAULT_DELTACRLATTRIBUTE;
		} else {
			return (String) data.get(DELTACRLATTRIBUTE);
		}
	}

	/**
	 *  Sets the delta CRL attribute in the ldap instance
	 */
	public void setDeltaCRLAttribute(String deltacrlattribute){
		data.put(DELTACRLATTRIBUTE, deltacrlattribute);   
	}

	/**
	 *  Returns the ARL attribute in the ldap instance
	 */    
	public String getARLAttribute(){
		return (String) data.get(ARLATTRIBUTE);
	}

	/**
	 *  Sets the ARL attribute in the ldap instance
	 */        
	public void setARLAttribute(String arlattribute){
		data.put(ARLATTRIBUTE, arlattribute);	
	}

	/**
	 * Method getting a collection of DNFieldExtractor constants indicating which
	 * fields of the x509 certificate DN that should be used in the LDAP DN.
	 * 
	 * Valid values are  DNFieldExtractor.E, .UID, .CN, .SN, .GIVENNAME, .SURNAME, .T, .OU, .L 
	 * Other values should be defined in baseDN instead.
	 * If there exists multiple fields of the same type, then will all fields be mappen to LDAP dn.
	 * 
	 * @return Collection of (Integer) containing DNFieldExtractor constants.
	 */
	@SuppressWarnings("unchecked")
    public Collection<Integer> getUseFieldInLdapDN(){
		return (Collection<Integer>) data.get(USEFIELDINLDAPDN);
	}

	/**
	 * Method setting a collection of DNFieldExtractor constants indicating which
	 * fields of the x509 certificate DN that should be used in the LDAP DN.
	 * 
	 * Valid values are  DNFieldExtractor.E, .UID, .CN, .SN, .GIVENNAME, .SURNAME, .T, .OU, .L 
	 * Other values should be defined in baseDN instead.
	 * If there exists multiple fields of the same type, then will all fields be mappen to LDAP dn.
	 * 
	 * @return Collection of (Integer) containing DNFieldExtractor constants.
	 */
	public void setUseFieldInLdapDN(Collection<Integer> usefieldinldapdn){
		data.put(USEFIELDINLDAPDN, usefieldinldapdn);
	}    

	/**
	 *  Returns true if multiple certificates should be appended to existing user entries, instead of replacing.
	 */    
	public boolean getAddMultipleCertificates (){
		return ((Boolean) data.get(ADDMULTIPLECERTIFICATES)).booleanValue();
	}
	/**
	 *  Sets if multiple certificates should be appended to existing user entries, instead of replacing.
	 */        
	public void setAddMultipleCertificates (boolean appendcerts){
		data.put(ADDMULTIPLECERTIFICATES, Boolean.valueOf(appendcerts)); 
	}

	public void setRemoveRevokedCertificates( boolean removerevoked ){
		data.put(REMOVEREVOKED, Boolean.valueOf(removerevoked));  
	}

	public boolean getRemoveRevokedCertificates(){
		boolean removerevoked = true; //-- default value
		if ( data.get(REMOVEREVOKED) != null ) {
			removerevoked = ((Boolean)data.get(REMOVEREVOKED)).booleanValue();
		}
		return removerevoked;
	}

	public void setRemoveUsersWhenCertRevoked( boolean removeuser ){
		data.put(REMOVEUSERONCERTREVOKE, Boolean.valueOf(removeuser));  
	}

	public boolean getRemoveUsersWhenCertRevoked(){
		boolean removeuser = false; //-- default value
		if ( data.get(REMOVEUSERONCERTREVOKE) != null ) {
			removeuser = ((Boolean)data.get(REMOVEUSERONCERTREVOKE)).booleanValue();
		}
		return removeuser;
	}

	public void setCreateIntermediateNodes( boolean createnodes ){
		data.put(CREATEINTERMEDIATENODES, Boolean.valueOf(createnodes));  
	}

	public boolean getCreateIntermediateNodes(){
		boolean createnodes = false; //-- default value
		if ( data.get(CREATEINTERMEDIATENODES) != null ) {
			createnodes = ((Boolean)data.get(CREATEINTERMEDIATENODES)).booleanValue();
		}
		return createnodes;
	}

	public void setSetUserPassword( boolean userpassword ){
		data.put(SETUSERPASSWORD, Boolean.valueOf(userpassword));  
	}

	public boolean getSetUserPassword(){
		boolean userpassword = false; //-- default value
		if ( data.get(SETUSERPASSWORD) != null ) {
			userpassword = ((Boolean)data.get(SETUSERPASSWORD)).booleanValue();
		}
		return userpassword;
	}

	/** Return timout in milliseconds */
	public int getConnectionTimeOut() {
		int timeout = Integer.parseInt(DEFAULT_TIMEOUT);
		if ( data.get(TIMEOUT) != null ) {
			timeout = Integer.parseInt((String) data.get(TIMEOUT));
		}
		return timeout;
	}
	/** Return timout in milliseconds */
	public int getReadTimeOut() {
		int timeout = Integer.parseInt(DEFAULT_READTIMEOUT);
		if ( data.get(READTIMEOUT) != null ) {
			timeout = Integer.parseInt((String) data.get(READTIMEOUT));
		}
		return timeout;
	}
	/** Return timout in milliseconds */
	public int getStoreTimeOut() {
		int timeout = Integer.parseInt(DEFAULT_STORETIMEOUT);
		if ( data.get(STORETIMEOUT) != null ) {
			timeout = Integer.parseInt((String) data.get(STORETIMEOUT));
		}
		return timeout;
	}
	
	/** Set timout in milliseconds */
	public void setConnectionTimeOut(int timeout) {
		data.put(TIMEOUT, Integer.toString(timeout));  
		ldapBindConstraints.setTimeLimit(timeout);
		ldapConnectionConstraints.setTimeLimit(timeout);
		ldapDisconnectConstraints.setTimeLimit(timeout);
	}
	/** Set timout in milliseconds */
	public void setReadTimeOut(int timeout) {
		data.put(READTIMEOUT, Integer.toString(timeout));  
		ldapSearchConstraints.setTimeLimit(timeout);
	}
	/** Set timout in milliseconds */
	public void setStoreTimeOut(int timeout) {
		data.put(STORETIMEOUT, Integer.toString(timeout)); 
		ldapStoreConstraints.setTimeLimit(timeout);
	}

	// Private methods   
	/**
	 * Returns a list of attributes found in DN
	 * Can only be used when the same attribute string is used in EJBCA and LDAP
	 *  
	 * @param dn The DN to search
	 * @param attributes Strings to search for in the DN
	 * @return An LDAPAttributeSet containing all attributes found int the DN
	 */
	protected Collection<LDAPAttribute> getAttributesFromDN(String dn, String[] attributes) {
		Collection<LDAPAttribute> attributeList= new LinkedList<LDAPAttribute>();
		for (int i =0; i<attributes.length;i++){
			String attribute = CertTools.getPartFromDN(dn, attributes[i]);
			if (attribute != null) {
				attributeList.add(new LDAPAttribute(attributes[i], attribute));
			}
		}
		return attributeList;
	}

	/**
	 * Returns a list containing LDAPModification's
	 * Can only be used when the same attribute string is used in EJBCA and LDAP
	 * 
	 * @param dn The DN to search
	 * @param oldEntry the old DN
	 * @param attributes Strings to search for in the DN
	 * @return An ArrayList containing LDAPModification for DN
	 */
	protected ArrayList<LDAPModification> getModificationSetFromDN(String dn, LDAPEntry oldEntry, String[] attributes){
		ArrayList<LDAPModification> modset = new ArrayList<LDAPModification>();
		boolean modifyExisting = getModifyExistingAttributes();
		boolean addNonExisting = getAddNonExistingAttributes();
		for (int i =0; i<attributes.length;i++){
			String attribute = CertTools.getPartFromDN(dn, attributes[i]);
			LDAPAttribute oldattribute = oldEntry.getAttribute(attributes[i]);
			if (log.isDebugEnabled()) {
				if (oldattribute!=null) {
					log.debug("removeme, oldattribute="+oldattribute.toString());
				}
				if (dn!=null) {
					log.debug("removeme, dn="+dn);
				}
			}
			if ( ((attribute != null) && (oldattribute == null) && addNonExisting) || ( ((attribute != null) && (oldattribute != null )) && modifyExisting) ) {
				LDAPAttribute attr = new LDAPAttribute(attributes[i], attribute);
				modset.add(new LDAPModification(LDAPModification.REPLACE, attr));
			}
		}
		return modset;
	}

	/**
	 * Creates an LDAPAttributeSet.
	 *
	 * @param cert the certificate to use or null if no cert involved.
	 * @param objectclass the objectclass the attribute set should be of.
	 * @param dn dn of the LDAP entry.
	 * @param email email address for entry, or null
	 * @param extra if we should add extra attributes except the objectclass to the attributeset.
	 * @param person true if this is a person-entry, false if it is a CA.
	 * @param password, users password, to be added into SecurityObjects, and AD
	 * @param extendedinformation, for future use...
	 *
	 * @return LDAPAtributeSet created...
	 */
	protected LDAPAttributeSet getAttributeSet(Certificate cert, String objectclass, String dn, String email, boolean extra, boolean person,
			String password, ExtendedInformation extendedinformation) {
		if (log.isTraceEnabled()) {
			log.trace(">getAttributeSet(dn="+dn+", email="+email+")");			
		}
		LDAPAttributeSet attributeSet = new LDAPAttributeSet();
		LDAPAttribute attr = new LDAPAttribute("objectclass");
		// The full LDAP object tree is divided with ; in the objectclass
		StringTokenizer token = new StringTokenizer(objectclass,";");
		while (token.hasMoreTokens()) {
			String value = token.nextToken();
			if (log.isDebugEnabled()) {
				log.debug("Adding objectclass value: "+value);
			}
			attr.addValue(value);
		}
		attributeSet.add(attr);

		/* To Add an entry to the directory,
		 *   -- Create the attributes of the entry and add them to an attribute set
		 *   -- Specify the DN of the entry to be created
		 *   -- Create an LDAPEntry object with the DN and the attribute set
		 *   -- Call the LDAPConnection add method to add it to the directory
		 */
		if (extra) {
			attributeSet.addAll(getAttributesFromDN(dn, MATCHINGEXTRAATTRIBUTES));

			// Only persons have (normally) all these extra attributes. 
			// A CA might have them if you don't use the default objectClass, but we don't
			// handle that case.
			if (person) {
				// First get the easy ones where LDAP and EJBCA spelling is the same
				attributeSet.addAll(getAttributesFromDN(dn, MATCHINGPERSONALATTRIBUTES));
				// sn means surname in LDAP, and is required for persons
				String cn = CertTools.getPartFromDN(dn, "CN");
				String sn = CertTools.getPartFromDN(dn, "SURNAME");
				if ( (sn == null) && (cn != null) ) {
					// Only construct this if we are the standard object class
					if (objectclass.contains("inetOrgPerson")) {
						// Take surname to be the last part of the cn
						int index = cn.lastIndexOf(' ');
						if (index <=0) {
							// If there is no natural sn, use cn since sn is required
							sn = cn;
						} else {
							if (index < cn.length()) {
								sn = new String(cn.substring(index+1));
							}
						}
					}
				}
				if (sn != null) {
					attributeSet.add(new LDAPAttribute("sn", sn));
				}
				// gn means givenname in LDAP, and is required for persons
				String gn = CertTools.getPartFromDN(dn, "GIVENNAME");
				if ( (gn == null) && (cn != null) ) {
					// Only construct this if we are the standard object class
					if (objectclass.contains("inetOrgPerson")) {
						// Take givenname to be the first part of the cn
						int index = cn.indexOf(' ');
						if (index <=0) {
							// If there is no natural gn/sn, ignore gn if we are using sn
							if (sn == null) {
								gn = cn;
							}
						} else {
							gn = new String(cn.substring(0, index));
						}
					}
				}
				if (gn != null) {
					attributeSet.add(new LDAPAttribute("givenName", gn));
				}
				String title = CertTools.getPartFromDN(dn, "T");
				if (title != null) {
					attributeSet.add(new LDAPAttribute("title", title));
				}
				if (email != null) {
					attributeSet.add(new LDAPAttribute("mail", email));											
				}
				
				// If we have selected to use the SN (serialNUmber DN field, we will also add it as an attribute
				// This is not present in the normal objectClass (inetOrgPerson)
				// Modifying the schema is as simple as adding serialNumber as MAY in the inetOrgPerson object class in inetorgperson.schema.
				Collection<Integer> usefields = getUseFieldInLdapDN();
				if (usefields.contains(Integer.valueOf(DNFieldExtractor.SN))) {
					String serno = CertTools.getPartFromDN(dn, "SN");
					if (serno != null) {
						attributeSet.add(new LDAPAttribute("serialNumber", serno));
					}            		
				}
				// If we are using the custom schema inetOrgPersonWithCertSerno, we will add the custom attribute certificateSerialNumber
				// This is, as the name implies, the X509V3 certificate serial number, hex encoded into a printable string.
                if (objectclass.contains("inetOrgPersonWithCertSerno") && (cert != null)) {
                    final String certSerno = CertTools.getSerialNumberAsString(cert);
                    if (certSerno != null) {
                        attributeSet.add(new LDAPAttribute("certificateSerialNumber", certSerno));
                    }
                }
                
				// If this is an objectClass which is a SecurityObject, such as simpleSecurityObject, we will add the password as well, if not null.
				if (getSetUserPassword() && (password != null)) {
					if (log.isDebugEnabled()) {
						log.debug("Adding userPassword attribute");
					}
					attributeSet.add(new LDAPAttribute("userPassword", password));
				}
				
			}
		}
		if (log.isTraceEnabled()) {
			log.trace("<getAttributeSet()");
		}
		return attributeSet;
	} // getAttributeSet


	/**
	 * Creates an LDAPModificationSet.
	 *
	 * @param oldEntry the objectclass the attribute set should be of.
	 * @param dn dn of the LDAP entry.
	 * @param email email address for entry, or null
	 * @param extra if we should add extra attributes except the objectclass to the
	 *        modificationset.
	 * @param person true if this is a person entry, false if it is a CA.
	 * @param password, users password, to be added into SecurityObjects, and AD
	 * @param cert the Certificate we are publishing, or null
	 *
	 * @return List of LDAPModification created...
	 */
	protected ArrayList<LDAPModification> getModificationSet(LDAPEntry oldEntry, String dn, String email, boolean extra,
															 boolean person, String password, Certificate cert) {
		if (log.isTraceEnabled()) {
			log.trace(">getModificationSet(dn="+dn+", email="+email+")");			
		}
		boolean modifyExisting = getModifyExistingAttributes();
		boolean addNonExisting = getAddNonExistingAttributes();
		final String objectclass = getUserObjectClass();
		ArrayList<LDAPModification> modSet = new ArrayList<LDAPModification>();
		// We get this, because we can not modify attributes that are present in the original DN
		// i.e. if the ldap entry have a DN, we are not allowed to modify that
		if (extra) {
			if (log.isDebugEnabled()) {
				log.debug("Adding extra attributes to modificationSet");
			}
			modSet.addAll(getModificationSetFromDN(dn, oldEntry, MATCHINGEXTRAATTRIBUTES));
			// Only persons have (normally) all these extra attributes. 
			// A CA might have them if you don't use the default objectClass, but we don't
			// handle that case.
			if (person) {
				// sn means surname in LDAP, and is required for inetOrgPerson
				String cn = CertTools.getPartFromDN(dn, "CN");
				String sn = CertTools.getPartFromDN(dn, "SURNAME");
				if ( (sn == null) && (cn != null) ) {
					// Only construct this if we are the standard object class
                    if (objectclass.contains("inetOrgPerson")) {
						// Take surname to be the last part of the cn
						int index = cn.lastIndexOf(' ');
						if (index <=0) {
							// If there is no natural sn, use cn since sn is required
							sn = cn;
						} else {
							if (index < cn.length()) {
								sn = new String(cn.substring(index+1));
							}
						}
					}
				}
				LDAPAttribute oldsn = oldEntry.getAttribute("sn");
				if (((sn != null) && (oldsn == null) && addNonExisting) || ( (sn != null) && (oldsn != null ) && modifyExisting)) {
					LDAPAttribute attr = new LDAPAttribute("sn", sn);
					modSet.add(new LDAPModification(LDAPModification.REPLACE, attr));
				}
				// gn means givenname in LDAP, and is required for inetOrgPerson
				String gn = CertTools.getPartFromDN(dn, "GIVENNAME");
				LDAPAttribute oldgn = oldEntry.getAttribute("GIVENNAME");
				if ( (gn == null) && (cn != null) ) {
					// Only construct this if we are the standard object class
					if (objectclass.contains("inetOrgPerson")) {
						// Take givenname to be the first part of the cn
						int index = cn.indexOf(' ');
						if (index <=0) {
							// If there is no natural gn/sn, ignore gn if we are using sn
							if (sn == null) {
								gn = cn;
							}
						} else {
							gn = new String(cn.substring(0, index));
						}
					}
					if ( ( ((gn != null) && (oldgn == null)) && addNonExisting) || ( ((gn != null) && (oldgn != null )) && modifyExisting) ) {
						LDAPAttribute attr = new LDAPAttribute("givenName", gn);
						modSet.add(new LDAPModification(LDAPModification.REPLACE, attr));
					}
				}
				String title = CertTools.getPartFromDN(dn, "T");
				LDAPAttribute oldTitle = oldEntry.getAttribute("Title");
				if ( ( (title != null) && (oldTitle == null) && addNonExisting) || ( (title != null) && (oldTitle != null ) && modifyExisting) ) {
					LDAPAttribute attr = new LDAPAttribute("givenName", title);
					modSet.add(new LDAPModification(LDAPModification.REPLACE, attr));
				}
				LDAPAttribute oldEmail = oldEntry.getAttribute("mail");
				if ( ( (email != null) && (oldEmail == null) && addNonExisting) || ( (email != null) && (oldEmail != null ) && modifyExisting) ) {
					LDAPAttribute mailAttr = new LDAPAttribute("mail", email);
					modSet.add(new LDAPModification(LDAPModification.REPLACE, mailAttr));											
				}

				// All generic personal attributes
				modSet.addAll(getModificationSetFromDN(dn, oldEntry, MATCHINGPERSONALATTRIBUTES));
				// If we have selected to use the SN (serialNUmber DN field, we will also add it as an attribute
				// This is not present in the normal objectClass (inetOrgPerson)
				Collection<Integer> usefields = getUseFieldInLdapDN();
				if (usefields.contains(Integer.valueOf(DNFieldExtractor.SN))) {
					String serno = CertTools.getPartFromDN(dn, "SN");
					LDAPAttribute oldserno = oldEntry.getAttribute("SN");
					if (((serno != null) && (oldserno == null) && addNonExisting) || ( (serno != null) && (oldserno != null ) && modifyExisting)) {
						LDAPAttribute attr = new LDAPAttribute("serialNumber", serno);
						modSet.add(new LDAPModification(LDAPModification.REPLACE, attr));
					}            		
				}
                // If we are using the custom schema inetOrgPersonWithCertSerno, we will add the custom attribute certificateSerialNumber
                // This is, as the name implies, the X509V3 certificate serial number, hex encoded into a printable string.
                if (objectclass.contains("inetOrgPersonWithCertSerno") && (cert != null)) {
                    final String certSerno = CertTools.getSerialNumberAsString(cert);
                    if (certSerno != null) {
                        LDAPAttribute attr = new LDAPAttribute("certificateSerialNumber", certSerno);
                        modSet.add(new LDAPModification(LDAPModification.REPLACE, attr));
                    }
                }
				
				// If this is an objectClass which is a SecurityObject, such as simpleSecurityObject, we will add the password as well, if not null
				if ( (getSetUserPassword() && (password != null)) && (addNonExisting || modifyExisting) ) {
					if (log.isDebugEnabled()) {
						log.debug("Modifying userPassword attribute");
					}
					LDAPAttribute attr = new LDAPAttribute("userPassword", password);
					modSet.add(new LDAPModification(LDAPModification.REPLACE, attr));
				}
			}
		}
		if (log.isTraceEnabled()) {
			log.trace("<getModificationSet()");
		}
		return modSet;
	} // getModificationSet

	/**
	 * Constructs the LDAP DN for a certificate to be published. Only DN objects defined by the publisher is used.
	 * For each DN object to be published:
	 *  First the certificate DN is search for this object.
	 *  If no such certificate object then the userdata DN is searched.
	 *  If no such userdata object either the object will not be a part of the LDAP DN.
	 * @param certDN certificate DN
	 * @param userDataDN user data DN
	 * @return LDAP DN to be used.
	 */
	protected String constructLDAPDN(String certDN, String userDataDN){
		if (log.isDebugEnabled()) {
			log.debug("DN in certificate '"+certDN+"'. DN in user data '"+userDataDN+"'.");
		}
		final DNFieldExtractor certExtractor = new DNFieldExtractor(certDN, DNFieldExtractor.TYPE_SUBJECTDN);
		final DNFieldExtractor userDataExtractor = userDataDN!=null ? new DNFieldExtractor(userDataDN, DNFieldExtractor.TYPE_SUBJECTDN) : null;

		Collection<Integer> usefields = getUseFieldInLdapDN();
		if(usefields instanceof List<?>){
			Collections.sort((List<Integer>) usefields);
		}
		final X500NameBuilder nameBuilder = new X500NameBuilder(LdapNameStyle.INSTANCE);
		for (Integer fieldNum : usefields) { // There must be at least one
            String dnField = certExtractor.getFieldString(fieldNum);
            if (StringUtils.isEmpty(dnField) && userDataExtractor!=null) {
                dnField = userDataExtractor.getFieldString(fieldNum);
            }
            
            if (StringUtils.isNotEmpty(dnField)) {
                RDN rdn = new X500Name(LdapNameStyle.INSTANCE, dnField).getRDNs()[0];
                nameBuilder.addRDN(rdn.getFirst());
            }
		}
		
		String retval = nameBuilder.build().toString() + "," + this.getBaseDN(); 
		if (log.isDebugEnabled()) {
			log.debug("LdapPublisher: constructed DN: " + retval );
		}
		return retval;	
	}

	protected static byte[] fakecrlbytes = Base64.decode(
			("MIIBKDCBkgIBATANBgkqhkiG9w0BAQUFADAvMQ8wDQYDVQQDEwZUZXN0Q0ExDzAN"+
					"BgNVBAoTBkFuYVRvbTELMAkGA1UEBhMCU0UXDTA0MDExMjE0MTQyMloXDTA0MDEx"+
					"MzE0MTQyMlqgLzAtMB8GA1UdIwQYMBaAFK1tyidIzx1qpuj5OjHl/0Ro8xTDMAoG"+
					"A1UdFAQDAgEBMA0GCSqGSIb3DQEBBQUAA4GBABBSCWRAX8xyWQSuZYqR9MC8t4/V"+
					"Tp4xTGJeT1OPlCfuyeHyjUdvdjB/TjTgc4EOJ7eIF7aQU8Mp6AcUAKil/qBlrTYa"+
					"EFVr0WDeh2Aglgm4klAFnoJjDWfjTP1NVFdN4GMizqAz/vdXOY3DaDmkwx24eaRw"+
			"7SzqXca4gE7f1GTO").getBytes());

	/**
	 * Method to lazy create the fake CRL.
	 */
	protected byte[] getFakeCRL(){
		byte[] fakecrl = null;
		try {
			X509CRL crl = CertTools.getCRLfromByteArray(fakecrlbytes);
			fakecrl = crl.getEncoded();
		} catch (CRLException e) {}
		return fakecrl;
	}

	/** 
	 * @see org.ejbca.core.model.ca.publisher.BasePublisher#clone()
	 */
	@SuppressWarnings({ "rawtypes", "unchecked" })
    public Object clone() throws CloneNotSupportedException {
		LdapPublisher clone = new LdapPublisher();
		HashMap clonedata = (HashMap) clone.saveData();

		Iterator i = (data.keySet()).iterator();
		while(i.hasNext()){
			Object key = i.next();
			clonedata.put(key, data.get(key));
		}
		clone.loadData(clonedata);
		return clone;	
	}

	/* *
	 * @see org.ejbca.core.model.ca.publisher.BasePublisher#getLatestVersion()
	 */
	public float getLatestVersion() {		
		return LATEST_VERSION;
	}

	/** 
	 * Implemtation of UpgradableDataHashMap function upgrade. 
	 */
	public void upgrade() {
		log.trace(">upgrade");
		if(Float.compare(LATEST_VERSION, getVersion()) != 0) {
			// New version of the class, upgrade
			String msg = intres.getLocalizedMessage("publisher.upgrade", new Float(getVersion()));
			log.info(msg);
			if(data.get(ADDMULTIPLECERTIFICATES) == null) {
				setAddMultipleCertificates(false);                
			}
			if(data.get(REMOVEREVOKED) == null) {
				setRemoveRevokedCertificates(true);                
			}
			if(data.get(REMOVEUSERONCERTREVOKE) == null) {
				setRemoveUsersWhenCertRevoked(false);                
			}
			if(data.get(CREATEINTERMEDIATENODES) == null) {
				setCreateIntermediateNodes(false); // v6
			}
			if(data.get(DELTACRLATTRIBUTE) == null) {
				setDeltaCRLAttribute(DEFAULT_DELTACRLATTRIBUTE); // v7
			}
			if(data.get(ADDNONEXISTINGATTR) == null) {
				setModifyExistingAttributes(false); // v8
				setAddNonExistingAttributes(true);
			}
			if (getVersion() < 9) {
				setConnectionTimeOut(getConnectionTimeOut());	// v9
			}
			if(data.get(SETUSERPASSWORD) == null) {
				setSetUserPassword(false);	// v10
			}
			if (data.get(READTIMEOUT) == null) {
				setStoreTimeOut(getStoreTimeOut());	// v11
				setReadTimeOut(getReadTimeOut());
			}
			if (data.get(CONNECTIONSECURITY) == null) { // v12
				if (((Boolean) data.get(USESSL)).booleanValue() == true) {
					setConnectionSecurity(ConnectionSecurity.SSL);
				} else {
					setConnectionSecurity(ConnectionSecurity.PLAIN);
				}
			}
				
			data.put(VERSION, new Float(LATEST_VERSION));
		}
		log.trace("<upgrade");
	}
	
    @Override
    public boolean willPublishCertificate(int status, int revocationReason) {
        return true;
    }

    @Override
    public void validateDataSource(String dataSource) throws PublisherException {
        // Method not applicable for this publisher type!
    }

    @Override
    public boolean storeOcspResponseData(OcspResponseData ocspResponseData) throws PublisherException {
        // Method not applicable for this publisher type!
        return false;
    }
}<|MERGE_RESOLUTION|>--- conflicted
+++ resolved
@@ -571,14 +571,8 @@
 				} else {
 					String msg = intres.getLocalizedMessage("publisher.errorldapstore", "CRL", getCRLAttribute(), getCAObjectClass(), dn, e.getMessage());
 					log.error(msg, e);
-<<<<<<< HEAD
-					log.info("If you are trying to publish a CRL, and the LDAP server is complaining about a missing " +
-							"CA certificate attribute, you need first publish the CA certificates to the LDAP server.");
-					throw new PublisherException(msg);
-=======
 					log.info("If you are trying to publish a CRL, and the LDAP server is complaining about a missing CA certificate attribute, you need first publish the CA certificates to the LDAP server.");
 					throw new PublisherException(msg);            
->>>>>>> d89dbcd9
 				}
 			} catch (UnsupportedEncodingException e) {
 				String msg = intres.getLocalizedMessage("publisher.errorpassword", getLoginPassword());
