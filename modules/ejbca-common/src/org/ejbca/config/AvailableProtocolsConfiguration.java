/*************************************************************************
 *                                                                       *
 *  EJBCA Community: The OpenSource Certificate Authority                *
 *                                                                       *
 *  This software is free software; you can redistribute it and/or       *
 *  modify it under the terms of the GNU Lesser General Public           *
 *  License as published by the Free Software Foundation; either         *
 *  version 2.1 of the License, or any later version.                    *
 *                                                                       *
 *  See terms of license at gnu.org.                                     *
 *                                                                       *
 *************************************************************************/

package org.ejbca.config;

import java.io.Serializable;
import java.util.HashMap;
import java.util.LinkedHashMap;
import java.util.Map;

import org.cesecore.configuration.ConfigurationBase;


/**
 * Handles configuration of protocols supporting enable / disable
 */
public class AvailableProtocolsConfiguration extends ConfigurationBase implements Serializable {
    private static final long serialVersionUID = 1L;
    private static final float LATEST_VERSION = 2f;

    public final static String CONFIGURATION_ID = "AVAILABLE_PROTOCOLS";

    /**
     * Protocols currently supporting enable/disable configuration by EJBCA
     */
    public enum AvailableProtocols {
        // If you add a protocol > 6.11.0 it should be disabled by default by returning false from #getProtocolStatus
        ACME("ACME", "/ejbca/acme"),
        CERT_STORE("Certstore", WebConfiguration.DEFAULT_CERTSTORE_CONTEXTROOT),
        CMP("CMP", "/ejbca/publicweb/cmp"),
        CRL_STORE("CRLstore", WebConfiguration.DEFAULT_CRLSTORE_CONTEXTROOT),
        EST("EST", "/.well-known/est"),
        MSAE("MSAE", "/ejbca/msae"),
        OCSP("OCSP", "/ejbca/publicweb/status/ocsp"),
        PUBLIC_WEB("Public Web", "/ejbca"),
        SCEP("SCEP", "/ejbca/publicweb/apply/scep"),
        RA_WEB("RA Web", "/ejbca/ra"),
        REST_CA_MANAGEMENT("REST CA Management", "/ejbca/ejbca-rest-api/v1/ca_management"),
        REST_CERTIFICATE_MANAGEMENT("REST Certificate Management", "/ejbca/ejbca-rest-api/v1/ca<br/>/ejbca/ejbca-rest-api/v1/certificate"),
        REST_CRYPTOTOKEN_MANAGEMENT("REST Crypto Token Management", "/ejbca/ejbca-rest-api/v1/cryptotoken"),
        REST_ENDENTITY_MANAGEMENT("REST End Entity Management", "/ejbca/ejbca-rest-api/v1/endentity"),
<<<<<<< HEAD
        REST_CONFIGDUMP("REST Configdump", "/ejbca/ejbca-rest-api/v1/configdump"),
=======
        REST_CERTIFICATE_MANAGEMENT_V2("REST Certificate Management V2", "/ejbca/ejbca-rest-api/v2/certificate"),
>>>>>>> ebbf2ab6
        WEB_DIST("Webdist", "/ejbca/publicweb/webdist"),
        WS("Web Service", "/ejbca/ejbcaws");

        private final String name;
        private final String url;
        private static final Map<String, String> reverseLookupMap = new HashMap<>();
        
        static {
            for (final AvailableProtocols protocol : AvailableProtocols.values()) {
                reverseLookupMap.put(protocol.getName(), protocol.getUrl());
            }
        }
        
        /**
         * Creates a new instance of an available protocol enum.
         * @param name the name of the enum, same as the "serviceName" from web.xml
         * @param url the URL to the servlet
         */
        private AvailableProtocols(final String name, final String url) {
            this.name = name;
            this.url = url;
        }

        /** @return user friendly name of protocol */
        public String getName() {
            return name;
        }

        public String getUrl() {
            return url;
        }
        
        public static String getContextPathByName(String name) {
            return reverseLookupMap.get(name);
        }
    };

    /** Initializes the configuration */
    public AvailableProtocolsConfiguration() {
        super();
    }

    /**
     * Checks whether protocol is enabled / disabled locally
     * @param protocol to check status of @see {@link AvailableProtocols}
     * @return true if protocol is enabled, false otherwise
     */
    public boolean getProtocolStatus(String protocol) {
        Boolean ret = (Boolean)data.get(protocol);
        // All protocols added > 6.11.0 should be disabled by default
        if (ret == null && (
                protocol.equals(AvailableProtocols.ACME.getName())  ||
                protocol.equals(AvailableProtocols.EST.getName())   || 
                protocol.equals(AvailableProtocols.MSAE.getName())   ||
                protocol.equals(AvailableProtocols.REST_CA_MANAGEMENT.getName()) ||
                protocol.equals(AvailableProtocols.REST_CONFIGDUMP.getName()) ||
                protocol.equals(AvailableProtocols.REST_CERTIFICATE_MANAGEMENT.getName()) ||
                protocol.equals(AvailableProtocols.REST_CRYPTOTOKEN_MANAGEMENT.getName()) ||
                protocol.equals(AvailableProtocols.REST_ENDENTITY_MANAGEMENT.getName()) || 
                protocol.equals(AvailableProtocols.REST_CERTIFICATE_MANAGEMENT_V2.getName()))) {
            setProtocolStatus(protocol, false);
            return false;
        }
        return ret == null ? true : ret;
    }

    public void setProtocolStatus(String protocol, boolean status) {
        data.put(protocol, status);
    }

    /** @return map containing the current status of all configurable protocols. */
    public LinkedHashMap<String, Boolean> getAllProtocolsAndStatus() {
        LinkedHashMap<String, Boolean> protocolStatusMap = new LinkedHashMap<>();
        for (AvailableProtocols protocol : AvailableProtocols.values()) {
            protocolStatusMap.put(protocol.getName(), getProtocolStatus(protocol.getName()));
        }
        return protocolStatusMap;
    }

    @Override
    public String getConfigurationId() {
        return CONFIGURATION_ID;
    }

    @Override
    public void upgrade() {
        if (Float.compare(LATEST_VERSION, getVersion()) != 0) {
            data.put(VERSION,  Float.valueOf(LATEST_VERSION));
        }
    }
}<|MERGE_RESOLUTION|>--- conflicted
+++ resolved
@@ -49,11 +49,8 @@
         REST_CERTIFICATE_MANAGEMENT("REST Certificate Management", "/ejbca/ejbca-rest-api/v1/ca<br/>/ejbca/ejbca-rest-api/v1/certificate"),
         REST_CRYPTOTOKEN_MANAGEMENT("REST Crypto Token Management", "/ejbca/ejbca-rest-api/v1/cryptotoken"),
         REST_ENDENTITY_MANAGEMENT("REST End Entity Management", "/ejbca/ejbca-rest-api/v1/endentity"),
-<<<<<<< HEAD
         REST_CONFIGDUMP("REST Configdump", "/ejbca/ejbca-rest-api/v1/configdump"),
-=======
         REST_CERTIFICATE_MANAGEMENT_V2("REST Certificate Management V2", "/ejbca/ejbca-rest-api/v2/certificate"),
->>>>>>> ebbf2ab6
         WEB_DIST("Webdist", "/ejbca/publicweb/webdist"),
         WS("Web Service", "/ejbca/ejbcaws");
 
