--- conflicted
+++ resolved
@@ -58,20 +58,12 @@
     public static final Object MSAE_KRB5_CONF_FILENAME = "msaeKrb5ConfFilename";
 
     // MSAE Settings
-<<<<<<< HEAD
     public static final String IS_USE_SSL = "isUseSSL";
+    public static final String IS_FOLLOW_LDAP_REFERRAL = "isFollowLdapReferral";
     public static final String AD_CONNECTION_PORT = "adConnectionPort";
     public static final String AD_LOGIN_DN = "adLoginDN";
     public static final String AD_LOGIN_PASSWORD = "adLoginPassword";
     public static final String AUTH_KEY_BINDING = "authKeyBinding";
-=======
-    private static final String IS_USE_SSL = "isUseSSL";
-    private static final String IS_FOLLOW_LDAP_REFERRAL = "isFollowLdapReferral";
-    private static final String AD_CONNECTION_PORT = "adConnectionPort";
-    private static final String AD_LOGIN_DN = "adLoginDN";
-    private static final String AD_LOGIN_PASSWORD = "adLoginPassword";
-    private static final String AUTH_KEY_BINDING = "authKeyBinding";
->>>>>>> 60695c80
 
     // MS Enrollment Servlet Settings
     public static final String CA_NAME = "caName";
