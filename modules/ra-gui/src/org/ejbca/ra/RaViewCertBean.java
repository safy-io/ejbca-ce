/*************************************************************************
 *                                                                       *
 *  EJBCA Community: The OpenSource Certificate Authority                *
 *                                                                       *
 *  This software is free software; you can redistribute it and/or       *
 *  modify it under the terms of the GNU Lesser General Public           *
 *  License as published by the Free Software Foundation; either         *
 *  version 2.1 of the License, or any later version.                    *
 *                                                                       *
 *  See terms of license at gnu.org.                                     *
 *                                                                       *
 *************************************************************************/
package org.ejbca.ra;

import java.io.Serializable;
import java.math.BigInteger;
import java.util.ArrayList;
import java.util.Date;
import java.util.HashMap;
import java.util.List;
import java.util.Map;

import javax.annotation.PostConstruct;
import javax.ejb.EJB;
import javax.faces.component.UIComponent;
import javax.faces.context.FacesContext;
import javax.faces.view.ViewScoped;
import javax.inject.Inject;
import javax.inject.Named;
import javax.servlet.http.HttpServletRequest;

import org.bouncycastle.util.encoders.Hex;
import org.cesecore.authorization.AuthorizationDeniedException;
import org.cesecore.certificates.ca.CADoesntExistsException;
import org.cesecore.certificates.ca.CAInfo;
import org.cesecore.certificates.certificate.CertificateDataWrapper;
import org.cesecore.certificates.certificateprofile.CertificateProfile;
import org.cesecore.certificates.certificateprofile.CertificateProfileDoesNotExistException;
import org.cesecore.util.EJBTools;
import org.ejbca.core.ejb.dto.CertRevocationDto;
import org.ejbca.core.ejb.ra.NoSuchEndEntityException;
import org.ejbca.core.model.approval.ApprovalException;
import org.ejbca.core.model.approval.WaitingForApprovalException;
import org.ejbca.core.model.era.IdNameHashMap;
import org.ejbca.core.model.era.RaMasterApiProxyBeanLocal;
import org.ejbca.core.model.ra.AlreadyRevokedException;
import org.ejbca.core.model.ra.RevokeBackDateNotAllowedForProfileException;
import org.ejbca.core.model.ra.raadmin.EndEntityProfileValidationException;
import org.ejbca.ra.RaCertificateDetails.Callbacks;

/**
 * Backing bean for certificate details view.
 *  
 * @version $Id$
 */
@Named
@ViewScoped
public class RaViewCertBean implements Serializable {

    private static final long serialVersionUID = 1L;

    @EJB
    private RaMasterApiProxyBeanLocal raMasterApiProxyBean;

<<<<<<< HEAD
    @ManagedProperty(value = "#{raAuthenticationBean}")
=======
    @Inject
>>>>>>> 26a61d08
    private RaAuthenticationBean raAuthenticationBean;

<<<<<<< HEAD
    public void setRaAuthenticationBean(final RaAuthenticationBean raAuthenticationBean) {
        this.raAuthenticationBean = raAuthenticationBean;
    }

    @ManagedProperty(value = "#{raLocaleBean}")
=======
    @Inject
>>>>>>> 26a61d08
    private RaLocaleBean raLocaleBean;

    public void setRaLocaleBean(final RaLocaleBean raLocaleBean) {
        this.raLocaleBean = raLocaleBean;
    }

    private String fingerprint = null;
    private RaCertificateDetails raCertificateDetails = null;
    private Map<Integer, String> eepIdToNameMap = null;
    private Map<Integer, String> cpIdToNameMap = null;
    private Map<String, String> caSubjectToNameMap = new HashMap<>();
    private Map<String, Boolean> caNameToAllowsChangeOfRevocationReason = new HashMap<>();
    private Map<String, Boolean> cpNameToAllowsRevocationBackdating = new HashMap<>();

    private final Callbacks raCertificateDetailsCallbacks = new RaCertificateDetails.Callbacks() {
        @Override
        public RaLocaleBean getRaLocaleBean() {
            return raLocaleBean;
        }

        @Override
        public UIComponent getConfirmPasswordComponent() {
            return null;
        }

        @Override
        public boolean changeStatus(RaCertificateDetails raCertificateDetails, int newStatus, int newRevocationReason)
                throws ApprovalException, WaitingForApprovalException {
            final boolean ret = raMasterApiProxyBean.changeCertificateStatus(raAuthenticationBean.getAuthenticationToken(),
                    raCertificateDetails.getFingerprint(), newStatus, newRevocationReason);
            if (ret) {
                // Re-initialize object if status has changed
                final CertificateDataWrapper cdw = raMasterApiProxyBean.searchForCertificate(raAuthenticationBean.getAuthenticationToken(),
                        raCertificateDetails.getFingerprint());
                raCertificateDetails.reInitialize(cdw, cpIdToNameMap, eepIdToNameMap, caSubjectToNameMap, caNameToAllowsChangeOfRevocationReason,
                        cpNameToAllowsRevocationBackdating);
            }
            return ret;
        }

        @Override
        public void changeRevocationReason(final RaCertificateDetails raCertificateDetails, final int newRevocationReason, final Date newDate,
                final String issuerDn) throws NoSuchEndEntityException, ApprovalException, RevokeBackDateNotAllowedForProfileException,
                AlreadyRevokedException, CADoesntExistsException, AuthorizationDeniedException, WaitingForApprovalException,
                CertificateProfileDoesNotExistException {
            BigInteger bintSN = new BigInteger(raCertificateDetails.getSerialnumberRaw());
            String serialNumberHexString = bintSN.toString(16);
            CertRevocationDto certRevocationMetadata = new CertRevocationDto(issuerDn, serialNumberHexString);
            certRevocationMetadata.setRevocationDate(newDate);
            certRevocationMetadata.setReason(newRevocationReason);
            certRevocationMetadata.setCheckDate(newDate == null? false : true);
            raMasterApiProxyBean.revokeCertWithMetadata(raAuthenticationBean.getAuthenticationToken(), certRevocationMetadata);
            final CertificateDataWrapper cdw = raMasterApiProxyBean.searchForCertificate(raAuthenticationBean.getAuthenticationToken(),
                    raCertificateDetails.getFingerprint());
            raCertificateDetails.reInitialize(cdw, cpIdToNameMap, eepIdToNameMap, caSubjectToNameMap, caNameToAllowsChangeOfRevocationReason,
                    cpNameToAllowsRevocationBackdating);
        }

        @Override
        public boolean recoverKey(RaCertificateDetails raCertificateDetails) throws ApprovalException, CADoesntExistsException,
                AuthorizationDeniedException, WaitingForApprovalException, NoSuchEndEntityException, EndEntityProfileValidationException {
            final boolean ret = raMasterApiProxyBean.markForRecovery(raAuthenticationBean.getAuthenticationToken(),
                    raCertificateDetails.getUsername(), raCertificateDetails.getPassword(), EJBTools.wrap(raCertificateDetails.getCertificate()),
                    false);
            return ret;
        }

        @Override
        public boolean keyRecoveryPossible(RaCertificateDetails raCertificateDetails) {
            final boolean ret = raMasterApiProxyBean.keyRecoveryPossible(raAuthenticationBean.getAuthenticationToken(),
                    raCertificateDetails.getCertificate(), raCertificateDetails.getUsername());
            return ret;
        }
    };

    @PostConstruct
    public void postConstruct() {
        fingerprint = ((HttpServletRequest) FacesContext.getCurrentInstance().getExternalContext().getRequest()).getParameter("fp");
        if (fingerprint != null) {
            final CertificateDataWrapper cdw = raMasterApiProxyBean.searchForCertificate(raAuthenticationBean.getAuthenticationToken(), fingerprint);
            if (cdw != null) {
                cpIdToNameMap = raMasterApiProxyBean.getAuthorizedCertificateProfileIdsToNameMap(raAuthenticationBean.getAuthenticationToken());
                eepIdToNameMap = raMasterApiProxyBean.getAuthorizedEndEntityProfileIdsToNameMap(raAuthenticationBean.getAuthenticationToken());
                final List<CAInfo> caInfos = new ArrayList<>(raMasterApiProxyBean.getAuthorizedCas(raAuthenticationBean.getAuthenticationToken()));
                final IdNameHashMap<CertificateProfile> cpMap = raMasterApiProxyBean
                        .getAllAuthorizedCertificateProfiles(raAuthenticationBean.getAuthenticationToken());
                for (Integer cpId : cpMap.idKeySet()) {
                    final CertificateProfile currentCp = cpMap.getValue(cpId);
                    cpNameToAllowsRevocationBackdating.put(cpIdToNameMap.get(cpId), currentCp.getAllowBackdatedRevocation());
                }
                for (final CAInfo caInfo : caInfos) {
                    caSubjectToNameMap.put(caInfo.getSubjectDN(), caInfo.getName());
                    caNameToAllowsChangeOfRevocationReason.put(caInfo.getName(), caInfo.isAllowChangingRevocationReason());
                }
                raCertificateDetails = new RaCertificateDetails(cdw, raCertificateDetailsCallbacks, cpIdToNameMap, eepIdToNameMap, caSubjectToNameMap,
                        caNameToAllowsChangeOfRevocationReason, cpNameToAllowsRevocationBackdating);
            }
        }
    }

    public String getFingerprint() {
        return fingerprint;
    }

    public RaCertificateDetails getCertificate() {
        return raCertificateDetails;
    }
}<|MERGE_RESOLUTION|>--- conflicted
+++ resolved
@@ -62,22 +62,10 @@
     @EJB
     private RaMasterApiProxyBeanLocal raMasterApiProxyBean;
 
-<<<<<<< HEAD
-    @ManagedProperty(value = "#{raAuthenticationBean}")
-=======
     @Inject
->>>>>>> 26a61d08
     private RaAuthenticationBean raAuthenticationBean;
 
-<<<<<<< HEAD
-    public void setRaAuthenticationBean(final RaAuthenticationBean raAuthenticationBean) {
-        this.raAuthenticationBean = raAuthenticationBean;
-    }
-
-    @ManagedProperty(value = "#{raLocaleBean}")
-=======
     @Inject
->>>>>>> 26a61d08
     private RaLocaleBean raLocaleBean;
 
     public void setRaLocaleBean(final RaLocaleBean raLocaleBean) {
