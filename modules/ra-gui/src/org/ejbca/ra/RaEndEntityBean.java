--- conflicted
+++ resolved
@@ -130,12 +130,9 @@
     private int nameConstraintsExcludedUpdateStatus = 0;
     private String nameConstraintsPermittedString;
     private String nameConstraintsExcludedString;
-<<<<<<< HEAD
     private boolean keyRecoverable;
-=======
     private boolean viewEndEntityMode = false;
     private Boolean sendNotification;
->>>>>>> 902428e1
 
     private final Callbacks raEndEntityDetailsCallbacks = new RaEndEntityDetails.Callbacks() {
         @Override
