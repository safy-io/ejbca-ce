--- conflicted
+++ resolved
@@ -1338,31 +1338,6 @@
     }
 
     /**
-<<<<<<< HEAD
-=======
-     * End entity clean-up must be done if enrollment could not be completed (but end-entity has been added and wasn't already existing)
-     */
-    private void cleanUpEndEntities(final ErrorCode errorCode, final byte[] certificate) {
-        if (certificate == null) {
-            if ((errorCode == null || !errorCode.equals(ErrorCode.USER_ALREADY_EXISTS))
-                    && !KeyPairGeneration.POSTPONE.equals(getSelectedKeyPairGenerationEnum())) {
-                EndEntityInformation endEntityInfoFromCA = raMasterApiProxyBean.searchUserWithoutViewEndEntityAccessRule(raAuthenticationBean.getAuthenticationToken(),
-                        endEntityInformation.getUsername());
-                try {
-                    if (endEntityInfoFromCA != null && endEntityInfoFromCA.getStatus() != EndEntityConstants.STATUS_GENERATED) {
-                        raMasterApiProxyBean.deleteUser(raAuthenticationBean.getAuthenticationToken(), endEntityInformation.getUsername());
-                    }
-                } catch (AuthorizationDeniedException e) {
-                    throw new IllegalStateException(e);
-                }
-            }
-        } else {
-            return; // We simply return since certificate is generated and EE must not be deleted.
-        }
-    }
-
-    /**
->>>>>>> d11cf0a0
      * Send a file to the client if token parameter is not set to null
      */
     private void downloadToken(byte[] token, String responseContentType, String fileExtension) {
