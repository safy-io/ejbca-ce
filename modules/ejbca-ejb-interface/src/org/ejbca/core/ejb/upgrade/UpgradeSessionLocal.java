/*************************************************************************
 *                                                                       *
 *  EJBCA Community: The OpenSource Certificate Authority                *
 *                                                                       *
 *  This software is free software; you can redistribute it and/or       *
 *  modify it under the terms of the GNU Lesser General Public           *
 *  License as published by the Free Software Foundation; either         *
 *  version 2.1 of the License, or any later version.                    *
 *                                                                       *
 *  See terms of license at gnu.org.                                     *
 *                                                                       *
 *************************************************************************/
package org.ejbca.core.ejb.upgrade;

import javax.ejb.Local;

/**
 * Local interface for UpgradeSession.
 */
@Local
public interface UpgradeSessionLocal  extends UpgradeSession{
    
    /** Performs operations before the upgrade, and can handle fresh installations specially */
    void performPreUpgrade(final boolean isFreshInstallation);

	/** Perform upgrades that can run side by side with older EJBCA versions. */
	boolean performUpgrade();

    /** @return true if post upgrade is required */
    boolean isPostUpgradeNeeded();

    /** @return EJBCA version of the database content that can be upgraded while running older EJBCAs on the same database. */
    String getLastUpgradedToVersion();

    /** @return EJBCA version of the database content that can be upgraded after all nodes run the same EJBCA version. */
    String getLastPostUpgradedToVersion();

    /** @return the epoch time of when the post-upgrade was last started in the cluster */
    long getPostUpgradeStarted();

    /** @return true if the endEntityProfileId column in CertificateData has been populated. */
    boolean isEndEntityProfileInCertificateData();

    /** @return true if the AdminGroupData.cAId column still exists which indicates that this is EJBCA 4.0 or earlier. */
    boolean checkColumnExists500();

    /** For internal user from UpgradeSessionBean only! */
    void migrateDatabase624() throws UpgradeFailedException;
    /** For internal user from UpgradeSessionBean only! */
    void migrateDatabase640() throws UpgradeFailedException;	
    /** For internal user from UpgradeSessionBean only! */
    void migrateDatabase642() throws UpgradeFailedException;
    /** For internal user from UpgradeSessionBean only! */
    void migrateDatabase651() throws UpgradeFailedException;
    /** For internal user from UpgradeSessionBean only! */
    void migrateDatabase660() throws UpgradeFailedException;
    /** For internal user from UpgradeSessionBean only! */
    void migrateDatabase680() throws UpgradeFailedException;
    /** For internal user from UpgradeSessionBean only! */
    void migrateDatabase6101() throws UpgradeFailedException;
    /** For internal user from UpgradeSessionBean only! */
    void migrateDatabase6110() throws UpgradeFailedException;
    /** For internal user from UpgradeSessionBean only! */
    void migrateDatabase6120() throws UpgradeFailedException;
    /** For internal user from UpgradeSessionBean only! */
    void migrateDatabase6140() throws UpgradeFailedException;
    /** For internal user from UpgradeSessionBean only! */
    void migrateDatabase6150() throws UpgradeFailedException;
    /** For internal user from UpgradeSessionBean only! */
    void upgradeCrlStoreAndCertStoreConfiguration720();
    /** For internal user from UpgradeSessionBean only */
    void migrateDatabase730();
    /** For internal user from UpgradeSessionBean only */
<<<<<<< HEAD
    void migrateDatabase771() throws UpgradeFailedException;
=======
    void fixPartitionedCrls() throws UpgradeFailedException;
    /** For internal user from UpgradeSessionBean only */
    IndexUpgradeResult upgradeIndex(final String oldIndexName, final String tableName, final String createIndexQuery);
>>>>>>> 2d6378d4
    
    /** Persist the time when the post-upgrade starts or 0L when it is no longer running. */
    boolean setPostUpgradeStarted(long startTimeMs);

    /**
     * Takes two versions and compares the first and the second versions to each other
     * Compares the max amount of numbers on both. So 6.1.2.3,6.1.2 will try to compare 4 numbers, adding a 0, i.e. 6.1.2.3,6.1.2.0 
     * 
     * @param first a version number
     * @param second a version number
     * @return true of the first version is lower (1.0 < 2.0) than the second, false otherwise. 
     */
    boolean isLesserThan(String first, String second);

}<|MERGE_RESOLUTION|>--- conflicted
+++ resolved
@@ -71,13 +71,9 @@
     /** For internal user from UpgradeSessionBean only */
     void migrateDatabase730();
     /** For internal user from UpgradeSessionBean only */
-<<<<<<< HEAD
-    void migrateDatabase771() throws UpgradeFailedException;
-=======
     void fixPartitionedCrls() throws UpgradeFailedException;
     /** For internal user from UpgradeSessionBean only */
     IndexUpgradeResult upgradeIndex(final String oldIndexName, final String tableName, final String createIndexQuery);
->>>>>>> 2d6378d4
     
     /** Persist the time when the post-upgrade starts or 0L when it is no longer running. */
     boolean setPostUpgradeStarted(long startTimeMs);
