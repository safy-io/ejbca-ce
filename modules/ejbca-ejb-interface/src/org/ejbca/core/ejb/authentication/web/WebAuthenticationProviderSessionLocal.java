--- conflicted
+++ resolved
@@ -39,9 +39,5 @@
     AuthenticationToken authenticateUsingOAuthBearerToken(String encodedOauthBearerToken) throws TokenExpiredException;
 
     /** @return new OAuthGrantResponseInfo from oauth provider based on the given refresh token */
-<<<<<<< HEAD
-    OAuthGrantResponseInfo refreshOAuthBearerToken(String encodedOauthBearerToken, String refreshToken, String baseUrl) throws TokenExpiredException;
-=======
     OAuthGrantResponseInfo refreshOAuthBearerToken(String encodedOauthBearerToken, String refreshToken) throws TokenExpiredException;
->>>>>>> c3e117bd
 }