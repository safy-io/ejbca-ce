--- conflicted
+++ resolved
@@ -221,13 +221,9 @@
     @Test
     public void missingSignature() throws TokenExpiredException {
         log.trace(">missingSignature");
-<<<<<<< HEAD
-        expectConfigRead(new OAuthKeyInfo("key1", pubKeyBytes, 1000, OAuthProviderType.TYPE_AZURE));
-=======
-        final OAuthKeyInfo oAuthKeyInfo = new OAuthKeyInfo("key1", 1000);
-        oAuthKeyInfo.addPublicKey("key1", pubKeyBytes);
-        expectConfigRead(oAuthKeyInfo);
->>>>>>> d9bacca9
+        final OAuthKeyInfo oAuthKeyInfo = new OAuthKeyInfo("key1", 1000, OAuthProviderType.TYPE_AZURE);
+        oAuthKeyInfo.addPublicKey("key1", pubKeyBytes);
+        expectConfigRead(oAuthKeyInfo);
         replay(globalConfigurationSessionMock);
         final String token = encodeToken("{\"alg\":\"RS256\",\"kid\":\"key1\",\"typ\":\"JWT\"}", "{\"sub\":\"johndoe\"}");
         assertNull("Authentication should fail", webAuthenticationProviderSession.authenticateUsingOAuthBearerToken(token));
@@ -238,13 +234,9 @@
     @Test
     public void malformedSignature() throws TokenExpiredException {
         log.trace(">malformedSignature");
-<<<<<<< HEAD
-        expectConfigRead(new OAuthKeyInfo("key1", pubKeyBytes, 1000, OAuthProviderType.TYPE_AZURE));
-=======
-        final OAuthKeyInfo oAuthKeyInfo = new OAuthKeyInfo("key1", 1000);
-        oAuthKeyInfo.addPublicKey("key1", pubKeyBytes);
-        expectConfigRead(oAuthKeyInfo);
->>>>>>> d9bacca9
+        final OAuthKeyInfo oAuthKeyInfo = new OAuthKeyInfo("key1", 1000, OAuthProviderType.TYPE_AZURE);
+        oAuthKeyInfo.addPublicKey("key1", pubKeyBytes);
+        expectConfigRead(oAuthKeyInfo);
         replay(globalConfigurationSessionMock);
         final String token = encodeToken("{\"alg\":\"RS256\",\"kid\":\"key1\",\"typ\":\"JWT\"}", "{\"sub\":\"johndoe\"}") + "AAAA"; // last part is signature
         assertNull("Authentication should fail", webAuthenticationProviderSession.authenticateUsingOAuthBearerToken(token));
@@ -255,13 +247,9 @@
     @Test
     public void unknownSignatureAlgorithm() throws TokenExpiredException {
         log.trace(">unknownSignatureAlgorithm");
-<<<<<<< HEAD
-        expectConfigRead(new OAuthKeyInfo("key1", pubKeyBytes, 1000, OAuthProviderType.TYPE_AZURE));
-=======
-        final OAuthKeyInfo oAuthKeyInfo = new OAuthKeyInfo("key1", 1000);
-        oAuthKeyInfo.addPublicKey("key1", pubKeyBytes);
-        expectConfigRead(oAuthKeyInfo);
->>>>>>> d9bacca9
+        final OAuthKeyInfo oAuthKeyInfo = new OAuthKeyInfo("key1", 1000, OAuthProviderType.TYPE_AZURE);
+        oAuthKeyInfo.addPublicKey("key1", pubKeyBytes);
+        expectConfigRead(oAuthKeyInfo);
         replay(globalConfigurationSessionMock);
         final String token = encodeToken("{\"alg\":\"XX\",\"kid\":\"key1\",\"typ\":\"JWT\"}", "{\"sub\":\"johndoe\"}") + "AAAA"; // last part is signature
         assertNull("Authentication should fail", webAuthenticationProviderSession.authenticateUsingOAuthBearerToken(token));
@@ -272,13 +260,9 @@
     @Test
     public void expiredToken()  {
         log.trace(">expiredToken");
-<<<<<<< HEAD
-        expectConfigRead(new OAuthKeyInfo("key1", pubKeyBytes, 1000, OAuthProviderType.TYPE_AZURE));
-=======
-        final OAuthKeyInfo oAuthKeyInfo = new OAuthKeyInfo("key1", 1000);
-        oAuthKeyInfo.addPublicKey("key1", pubKeyBytes);
-        expectConfigRead(oAuthKeyInfo);
->>>>>>> d9bacca9
+        final OAuthKeyInfo oAuthKeyInfo = new OAuthKeyInfo("key1", 1000, OAuthProviderType.TYPE_AZURE);
+        oAuthKeyInfo.addPublicKey("key1", pubKeyBytes);
+        expectConfigRead(oAuthKeyInfo);
         replay(globalConfigurationSessionMock, securityEventsSessionMock);
         final String timestamp = timestampFromNow(-60*60*1000); // 1 hour old
         final String token = encodeToken("{\"alg\":\"RS256\",\"kid\":\"key1\",\"typ\":\"JWT\"}", "{\"sub\":\"johndoe\",\"exp\":" + timestamp + "}", privKey);
@@ -294,13 +278,9 @@
     @Test
     public void notYetValidToken() throws TokenExpiredException {
         log.trace(">notYetValidToken");
-<<<<<<< HEAD
-        expectConfigRead(new OAuthKeyInfo("key1", pubKeyBytes, 1000, OAuthProviderType.TYPE_AZURE));
-=======
-        final OAuthKeyInfo oAuthKeyInfo = new OAuthKeyInfo("key1", 1000);
-        oAuthKeyInfo.addPublicKey("key1", pubKeyBytes);
-        expectConfigRead(oAuthKeyInfo);
->>>>>>> d9bacca9
+        final OAuthKeyInfo oAuthKeyInfo = new OAuthKeyInfo("key1", 1000, OAuthProviderType.TYPE_AZURE);
+        oAuthKeyInfo.addPublicKey("key1", pubKeyBytes);
+        expectConfigRead(oAuthKeyInfo);
         expectAuditLog("authentication.jwt.not_yet_valid", "johndoe", pubKeyFingerprint);
         replay(globalConfigurationSessionMock, securityEventsSessionMock);
         final String timestamp = timestampFromNow(60*60*1000); // 1 hour ahead
@@ -313,13 +293,9 @@
     @Test
     public void tamperedWithContents() throws TokenExpiredException {
         log.trace(">tamperedWithContents");
-<<<<<<< HEAD
-        expectConfigRead(new OAuthKeyInfo("key1", pubKeyBytes, 1000, OAuthProviderType.TYPE_AZURE));
-=======
-        final OAuthKeyInfo oAuthKeyInfo = new OAuthKeyInfo("key1", 1000);
-        oAuthKeyInfo.addPublicKey("key1", pubKeyBytes);
-        expectConfigRead(oAuthKeyInfo);
->>>>>>> d9bacca9
+        final OAuthKeyInfo oAuthKeyInfo = new OAuthKeyInfo("key1", 1000, OAuthProviderType.TYPE_AZURE);
+        oAuthKeyInfo.addPublicKey("key1", pubKeyBytes);
+        expectConfigRead(oAuthKeyInfo);
         expectAuditLog("authentication.jwt.invalid_signature", pubKeyFingerprint);
         replay(globalConfigurationSessionMock, securityEventsSessionMock);
         final String originalToken = encodeToken("{\"alg\":\"RS256\",\"kid\":\"key1\",\"typ\":\"JWT\"}", "{\"sub\":\"johndoe\"}", privKey);
@@ -352,13 +328,9 @@
     @Test
     public void successfulRsaDefaultKey() throws TokenExpiredException {
         log.trace(">successfulRsaDefaultKey");
-<<<<<<< HEAD
-        expectConfigRead(new OAuthKeyInfo("key1", pubKeyBytes, 1000, OAuthProviderType.TYPE_AZURE));
-=======
-        final OAuthKeyInfo oAuthKeyInfo = new OAuthKeyInfo("key1", 1000);
-        oAuthKeyInfo.addPublicKey("key1", pubKeyBytes);
-        expectConfigRead(oAuthKeyInfo);
->>>>>>> d9bacca9
+        final OAuthKeyInfo oAuthKeyInfo = new OAuthKeyInfo("key1", 1000, OAuthProviderType.TYPE_AZURE);
+        oAuthKeyInfo.addPublicKey("key1", pubKeyBytes);
+        expectConfigRead(oAuthKeyInfo);
         replay(globalConfigurationSessionMock);
         final String token = encodeToken("{\"alg\":\"RS256\",\"typ\":\"JWT\"}", "{\"sub\":\"johndoe\"}", privKey);
         final OAuth2AuthenticationToken admin = (OAuth2AuthenticationToken) webAuthenticationProviderSession.authenticateUsingOAuthBearerToken(token);
@@ -376,13 +348,9 @@
     @Test
     public void successfulRsaWithKeyId() throws TokenExpiredException {
         log.trace(">successfulRsaWithKeyId");
-<<<<<<< HEAD
-        expectConfigRead(new OAuthKeyInfo("key1", pubKeyBytes, 1000, OAuthProviderType.TYPE_AZURE));
-=======
-        final OAuthKeyInfo oAuthKeyInfo = new OAuthKeyInfo("key1", 1000);
-        oAuthKeyInfo.addPublicKey("key1", pubKeyBytes);
-        expectConfigRead(oAuthKeyInfo);
->>>>>>> d9bacca9
+        final OAuthKeyInfo oAuthKeyInfo = new OAuthKeyInfo("key1", 1000, OAuthProviderType.TYPE_AZURE);
+        oAuthKeyInfo.addPublicKey("key1", pubKeyBytes);
+        expectConfigRead(oAuthKeyInfo);
         replay(globalConfigurationSessionMock);
         final String token = encodeToken("{\"alg\":\"RS256\",\"kid\":\"key1\",\"typ\":\"JWT\"}", "{\"sub\":\"johndoe\"}", privKey);
         final OAuth2AuthenticationToken admin = (OAuth2AuthenticationToken) webAuthenticationProviderSession.authenticateUsingOAuthBearerToken(token);
@@ -401,12 +369,8 @@
     @Test
     public void successfulComplexToken() throws TokenExpiredException {
         log.trace(">successfulComplexToken");
-<<<<<<< HEAD
-        expectConfigRead(new OAuthKeyInfo("key1", pubKeyBytes, 1000, OAuthProviderType.TYPE_AZURE));
-=======
-        final OAuthKeyInfo oAuthKeyInfo = new OAuthKeyInfo("key1", 1000);
+        final OAuthKeyInfo oAuthKeyInfo = new OAuthKeyInfo("key1", 1000, OAuthProviderType.TYPE_AZURE);
         oAuthKeyInfo.addPublicKey("key1", pubKeyBytes);        expectConfigRead(oAuthKeyInfo);
->>>>>>> d9bacca9
         replay(globalConfigurationSessionMock);
         final String expiry = timestampFromNow(60*60*1000); // 1 hour ahead
         final String notBefore = timestampFromNow(-60*60*1000); // 1 hour old
