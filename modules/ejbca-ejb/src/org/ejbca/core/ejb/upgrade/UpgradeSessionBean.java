/*************************************************************************
 *                                                                       *
 *  EJBCA Community: The OpenSource Certificate Authority                *
 *                                                                       *
 *  This software is free software; you can redistribute it and/or       *
 *  modify it under the terms of the GNU Lesser General Public           *
 *  License as published by the Free Software Foundation; either         *
 *  version 2.1 of the License, or any later version.                    *
 *                                                                       *
 *  See terms of license at gnu.org.                                     *
 *                                                                       *
 *************************************************************************/

package org.ejbca.core.ejb.upgrade;

import java.io.File;
import java.io.IOException;
import java.math.BigInteger;
import java.net.URL;
import java.security.cert.Certificate;
import java.security.cert.CertificateException;
import java.security.cert.X509Certificate;
import java.sql.Connection;
import java.sql.PreparedStatement;
import java.sql.SQLException;
import java.util.ArrayList;
import java.util.Arrays;
import java.util.Collection;
import java.util.HashMap;
import java.util.LinkedHashMap;
import java.util.LinkedHashSet;
import java.util.List;
import java.util.Locale;
import java.util.Map;
import java.util.Set;
import java.util.concurrent.Future;

import javax.annotation.PostConstruct;
import javax.annotation.Resource;
import javax.ejb.AsyncResult;
import javax.ejb.Asynchronous;
import javax.ejb.EJB;
import javax.ejb.SessionContext;
import javax.ejb.Stateless;
import javax.ejb.TransactionAttribute;
import javax.ejb.TransactionAttributeType;
import javax.persistence.EntityManager;
import javax.persistence.PersistenceContext;
import javax.persistence.Query;

import org.apache.commons.configuration.Configuration;
import org.apache.commons.lang.StringUtils;
import org.apache.log4j.Logger;
import org.bouncycastle.asn1.ocsp.OCSPObjectIdentifiers;
import org.cesecore.audit.log.SecurityEventsLoggerSessionLocal;
import org.cesecore.authentication.tokens.AlwaysAllowLocalAuthenticationToken;
import org.cesecore.authentication.tokens.AuthenticationToken;
import org.cesecore.authentication.tokens.UsernamePrincipal;
import org.cesecore.authentication.tokens.X509CertificateAuthenticationTokenMetaData;
import org.cesecore.authorization.AuthorizationDeniedException;
import org.cesecore.authorization.cache.AccessTreeUpdateSessionLocal;
import org.cesecore.authorization.control.AuditLogRules;
import org.cesecore.authorization.control.CryptoTokenRules;
import org.cesecore.authorization.control.StandardRules;
import org.cesecore.authorization.rules.AccessRuleData;
import org.cesecore.authorization.user.AccessMatchType;
import org.cesecore.authorization.user.AccessUserAspectData;
import org.cesecore.authorization.user.matchvalues.X500PrincipalAccessMatchValue;
import org.cesecore.certificates.ca.ApprovalRequestType;
import org.cesecore.certificates.ca.CACommon;
import org.cesecore.certificates.ca.CADoesntExistsException;
import org.cesecore.certificates.ca.CAInfo;
import org.cesecore.certificates.ca.CaSessionLocal;
import org.cesecore.certificates.certificate.CertificateStoreSessionLocal;
import org.cesecore.certificates.certificate.certextensions.AvailableCustomCertificateExtensionsConfiguration;
import org.cesecore.certificates.certificate.certextensions.CertificateExtension;
import org.cesecore.certificates.certificateprofile.CertificateProfile;
import org.cesecore.certificates.certificateprofile.CertificateProfileSessionLocal;
import org.cesecore.certificates.certificatetransparency.CTLogInfo;
import org.cesecore.certificates.ocsp.logging.AuditLogger;
import org.cesecore.certificates.ocsp.logging.GuidHolder;
import org.cesecore.certificates.ocsp.logging.PatternLogger;
import org.cesecore.certificates.ocsp.logging.TransactionLogger;
import org.cesecore.certificates.util.DNFieldExtractor;
import org.cesecore.config.AvailableExtendedKeyUsagesConfiguration;
import org.cesecore.config.ConfigurationHolder;
import org.cesecore.config.GlobalOcspConfiguration;
import org.cesecore.config.OcspConfiguration;
import org.cesecore.configuration.GlobalConfigurationSessionLocal;
import org.cesecore.jndi.JndiConstants;
import org.cesecore.keybind.InternalKeyBinding;
import org.cesecore.keybind.InternalKeyBindingDataSessionLocal;
import org.cesecore.keybind.InternalKeyBindingNameInUseException;
import org.cesecore.keybind.InternalKeyBindingRules;
import org.cesecore.keybind.InternalKeyBindingTrustEntry;
import org.cesecore.keybind.impl.OcspKeyBinding;
import org.cesecore.keys.token.CryptoTokenSessionLocal;
import org.cesecore.roles.AccessRulesHelper;
import org.cesecore.roles.AccessRulesMigrator;
import org.cesecore.roles.AdminGroupData;
import org.cesecore.roles.Role;
import org.cesecore.roles.RoleExistsException;
import org.cesecore.roles.management.RoleDataSessionLocal;
import org.cesecore.roles.management.RoleSessionLocal;
import org.cesecore.roles.member.RoleMember;
import org.cesecore.roles.member.RoleMemberDataSessionLocal;
import org.cesecore.util.CertTools;
import org.cesecore.util.CryptoProviderTools;
import org.cesecore.util.FileTools;
import org.cesecore.util.SimpleTime;
import org.cesecore.util.StringTools;
import org.cesecore.util.ui.PropertyValidationException;
import org.ejbca.config.AvailableProtocolsConfiguration;
import org.ejbca.config.AvailableProtocolsConfiguration.AvailableProtocols;
import org.ejbca.config.CmpConfiguration;
import org.ejbca.config.DatabaseConfiguration;
import org.ejbca.config.EjbcaConfiguration;
import org.ejbca.config.GlobalConfiguration;
import org.ejbca.config.InternalConfiguration;
import org.ejbca.config.WebConfiguration;
import org.ejbca.core.ejb.EnterpriseEditionEjbBridgeSessionLocal;
import org.ejbca.core.ejb.ServiceLocatorException;
import org.ejbca.core.ejb.approval.ApprovalData;
import org.ejbca.core.ejb.approval.ApprovalProfileExistsException;
import org.ejbca.core.ejb.approval.ApprovalProfileSessionLocal;
import org.ejbca.core.ejb.approval.ApprovalSessionLocal;
import org.ejbca.core.ejb.authentication.cli.CliAuthenticationTokenMetaData;
import org.ejbca.core.ejb.authentication.cli.CliUserAccessMatchValue;
import org.ejbca.core.ejb.authorization.AuthorizationSystemSessionLocal;
import org.ejbca.core.ejb.ca.publisher.PublisherSessionLocal;
import org.ejbca.core.ejb.config.GlobalUpgradeConfiguration;
import org.ejbca.core.ejb.ocsp.OcspResponseGeneratorSessionLocal;
import org.ejbca.core.ejb.ra.raadmin.EndEntityProfileSessionLocal;
import org.ejbca.core.ejb.ra.userdatasource.UserDataSourceSessionLocal;
import org.ejbca.core.model.approval.Approval;
import org.ejbca.core.model.approval.profile.AccumulativeApprovalProfile;
import org.ejbca.core.model.approval.profile.ApprovalPartition;
import org.ejbca.core.model.authorization.AccessRulesConstants;
import org.ejbca.core.model.ca.publisher.BasePublisher;
import org.ejbca.core.model.ca.publisher.CustomPublisherContainer;
import org.ejbca.core.model.ca.publisher.GeneralPurposeCustomPublisher;
import org.ejbca.core.model.ca.publisher.upgrade.BasePublisherConverter;
import org.ejbca.core.model.ra.raadmin.EndEntityProfileNotFoundException;
import org.ejbca.util.JDBCUtil;

<<<<<<< HEAD
import javax.annotation.PostConstruct;
import javax.annotation.Resource;
import javax.ejb.AsyncResult;
import javax.ejb.Asynchronous;
import javax.ejb.EJB;
import javax.ejb.SessionContext;
import javax.ejb.Stateless;
import javax.ejb.TransactionAttribute;
import javax.ejb.TransactionAttributeType;
import javax.persistence.EntityManager;
import javax.persistence.PersistenceContext;
import javax.persistence.Query;
import java.io.File;
import java.io.IOException;
import java.math.BigInteger;
import java.net.URL;
import java.security.cert.Certificate;
import java.security.cert.CertificateException;
import java.security.cert.X509Certificate;
import java.sql.Connection;
import java.sql.PreparedStatement;
import java.sql.SQLException;
import java.text.SimpleDateFormat;
import java.util.ArrayList;
import java.util.Arrays;
import java.util.Collection;
import java.util.HashMap;
import java.util.LinkedHashMap;
import java.util.LinkedHashSet;
import java.util.List;
import java.util.Locale;
import java.util.Map;
import java.util.Set;
import java.util.concurrent.Future;

=======
>>>>>>> 0142a3a4
/**
 * The upgrade session bean is used to upgrade the database between EJBCA
 * releases.
 *
 */
@Stateless(mappedName = JndiConstants.APP_JNDI_PREFIX + "UpgradeSessionRemote")
@TransactionAttribute(TransactionAttributeType.REQUIRES_NEW)
public class UpgradeSessionBean implements UpgradeSessionLocal, UpgradeSessionRemote {

    private static final Logger log = Logger.getLogger(UpgradeSessionBean.class);

    private static final AuthenticationToken authenticationToken = new AlwaysAllowLocalAuthenticationToken("Internal upgrade");

    @PersistenceContext(unitName = "ejbca")
    private EntityManager entityManager;

    @Resource
    private SessionContext sessionContext;

    @EJB
    private AccessTreeUpdateSessionLocal accessTreeUpdateSession;
    @EJB
    private ApprovalProfileSessionLocal approvalProfileSession;
    @EJB
    private ApprovalSessionLocal approvalSession;
    @EJB
    private AuthorizationSystemSessionLocal authorizationSystemSession;
    @EJB
    private CaSessionLocal caSession;
    @EJB
    private CertificateProfileSessionLocal certProfileSession;
    @EJB
    private CertificateStoreSessionLocal certificateStoreSession;
    @EJB
    private CryptoTokenSessionLocal cryptoTokenSession;
    @EJB
    private EndEntityProfileSessionLocal endEntityProfileSession;
    @EJB
    private EnterpriseEditionEjbBridgeSessionLocal enterpriseEditionEjbBridgeSession;
    @EJB
    private GlobalConfigurationSessionLocal globalConfigurationSession;
    @EJB
    private InternalKeyBindingDataSessionLocal internalKeyBindingDataSession;
    @EJB
    private OcspResponseGeneratorSessionLocal ocspResponseGeneratorSession;
    @EJB
    private PublisherSessionLocal publisherSession;
    @EJB
    private RoleDataSessionLocal roleDataSession;
    @SuppressWarnings("deprecation")
    @EJB
    private LegacyRoleManagementSessionLocal legacyRoleManagementSession;
    @EJB
    private RoleMemberDataSessionLocal roleMemberDataSession;
    @EJB
    private RoleSessionLocal roleSession;
    @EJB
    private SecurityEventsLoggerSessionLocal securityEventsLogger;
    @EJB
    private UserDataSourceSessionLocal userDataSourceSession;
    @EJB
    private UpgradeStatusSingletonLocal upgradeStatusSingleton;

    private UpgradeSessionLocal upgradeSession;

    @PostConstruct
    public void ejbCreate() {
    	upgradeSession = sessionContext.getBusinessObject(UpgradeSessionLocal.class);
    }

    @TransactionAttribute(TransactionAttributeType.SUPPORTS)
    @Override
    public String getLastUpgradedToVersion() {
        return getGlobalUpgradeConfiguration().getUpgradedToVersion();
    }

    @TransactionAttribute(TransactionAttributeType.SUPPORTS)
    @Override
    public String getLastPostUpgradedToVersion() {
        return getGlobalUpgradeConfiguration().getPostUpgradedToVersion();
    }

    private void setLastUpgradedToVersion(final String version) {
        final GlobalUpgradeConfiguration guc = getGlobalUpgradeConfiguration();
        // (From EJBCA 6.8.0) set the oldest known installation ad-hoc if it was previously unset.
        if(guc.getUpgradedFromVersion() == null) {
            String oldVersion = guc.getUpgradedToVersion();
            if(oldVersion == null) {
                guc.setUpgradedFromVersion(version);
            } else {
                guc.setUpgradedFromVersion(oldVersion);
            }
        }
        guc.setUpgradedToVersion(version);
        try {
            globalConfigurationSession.saveConfiguration(authenticationToken, guc);
        } catch (AuthorizationDeniedException e) {
            throw new IllegalStateException(e);
        }
    }

    private String getUpgradedFromVersion() {
        return getGlobalUpgradeConfiguration().getUpgradedFromVersion();
    }

    private void setLastPostUpgradedToVersion(final String version) {
        final GlobalUpgradeConfiguration guc = getGlobalUpgradeConfiguration();
        guc.setPostUpgradedToVersion(version);
        try {
            globalConfigurationSession.saveConfiguration(authenticationToken, guc);
        } catch (AuthorizationDeniedException e) {
            throw new IllegalStateException(e);
        }
    }

    @Override
    public long getPostUpgradeStarted() {
        return getGlobalUpgradeConfiguration().getPostUpgradeStarted();
    }

    @TransactionAttribute(TransactionAttributeType.REQUIRES_NEW)
    @Override
    public boolean setPostUpgradeStarted(final long startTimeMs) {
        final GlobalUpgradeConfiguration globalUpgradeConfiguration = getGlobalUpgradeConfiguration();
        if (startTimeMs!=0L && globalUpgradeConfiguration.getPostUpgradeStarted()!=0L) {
            return false;
        }
        globalUpgradeConfiguration.setPostUpgradeStarted(startTimeMs);
        setGlobalUpgradeConfiguration(globalUpgradeConfiguration);
        return true;
    }

    private boolean setPostUpgradeStartedInternal(final long startTimeMs) {
        boolean ret = false;
        try {
            ret = upgradeSession.setPostUpgradeStarted(startTimeMs);
            if (!ret) {
                log.debug("Post upgrade has already been started elsewhere and update prevents start on this node.");
            }
        } catch (RuntimeException e) {
            log.debug("Concurrent persistence update prevents upgrade to start on this node.");
        }
        return ret;
    }

    @TransactionAttribute(TransactionAttributeType.SUPPORTS)
    @Override
    public boolean isEndEntityProfileInCertificateData() {
        return getGlobalUpgradeConfiguration().isEndEntityProfileInCertificateData();
    }

    private void setEndEntityProfileInCertificateData(final boolean value) {
        final GlobalUpgradeConfiguration guc = getGlobalUpgradeConfiguration();
        guc.setEndEntityProfileInCertificateData(value);
        setGlobalUpgradeConfiguration(guc);
    }
    
    private void setCustomCertificateValidityWithSecondsGranularity(final boolean value) {
        final GlobalUpgradeConfiguration guc = getGlobalUpgradeConfiguration();
        guc.setCustomCertificateWithSecondsGranularity(value);
        setGlobalUpgradeConfiguration(guc);
    }
    
    private GlobalUpgradeConfiguration getGlobalUpgradeConfiguration() {
        return (GlobalUpgradeConfiguration) globalConfigurationSession.getCachedConfiguration(GlobalUpgradeConfiguration.CONFIGURATION_ID);
    }
    
    private void setGlobalUpgradeConfiguration(final GlobalUpgradeConfiguration globalUpgradeConfiguration) {
        try {
            globalConfigurationSession.saveConfiguration(authenticationToken, globalUpgradeConfiguration);
        } catch (AuthorizationDeniedException e) {
            throw new IllegalStateException(e);
        }
    }
    
    @SuppressWarnings("deprecation")
    private void removeUnidFnrConfigurationFromCmp() throws AuthorizationDeniedException {
        CmpConfiguration cmpConfiguration = (CmpConfiguration) globalConfigurationSession.getCachedConfiguration(CmpConfiguration.CMP_CONFIGURATION_ID);
        for(String alias : cmpConfiguration.getAliasList()) {
            if(!StringUtils.isEmpty(cmpConfiguration.getCertReqHandlerClass(alias))) {
                cmpConfiguration.setCertReqHandlerClass(alias, null);
            }
        }
        globalConfigurationSession.saveConfiguration(authenticationToken, cmpConfiguration);

    }


    @TransactionAttribute(TransactionAttributeType.NOT_SUPPORTED)
    @Override
    public void performPreUpgrade(final boolean isFreshInstallation) {
        try {
            if (isFreshInstallation) {
                // Unlock statedump in new installations
                final GlobalConfiguration globalConfig = (GlobalConfiguration) globalConfigurationSession.getCachedConfiguration(GlobalConfiguration.GLOBAL_CONFIGURATION_ID);
                globalConfig.setStatedumpLockedDown(false);
                globalConfigurationSession.saveConfiguration(authenticationToken, globalConfig);
                setEndEntityProfileInCertificateData(true);
                setCustomCertificateValidityWithSecondsGranularity(true);
                // Since we know that this is a brand new installation, no upgrade should be needed
                setLastUpgradedToVersion(InternalConfiguration.getAppVersionNumber());
                setLastPostUpgradedToVersion("7.4.0");
            } else {
                // Ensure that we save currently known oldest installation version before any upgrade is invoked
                if(getLastUpgradedToVersion() != null) {
                    setLastUpgradedToVersion(getLastUpgradedToVersion());
                }
            }
        } catch (AuthorizationDeniedException e) {
            throw new IllegalStateException("AlwaysAllowLocalAuthenticationToken should not have been denied authorization");
        }
    }

    @TransactionAttribute(TransactionAttributeType.NOT_SUPPORTED)
    @Override
    public boolean performUpgrade() {
        final String dbType = DatabaseConfiguration.getDatabaseName();
        final String currentVersion = InternalConfiguration.getAppVersionNumber();
        String last = getLastUpgradedToVersion();
        if (last==null) {
            // Start auto-detection, since no version info was present
            // This auto-detection was added for EJBCA 6.4.0
            if (!checkColumnExists500()) {
                // The CAId column was removed during post upgrade to EJBCA 5.0
                last = "5.0";
                if (globalConfigurationSession.findByConfigurationId(GlobalOcspConfiguration.OCSP_CONFIGURATION_ID)!=null) {
                    last = "6.2.4";
                }
                setLastUpgradedToVersion(last);
                if (!publisherSession.isOldVaPublisherPresent()) {
                    // For all practical purposes, this version can used as post-upgrade version
                    setLastPostUpgradedToVersion("6.4.0");
                }
            } else {
                // We are on EJBCA 4.0 or 3.11 or even earlier
                log.error(
                        "Upgrade from EJBCA prior to version 5.0.0 is forbidden. It is recommended that you upgrade to the intermediate release"
                                + " EJBCA 6.3.2.6 first. Read the EJBCA Upgrade Guide for more information.");
                return false;
            }
        }
        boolean ret = true;
        if (isLesserThan(last, currentVersion)) {
            log.info("Database content version: " + last + ", current application version: " + currentVersion + " -> Starting upgrade.");
            ret = upgradeSession.upgrade(dbType, last, false);
        } else {
            log.info("Database content version: " + last + ", current application version: " + currentVersion + " -> Upgrade is not needed.");
        }
        return ret;
    }

    @TransactionAttribute(TransactionAttributeType.NOT_SUPPORTED)
    @Asynchronous
    @Override
    public Future<Boolean> startPostUpgrade() {
        log.trace(">startPostUpgrade");
        boolean ret = false;
        if (setPostUpgradeStartedInternal(System.currentTimeMillis())) {
            try {
                upgradeStatusSingleton.logAppenderAttach(log);
                if (upgradeStatusSingleton.setPostUpgradeInProgressIfDifferent(true)) {
                    try {
                        final String dbType = DatabaseConfiguration.getDatabaseName();
                        final String currentVersion = InternalConfiguration.getAppVersionNumber();
                        final String last = getLastPostUpgradedToVersion();
                        if (isLesserThan(last, currentVersion)) {
                            log.info("Database content version: " + last + ", current application version: " + currentVersion + " -> Starting post-upgrade.");
                            ret = upgradeSession.upgrade(dbType, last, true);
                        } else {
                            log.info("Database content version: " + last + ", current application version: " + currentVersion + " -> Post-upgrade is not needed.");
                            ret = true;
                        }
                    } finally {
                        upgradeStatusSingleton.resetPostUpgradeInProgress();
                    }
                } else {
                    log.info("Preventing start of post-upgrade background tasks since it has already been started on this cluster node.");
                }
            } catch (RuntimeException e) {
                // Since this is invoked asynchronously the calling client might no longer be around to receive the "result"
                log.error("Unexpected error from post-upgrade: " + e.getMessage(), e);
            } finally {
                setPostUpgradeStartedInternal(0L);
                upgradeStatusSingleton.logAppenderDetach(log);
            }
        } else {
            log.info("Preventing start of post-upgrade background tasks since it has already been started by a cluster node.");
        }
        log.trace("<startPostUpgrade");
        return new AsyncResult<Boolean>(ret);
    }

    @Override
    public boolean upgrade(String dbtype, String oldVersion, boolean isPost) {
        try {
            log.debug("Upgrading from version=" + oldVersion);
            if (isPost) {
                // TODO: We might want to check that upgrade has run ok before allowing this.
                // ...on the other hand... we wont allow it via the GUI so it might be good to be able to force upgrade retries
                return postUpgrade(oldVersion, dbtype);
            } else {
                return upgrade(dbtype, oldVersion);
            }
        } catch (RuntimeException e) {
        	// We want to log in server.log so we can analyze the error
            log.error("Error thrown during upgrade: ", e);
            throw e;
        } finally {
            log.trace("<upgrade()");
        }
    }

    private boolean upgrade(String dbtype, String oldVersion) {
    	log.debug(">upgrade from version: "+oldVersion+", with dbtype: "+dbtype);
        if (isLesserThan(oldVersion, "5.0.0")) {
            log.error(
                    "Upgrading from EJBCA prior to version 5.0.0 is forbidden. You must upgrade to the intermediate release EJBCA 6.3.2.6 first. Read the EJBCA Upgrade Guide for more information.");
            return false;
        }
        if (isLesserThan(oldVersion, "6.0")) {
            // Check and upgrade if this is the first time we start an instance that was previously an stand-alone VA
            ocspResponseGeneratorSession.adhocUpgradeFromPre60(null);
            setLastUpgradedToVersion("6.0");
        }
        if (isLesserThan(oldVersion, "6.2.4")) {
            try {
                upgradeSession.migrateDatabase624();
            } catch (UpgradeFailedException e) {
                return false;
            }
            setLastUpgradedToVersion("6.2.4");
        }
        if (isLesserThan(oldVersion, "6.3.1")) {
            // Upgrade the old Validation Authority Publisher in Community Edition (leave it be in Enterprise for the sake of 100% uptime)
            if (!enterpriseEditionEjbBridgeSession.isRunningEnterprise()) {
                publisherSession.adhocUpgradeTo6_3_1_1();
            }
            setLastUpgradedToVersion("6.3.1");
        }
        if (isLesserThan(oldVersion, "6.4")) {
            try {
                upgradeSession.migrateDatabase640();
            } catch (UpgradeFailedException e) {
                return false;
            }
            setLastUpgradedToVersion("6.4");
        }
        if (isLesserThan(oldVersion, "6.4.2")) {
            try {
                upgradeSession.migrateDatabase642();
            } catch (UpgradeFailedException e) {
                return false;
            }
            setLastUpgradedToVersion("6.4.2");
        }
        if (isLesserThan(oldVersion, "6.5.1")) {
            try {
                upgradeSession.migrateDatabase651();
            } catch (UpgradeFailedException e) {
                return false;
            }
            setLastUpgradedToVersion("6.5.1");
        }
        if (isLesserThan(oldVersion, "6.6.0")) {
            try {
                upgradeSession.migrateDatabase660();
            } catch (UpgradeFailedException e) {
                return false;
            }
            if (!isEndEntityProfileInCertificateData()) {
                // Persist mark that this upgrade has not been performed so we can do it in later release (unless the value was set due to this being a fresh installation)
                setEndEntityProfileInCertificateData(false);
            }
            setLastUpgradedToVersion("6.6.0");
        }
        if (isLesserThan(oldVersion, "6.8.0")) {
            try {
                upgradeSession.migrateDatabase680();
            } catch (UpgradeFailedException e) {
                return false;
            }
            setLastUpgradedToVersion("6.8.0");
        }
        if (isLesserThan(oldVersion, "6.10.1")) {
            try {
                upgradeSession.migrateDatabase6101();
            } catch (UpgradeFailedException e) {
                return false;
            }
            setLastUpgradedToVersion("6.10.1");
        }
        if (isLesserThan(oldVersion, "6.11.0")) {
            try {
                upgradeSession.migrateDatabase6110();
            } catch (UpgradeFailedException e) {
                return false;
            }
            setLastUpgradedToVersion("6.11.0");
        }
        if (isLesserThan(oldVersion, "6.12.0")) {
            try {
                upgradeSession.migrateDatabase6120();
            } catch (UpgradeFailedException e) {
                return false;
            }
            setLastUpgradedToVersion("6.12.0");
        }
        if (isLesserThan(oldVersion, "6.14.0")) {
            try {
                upgradeSession.migrateDatabase6140();
            } catch (UpgradeFailedException e) {
                return false;
            }
            setLastUpgradedToVersion("6.14.0");
        }
        if (isLesserThan(oldVersion, "6.15.0")) {
            try {
                upgradeSession.migrateDatabase6150();
            } catch (UpgradeFailedException e) {
                return false;
            }
            setLastUpgradedToVersion("6.15.0");
        }
        if (isLesserThan(oldVersion, "7.2.0")) {
            upgradeSession.upgradeCrlStoreAndCertStoreConfiguration720();
            setLastUpgradedToVersion("7.2.0");
        }
        if (isLesserThan(oldVersion, "7.3.0")) {
            upgradeSession.migrateDatabase730();
            setLastUpgradedToVersion("7.3.0");
        }
        if (isLesserThan(oldVersion, "7.7.1")) {
            try {
                upgradeSession.migrateDatabase771();
            } catch (UpgradeFailedException e) {
                return false;
            }
            setLastUpgradedToVersion("7.7.1");
        }
        setLastUpgradedToVersion(InternalConfiguration.getAppVersionNumber());
        return true;
    }

    private boolean postUpgrade(String oldVersion, String dbtype) {
        log.debug(">post-upgrade from version: "+oldVersion);
        if (isLesserThan(oldVersion, "5.0.0")) {
            log.error(
                    "Post-upgrade from EJBCA prior to version 5.0.0 is forbidden. You must upgrade to the intermediate release EJBCA 6.3.2.6 first. Read the EJBCA Upgrade Guide for more information.");
            return false;
        }
        if (isLesserThan(oldVersion, "6.3.2")) {
            if (!postMigrateDatabase632()) {
                return false;
            }
            setLastPostUpgradedToVersion("6.3.2");
        }
        if (isLesserThan(oldVersion, "6.8.0")) {
            if (!postMigrateDatabase680()) {
                return false;
            }
            setLastPostUpgradedToVersion("6.8.0");
        }
        if (isLesserThan(oldVersion, "6.10.1")) {
            if (!postMigrateDatabase6101()) {
                return false;
            }
            setLastPostUpgradedToVersion("6.10.1");
        }
        if (isLesserThan(oldVersion, "7.2.0")) {
            if (!postMigrateDatabase720()) {
                return false;
            }
            setLastPostUpgradedToVersion("7.2.0");
        }
        if (isLesserThan(oldVersion, "7.4.0")) {
            if (!postMigrateDatabase740()) {
                return false;
            }
            setLastPostUpgradedToVersion("7.4.0");
        }
        // NOTE: If you add additional post upgrade tasks here, also modify isPostUpgradeNeeded() and performPreUpgrade()
        //setLastPostUpgradedToVersion(InternalConfiguration.getAppVersionNumber());
        return true;
    }

    @TransactionAttribute(TransactionAttributeType.NOT_SUPPORTED)
    @Override
    public boolean isPostUpgradeNeeded() {
        return isLesserThan(getLastPostUpgradedToVersion(), "7.4.0");
    }

    /**
     * Upgrade access rules such that every role that already has access to /system_functionality/edit_systemconfiguration
     * will also have access to the new access rule /system_functionality/edit_available_extended_key_usages
     *
     * @return true if the upgrade was successful and false otherwise
     */
    @SuppressWarnings("deprecation")
    private boolean addEKUAndCustomCertExtensionsAccessRulestoRoles() {
        legacyRoleManagementSession.addAccessRuleDataToRolesWhenAccessIsImplied(authenticationToken, StandardRules.ROLE_ROOT.resource(),
        		Arrays.asList(StandardRules.SYSTEMCONFIGURATION_EDIT.resource()),
                Arrays.asList(StandardRules.EKUCONFIGURATION_EDIT.resource(), StandardRules.CUSTOMCERTEXTENSIONCONFIGURATION_EDIT.resource()), false);
        accessTreeUpdateSession.signalForAccessTreeUpdate();
        return true;
    }

    private void importExtendedKeyUsagesFromFile() {
        final URL url = ConfigurationHolder.class.getResource("/conf/extendedkeyusage.properties");
        AvailableExtendedKeyUsagesConfiguration ekuConfig;
        if (url == null) {
            // Create using the default template of the current version if no such file exists
            ekuConfig = (AvailableExtendedKeyUsagesConfiguration)
                    globalConfigurationSession.getCachedConfiguration(AvailableExtendedKeyUsagesConfiguration.CONFIGURATION_ID);
        } else {
            ekuConfig = new AvailableExtendedKeyUsagesConfiguration(false);
            final Configuration conf = ConfigurationHolder.instance();
            final String ekuname = "extendedkeyusage.name.";
            final String ekuoid = "extendedkeyusage.oid.";
            int j=0;
            for (int i = 0; i < 255; i++) {
                final String oid = conf.getString(ekuoid+i);
                if (oid != null) {
                    String name = conf.getString(ekuname+i);
                    if (name != null) {
                        // A null value in the properties file means that we should not use this value, so set it to null for real
                        if (!name.equalsIgnoreCase("null")) {
                            // Set the untranslated name (since the translation is actually only available in the Admin GUI)
                            ekuConfig.addExtKeyUsage(oid, name);
                            j++;
                        }
                    } else {
                        log.error("Found extended key usage oid "+oid+", but no name defined. Not adding to list of extended key usages.");
                    }
                }
                // No eku with a certain number == continue trying next, we will try 0-255.
            }
            if(log.isDebugEnabled()) {
                log.debug("Read " + j + " extended key usages from the configurations file");
            }
        }
        try {
            globalConfigurationSession.saveConfiguration(authenticationToken, ekuConfig);
        } catch (AuthorizationDeniedException e) {
            log.error("Received an AuthorizationDeniedException even though AlwaysAllowLocalAuthenticationToken is used. " + e.getLocalizedMessage());
        }
    }

    /**
     * This method adds read-only rules that were created for the new read-only admin in https://jira.primekey.se/browse/ECA-4344. It makes sure that any roles which previously
     * had access to the affected resources retain read rights (in case those roles should be restricted as a result of this ticket).
     *
     * All access has been made more granular, so performing this step post-upgrade is safe.
     *
     *
     * The exact changes performed are documented in the UPGRADE document.
     * @throws UpgradeFailedException if upgrade fails.
     */
    @SuppressWarnings("deprecation")
    @TransactionAttribute(TransactionAttributeType.REQUIRED)
    private void addReadOnlyRules640() throws UpgradeFailedException {
        // Roles with access to /ca_functionality/basic_functions/activate_ca or just /ca_functionality/ (+recursive)
        // should be given access to /ca_functionality/view_ca
        legacyRoleManagementSession.addAccessRuleDataToRolesWhenAccessIsImplied(authenticationToken, StandardRules.CAFUNCTIONALITY.resource(),
                Arrays.asList(AccessRulesConstants.REGULAR_ACTIVATECA), Arrays.asList(StandardRules.CAVIEW.resource()), false);
        // Roles with access to /ca_functionality/edit_certificate_profiles should be given access to /ca_functionality/view_certificate_profiles
        legacyRoleManagementSession.addAccessRuleDataToRolesWhenAccessIsImplied(authenticationToken, StandardRules.CAFUNCTIONALITY.resource(),
                Arrays.asList(StandardRules.CERTIFICATEPROFILEEDIT.resource()), Arrays.asList(StandardRules.CERTIFICATEPROFILEVIEW.resource()), false);
        // Roles with access to /ca_functionality/edit_publisher should be given /ca_functionality/view_publisher
        legacyRoleManagementSession.addAccessRuleDataToRolesWhenAccessIsImplied(authenticationToken, StandardRules.CAFUNCTIONALITY.resource(),
                Arrays.asList(AccessRulesConstants.REGULAR_EDITPUBLISHER), Arrays.asList(AccessRulesConstants.REGULAR_VIEWPUBLISHER), false);
        // Roles with access to /ra_functionality/edit_end_entity_profiles should be given /ra_functionality/view_end_entity_profiles
        legacyRoleManagementSession.addAccessRuleDataToRolesWhenAccessIsImplied(authenticationToken, AccessRulesConstants.REGULAR_RAFUNCTIONALITY,
                Arrays.asList(AccessRulesConstants.REGULAR_EDITENDENTITYPROFILES), Arrays.asList(AccessRulesConstants.REGULAR_VIEWENDENTITYPROFILES), false);
        // Roles with access to "/" (non-recursive) should be given /services/edit, /services/view and /peer/view (+recursive)
        legacyRoleManagementSession.addAccessRuleDataToRolesWhenAccessIsImplied(authenticationToken, StandardRules.ROLE_ROOT.resource(),
                Arrays.asList(StandardRules.ROLE_ROOT.resource()), Arrays.asList(AccessRulesConstants.SERVICES_EDIT, AccessRulesConstants.SERVICES_VIEW), false);
        legacyRoleManagementSession.addAccessRuleDataToRolesWhenAccessIsImplied(authenticationToken, StandardRules.ROLE_ROOT.resource(),
                Arrays.asList(StandardRules.ROLE_ROOT.resource()), Arrays.asList(AccessRulesConstants.REGULAR_PEERCONNECTOR_VIEW), true);
        // Roles with access to /internalkeybinding should be given /internalkeybinding/view (+recursive)
        legacyRoleManagementSession.addAccessRuleDataToRolesWhenAccessIsImplied(authenticationToken, StandardRules.ROLE_ROOT.resource(),
                Arrays.asList(InternalKeyBindingRules.BASE.resource()), Arrays.asList(InternalKeyBindingRules.VIEW.resource()), true);
    }

    /**
     * Adds the access rules defined in https://jira.primekey.se/browse/ECA-4463
     *
     * These are:   View rules for system configuration, EKU config and CCE config
     *
     * Any roles which matched the previous auditor role, or which had edit access to the above will be given view access.
     * @throws UpgradeFailedException
     *
     */
    @SuppressWarnings("deprecation")
    @TransactionAttribute(TransactionAttributeType.REQUIRED)
    private void addReadOnlyRules642() throws UpgradeFailedException {
        // If role is the old auditor from 6.4.0, grant new view rights
        legacyRoleManagementSession.addAccessRuleDataToRolesWhenAccessIsImplied(authenticationToken, StandardRules.ROLE_ROOT.resource(), Arrays.asList(
                AccessRulesConstants.ROLE_ADMINISTRATOR,
                AccessRulesConstants.REGULAR_VIEWCERTIFICATE,
                AuditLogRules.VIEW.resource(),
                InternalKeyBindingRules.VIEW.resource(),
                StandardRules.CAVIEW.resource(),
                StandardRules.CERTIFICATEPROFILEVIEW.resource(),
                StandardRules.APPROVALPROFILEVIEW.resource(),
                CryptoTokenRules.VIEW.resource(),
                AccessRulesConstants.REGULAR_VIEWPUBLISHER,
                AccessRulesConstants.SERVICES_VIEW,
                AccessRulesConstants.REGULAR_VIEWENDENTITYPROFILES,
                AccessRulesConstants.REGULAR_PEERCONNECTOR_VIEW,
                StandardRules.SYSTEMCONFIGURATION_VIEW.resource(),
                StandardRules.EKUCONFIGURATION_VIEW.resource(),
                StandardRules.CUSTOMCERTEXTENSIONCONFIGURATION_VIEW.resource(),
                StandardRules.VIEWROLES.resource(),
                AccessRulesConstants.REGULAR_VIEWENDENTITY
                ), Arrays.asList(
                        StandardRules.SYSTEMCONFIGURATION_VIEW.resource(),
                        StandardRules.EKUCONFIGURATION_VIEW.resource(),
                        StandardRules.CUSTOMCERTEXTENSIONCONFIGURATION_VIEW.resource(),
                        StandardRules.VIEWROLES.resource(),
                        AccessRulesConstants.REGULAR_VIEWENDENTITY
                        ), false);
        // Other cases where we should grant additional access.
        legacyRoleManagementSession.addAccessRuleDataToRolesWhenAccessIsImplied(authenticationToken, StandardRules.ROLE_ROOT.resource(),
                Arrays.asList(StandardRules.SYSTEMCONFIGURATION_EDIT.resource()), Arrays.asList(StandardRules.SYSTEMCONFIGURATION_VIEW.resource()), false);
        legacyRoleManagementSession.addAccessRuleDataToRolesWhenAccessIsImplied(authenticationToken, StandardRules.ROLE_ROOT.resource(),
                Arrays.asList(StandardRules.EKUCONFIGURATION_EDIT.resource()), Arrays.asList(StandardRules.EKUCONFIGURATION_VIEW.resource()), false);
        legacyRoleManagementSession.addAccessRuleDataToRolesWhenAccessIsImplied(authenticationToken, StandardRules.ROLE_ROOT.resource(),
                Arrays.asList(StandardRules.CUSTOMCERTEXTENSIONCONFIGURATION_EDIT.resource()), Arrays.asList(StandardRules.CUSTOMCERTEXTENSIONCONFIGURATION_VIEW.resource()), false);
        legacyRoleManagementSession.addAccessRuleDataToRolesWhenAccessIsImplied(authenticationToken, StandardRules.ROLE_ROOT.resource(),
                Arrays.asList(StandardRules.EDITROLES.resource()), Arrays.asList(StandardRules.VIEWROLES.resource()), false);
    }

    /**
     * EJBCA 6.3.1.1 moves the VA Publisher from Community to Enterprise, changing its baseclass in the process for Enterprise users.
     * This method will fail gracefully if user is not running Enterprise. It will also upgrade any placeholder publishers from 6.3.1.1 Community
     * if so required.
     *
     * @return true if the upgrade was successful
     */
    private boolean postMigrateDatabase632() {
        if(!enterpriseEditionEjbBridgeSession.isRunningEnterprise()) {
            log.error("Upgrade procedure to 6.3.2 can only be run on EJBCA Enterprise.");
            return true; // Fail gracefully and pretend it was ok.
        }
        log.error("(this is not an error) Starting post upgrade to 6.3.2");
        //Find all publishers, make copies of them using the new publisher class.
        Map<Integer, BasePublisher> allPublishers = publisherSession.getAllPublishers();
        Map<Integer, String> publisherNames = publisherSession.getPublisherIdToNameMap();
        BasePublisherConverter publisherFactory;
        try {
            publisherFactory = (BasePublisherConverter) Class.forName("org.ejbca.va.publisher.EnterpriseValidationAuthorityPublisherFactoryImpl").newInstance();
        } catch (InstantiationException e) {
            //Shouldn't happen since we've already checked that we're running Enterprise
            throw new IllegalStateException(e);
        } catch (IllegalAccessException e) {
            //Shouldn't happen since we've already checked that we're running Enterprise
            throw new IllegalStateException(e);
        } catch (ClassNotFoundException e) {
            //Shouldn't happen since we've already checked that we're running Enterprise
            throw new IllegalStateException(e);
        }
        AuthenticationToken admin = new AlwaysAllowLocalAuthenticationToken(new UsernamePrincipal("UpgradeSessionBean.postMigrateDatabase631"));

        for(Integer publisherId : allPublishers.keySet()) {
            BasePublisher newPublisher = publisherFactory.createPublisher(allPublishers.get(publisherId));
            if (newPublisher != null) {
                try {
                    String publisherName = publisherNames.get(publisherId);
                    log.info("Upgrading publisher: " + publisherName);
                    publisherSession.changePublisher(admin, publisherName, newPublisher);
                } catch (AuthorizationDeniedException e) {
                    throw new IllegalStateException("Always allow token was not given access to publishers.", e);
                }
            }
        }
        return true;
    }

    /**
     * EJBCA 6.2.4 introduced default responder configuration in the database.
     *
     * @throws UpgradeFailedException if upgrade fails (rolls back)
     */
    @SuppressWarnings("deprecation")
    @TransactionAttribute(TransactionAttributeType.REQUIRES_NEW)
    @Override
    public void migrateDatabase624() throws UpgradeFailedException {
        // Check if there the default responder has been set. If not, try setting it using the old value.
        GlobalOcspConfiguration globalConfiguration = (GlobalOcspConfiguration) globalConfigurationSession
                .getCachedConfiguration(GlobalOcspConfiguration.OCSP_CONFIGURATION_ID);
        if (StringUtils.isEmpty(globalConfiguration.getOcspDefaultResponderReference())) {
            globalConfiguration.setOcspDefaultResponderReference(OcspConfiguration.getDefaultResponderId());
            try {
                globalConfigurationSession.saveConfiguration(authenticationToken, globalConfiguration);
            } catch (AuthorizationDeniedException e) {
                throw new UpgradeFailedException(e);
            }
            globalConfigurationSession.flushConfigurationCache(GlobalOcspConfiguration.OCSP_CONFIGURATION_ID);
        }
        log.error("(This is not an error) Completed upgrade procedure to 6.2.4");
    }

    /**
     * EJBCA 6.4.0 introduces new sun rules to System Configuration in regards to Custom OIDs and EKUs.
     *
     * Access rules have also been added for read only rights to parts of the GUI.
     * @throws UpgradeFailedException if upgrade fails (rolls back)
     */
    @TransactionAttribute(TransactionAttributeType.REQUIRES_NEW)
    @Override
    public void migrateDatabase640() throws UpgradeFailedException {
        //First add access rules for handling custom OIDs to any roles which previous had access to system configuration
        // Add the new access rule /system_functionality/edit_available_extended_key_usages to every role that already has the access rule /system_functionality/edit_systemconfiguration
        addEKUAndCustomCertExtensionsAccessRulestoRoles();
        importExtendedKeyUsagesFromFile();
        // Next add access rules for the new audit role template, allowing easy restriction of resources where needed.
        addReadOnlyRules640();
        log.error("(This is not an error) Completed upgrade procedure to 6.4.0");
    }

    /**
     * EJBCA 6.4.2:
     *
     * 1.   Adds view rules to System Configuration, EKU Configuration and Certificate Extension Configuration. Any roles with edit rights to those pages, or which match the Auditor role
     *      from 6.4.0 will be automatically upgraded.
     * 2.   Adds view rules to Roles. Any roles with edit rights roles, or which match the Auditor role from 6.4.0 will be automatically upgraded.
     *
     * @throws UpgradeFailedException if upgrade fails (rolls back)
     */
    @TransactionAttribute(TransactionAttributeType.REQUIRES_NEW)
    @Override
    public void migrateDatabase642() throws UpgradeFailedException {
        addReadOnlyRules642();
        log.error("(This is not an error) Completed upgrade procedure to 6.4.2");
    }

    /**
     * EJBCA 6.5.1:
     *
     * This upgrade only affects CMP aliases:
     * 1.   End entity profiles will be referred to by ID instead of by name. In consideration of 100% uptime requirements, the value
     *      ra.endentityprofile is replaced by ra.endentityprofileid, allowing legacy configurations to keep using the old value.
     *
     * @throws UpgradeFailedException if upgrade fails (rolls back)
     */
    @TransactionAttribute(TransactionAttributeType.REQUIRES_NEW)
    @Override
    public void migrateDatabase651() throws UpgradeFailedException {
        CmpConfiguration cmpConfiguration = (CmpConfiguration) globalConfigurationSession.getCachedConfiguration(CmpConfiguration.CMP_CONFIGURATION_ID);
        for(final String cmpAlias : cmpConfiguration.getAliasList()) {
            // Avoid aliases that may already have been upgraded
            if(StringUtils.isEmpty(cmpConfiguration.getRAEEProfile(cmpAlias))) {
                @SuppressWarnings("deprecation")
                String endEntityProfileName = cmpConfiguration.getValue(cmpAlias + "." + CmpConfiguration.CONFIG_RA_ENDENTITYPROFILE, cmpAlias);
                if (!StringUtils.isEmpty(endEntityProfileName)) {
                    try {
                        cmpConfiguration.setRAEEProfile(cmpAlias,
                                Integer.toString(endEntityProfileSession.getEndEntityProfileId(endEntityProfileName)));
                    } catch (EndEntityProfileNotFoundException e) {
                        //Fail gracefully if a CMP alias already is in an error state
                        log.error("CMP alias " + cmpAlias + " could not be upgraded. It refers by name to End Entity Profile " + endEntityProfileName
                                + ", which does not appear to exist. Value has instead been set to 1 (EMPTY). Please review this profile after upgrade.");
                        cmpConfiguration.setRAEEProfile(cmpAlias, CmpConfiguration.DEFAULT_RA_EEPROFILE);
                    }
                } else {
                    //Could be a client alias, we still need to set a default value though
                    cmpConfiguration.setRAEEProfile(cmpAlias, CmpConfiguration.DEFAULT_RA_EEPROFILE);
                }
            }
        }
        try {
            globalConfigurationSession.saveConfiguration(authenticationToken, cmpConfiguration);
        } catch (AuthorizationDeniedException e) {
            log.error("Always allow token was denied authoriation to global configuration table.", e);
        }
        log.error("(This is not an error) Completed upgrade procedure to 6.5.1");
    }

    /**
     * EJBCA 6.6.0:
     *
     * 1.   Adds new access rules for approval profiles
     * 2.   If CA or certificate profiles require Approvals, create a new Approval Profile matching those settings and convert to using that
     *
     * @throws UpgradeFailedException if upgrade fails (rolls back)
     */
    @SuppressWarnings("deprecation")
    @TransactionAttribute(TransactionAttributeType.REQUIRES_NEW)
    @Override
    public void migrateDatabase660() throws UpgradeFailedException {
        log.debug("migrateDatabase660: Upgrading roles with approval rules");
        // Any roles with access to /ca_functionality/view_certificate_profiles should be given /ca_functionality/view_approval_profiles
        legacyRoleManagementSession.addAccessRuleDataToRolesWhenAccessIsImplied(authenticationToken, StandardRules.CAFUNCTIONALITY.resource(),
                Arrays.asList(StandardRules.CERTIFICATEPROFILEVIEW.resource()), Arrays.asList(StandardRules.APPROVALPROFILEVIEW.resource()), false);
        // Any roles with access to /ca_functionality/edit_certificate_profiles should be given /ca_functionality/edit_approval_profiles
        legacyRoleManagementSession.addAccessRuleDataToRolesWhenAccessIsImplied(authenticationToken, StandardRules.CAFUNCTIONALITY.resource(),
                Arrays.asList(StandardRules.CERTIFICATEPROFILEEDIT.resource()), Arrays.asList(StandardRules.APPROVALPROFILEEDIT.resource()), false);
        // Create AccumulativeApprovalProfile for all CA's and Certificate Profiles running approvals
        //Sort cache by the number of approvals
        Map<Integer, Integer> approvalProfileCache = new HashMap<>();
        Map<Integer, Integer> approvalPartitionCache = new HashMap<>();
        //Add approval profiles to all CAs with approvals
        try {
            log.debug("migrateDatabase660: Upgrading CAs with approval profiles");
            for (int caId : caSession.getAllCaIds()) {
                try {
                    CACommon ca = caSession.getCAForEdit(authenticationToken, caId);
                    int numberOfRequiredApprovals = ca.getNumOfRequiredApprovals();
                    //Verify that the CA is in need of an approval profile...
                    if (ca.getApprovalProfile() == -1 && ca.getApprovalSettings().size() > 0) {
                        //Maybe this profile has already been created?
                        if (approvalProfileCache.containsKey(Integer.valueOf(numberOfRequiredApprovals))) {
                            //Indeed it has!
                            ca.setApprovalProfile(approvalProfileCache.get(numberOfRequiredApprovals));
                            caSession.editCA(authenticationToken, ca, true);
                        } else {
                            //None found! Let's create one!
                            String name = "Require " + numberOfRequiredApprovals + " Approval" + (numberOfRequiredApprovals > 1 ? "s" : "");
                            AccumulativeApprovalProfile newProfile = new AccumulativeApprovalProfile(name);
                            try {
                                newProfile.setNumberOfApprovalsRequired(numberOfRequiredApprovals);
                            } catch (PropertyValidationException e1) {
                                log.info("Attempted to upgrade an approval profile with negative value (" + numberOfRequiredApprovals + "). Setting 0 instead.");
                                try {
                                    newProfile.setNumberOfApprovalsRequired(0);
                                } catch (PropertyValidationException e) {
                                    throw new IllegalStateException(e);
                                }
                            }
                            addApprovalNotification(newProfile);
                            try {
                                int newProfileId = approvalProfileSession.addApprovalProfile(authenticationToken, newProfile);
                                approvalProfileCache.put(numberOfRequiredApprovals, newProfileId);
                                approvalPartitionCache.put(numberOfRequiredApprovals, newProfile.getFirstStep().getPartitions().values().iterator().next().getPartitionIdentifier());
                                ca.setApprovalProfile(newProfileId);
                                caSession.editCA(authenticationToken, ca, true);
                            } catch (ApprovalProfileExistsException e) {
                                throw new IllegalStateException("Approval profile was apparently already persisted.", e);
                            }
                        }
                    }
                } catch (CADoesntExistsException e) {
                    throw new IllegalStateException("CA was not found, in spite of ID just being retrieved", e);
                }
            }
            //Do the same for all certificate profiles (same boilerplate, repeated).
            log.debug("migrateDatabase660: Upgrading Certificate Profiles with approval profiles");
            Map<Integer, CertificateProfile> allCertificateProfiles = certProfileSession.getAllCertificateProfiles();
            for (Integer certificateProfileId : allCertificateProfiles.keySet()) {
                CertificateProfile certificateProfile = allCertificateProfiles.get(certificateProfileId);
                int numberOfRequiredApprovals = certificateProfile.getNumOfReqApprovals();
                //Verify that the Certificate Profile is in need of an approval profile...
                if (certificateProfile.getApprovalProfileID() == -1 && certificateProfile.getApprovalSettings().size() > 0) {
                    //Maybe this profile has already been created?
                    String certificateProfileName = certProfileSession.getCertificateProfileName(certificateProfileId);
                    if (approvalProfileCache.containsKey(Integer.valueOf(numberOfRequiredApprovals))) {
                        //Indeed it has!
                        certificateProfile.setApprovalProfileID(approvalProfileCache.get(numberOfRequiredApprovals));
                        certProfileSession.changeCertificateProfile(authenticationToken, certificateProfileName, certificateProfile);
                    } else {
                        //None found! Let's create one!
                        String name = "Require " + numberOfRequiredApprovals + " approval" + (numberOfRequiredApprovals > 1 ? "s" : "");
                        AccumulativeApprovalProfile newProfile = new AccumulativeApprovalProfile(name);
                        try {
                            newProfile.setNumberOfApprovalsRequired(numberOfRequiredApprovals);
                        } catch (PropertyValidationException e1) {
                            log.info("Attempted to upgrade an approval profile with negative value (" + numberOfRequiredApprovals + "). Setting 0 instead.");
                            try {
                                newProfile.setNumberOfApprovalsRequired(0);
                            } catch (PropertyValidationException e) {
                                throw new IllegalStateException(e);
                            }
                        }
                        addApprovalNotification(newProfile);
                        try {
                            int newProfileId = approvalProfileSession.addApprovalProfile(authenticationToken, newProfile);
                            approvalProfileCache.put(numberOfRequiredApprovals, newProfileId);
                            approvalPartitionCache.put(numberOfRequiredApprovals, newProfile.getFirstStep().getPartitions().values().iterator().next().getPartitionIdentifier());
                            certificateProfile.setApprovalProfileID(newProfileId);
                            certProfileSession.changeCertificateProfile(authenticationToken, certificateProfileName, certificateProfile);
                        } catch (ApprovalProfileExistsException e) {
                            throw new IllegalStateException("Upgrade appears to be happening concurrently.", e);
                        }
                    }
                }
            }

            // An approval now is specific to a partition in a step. Connect previously performed approvals
            // to the newly created partition so that the new code will recognize it. Note that an AccumulativeApprovalProfile
            // only has one step and one partition. The step ID is '0', which is the default step ID in an approval, which
            // is why the step ID in an approval does not need updating the same way as the partition ID needs updating.
            List<ApprovalData> approvalRequests = approvalSession.findWaitingForApprovalApprovalDataLocal();
            if (approvalRequests.isEmpty()) {
                log.debug("migrateDatabase660: No approval requests to upgrade");
            } else {
                log.debug("migrateDatabase660: Upgrading approval requests");
            }
            for(ApprovalData request : approvalRequests) {
                Collection<Approval> approvals = request.getApprovals();
                if(approvals.size() > 0) {
                    final int nrOfRequiredApprovals = request.getRemainingapprovals() + approvals.size();
                    final Integer partitionId = approvalPartitionCache.get(Integer.valueOf(nrOfRequiredApprovals));
                    if (partitionId != null) {
                        // It's an old approval from before 6.6.0, that needs upgrading
                        for (Approval approval : approvals) {
                            approval.setPartitionId(partitionId);
                        }
                        approvalSession.setApprovals(request, approvals);
                    } else {
                        // Might be an approval from 6.6.0, in case the upgrade fails at first and the user adds an approval (in 6.6 or later) before the successful upgrade.
                        // Check that this is really the case
                        boolean error = false;
                        for (Approval approval : approvals) {
                            if (approval.getPartitionId() == 0) { // not from 6.6.0, and can not be upgraded
                                error = true;
                            }
                        }
                        if (error) {
                            log.error("An approval in the approval request with ID " + request.getId() + " could not be upgraded because it could not be mapped to an accumulative approval profile. The approvals in this request have been deleted");
                            approvalSession.setApprovals(request, new ArrayList<Approval>());
                        }
                    }
                }
            }

        } catch (AuthorizationDeniedException e) {
            throw new IllegalStateException("AlwaysAllowToken was denied access", e);
        }
        log.error("(This is not an error) Completed upgrade procedure to 6.6.0");
    }

    /**
     * EJBCA 6.8.0:
     *
     * 1.   Converts AdminGroupData, AccessRuleData and AdminEntityData to RoleData and RoleMemberData
     * 2.   Migrates /ca_functionality/basic_functions and /ca_functionality/basic_functions/activate_ca
     *      to a single rule: /ca_functionality/activate_ca
     * 3.   Remove no longer used rules
     * 4.   Upgrades CAs and Certificate Profiles to go from having one approval profile for all approval types to having one for each
     *
     * @throws UpgradeFailedException if upgrade fails (rolls back)
     */
    @SuppressWarnings("deprecation")
    @TransactionAttribute(TransactionAttributeType.REQUIRES_NEW)
    @Override
    public void migrateDatabase680() throws UpgradeFailedException {
        log.debug("migrateDatabase680: Upgrading roles, rules and role members.");
        // Get largest possible list of all access rules on this system
        final Set<String> allResourcesInUseOnThisInstallation = authorizationSystemSession.getAllResources(true).keySet();
        // Migrate one AdminGroupData at the time
        final AccessRulesMigrator accessRulesMigrator = new AccessRulesMigrator(allResourcesInUseOnThisInstallation);
        final Collection<AdminGroupData> adminGroupDatas = legacyRoleManagementSession.getAllRoles();
        final boolean isInstalledOn660OrLater = !isLesserThan(getUpgradedFromVersion(), "6.6.0");
        for (final AdminGroupData adminGroupData : adminGroupDatas) {
            // Convert AdminGroupData and linked AccessRuleDatas to RoleData
            final String roleName = adminGroupData.getRoleName();
            final Collection<AccessRuleData> oldAccessRules = legacyRoleManagementSession.getAccessRules(adminGroupData.getPrimaryKey());
            HashMap<String, Boolean> newAccessRules = accessRulesMigrator.toNewAccessRules(oldAccessRules, roleName);
            //Migrate rules & rule states changed in 6.8.0.
            newAccessRules = migrate680Rules(newAccessRules, isInstalledOn660OrLater);
            Role role = new Role(null, roleName, newAccessRules);
            // Keep AdminGroupData.primaryKey as RoleData.roleId so HardTokenIssuerData.adminGroupId still works during upgrade
            // (and use direct DB access since the EJB API wont allow us to assign roleId)
            final int roleId = adminGroupData.getPrimaryKey().intValue();
            role.setRoleId(roleId);
            if (roleDataSession.getRole(roleId)!=null) {
                log.info("RoleData '" + role.getRoleName() + "' (" + role.getRoleId() + ") already exists. Will perform merge old role members into this role and overwrite configured access rules.");
            }
            role.normalizeAccessRules();
            role.minimizeAccessRules();
            roleDataSession.persistRole(role);
            // Convert the linked AccessUserAspectDatas to RoleMemberDatas
            List<AccessUserAspectData> accessUsers = legacyRoleManagementSession.getAccessUsers(adminGroupData.getPrimaryKey());
            // Each AccessUserAspectData belongs to one and only one role, so retrieving them this way may be considered safe.
            for (final AccessUserAspectData accessUserAspect : accessUsers) {
                final String tokenType = accessUserAspect.getTokenType();
                // Only the X509CertificateAuthenticationToken actually uses the CA Id, so leave it unset for the rest
                final int tokenIssuerId;
                if (X509CertificateAuthenticationTokenMetaData.TOKEN_TYPE.equals(tokenType) && accessUserAspect.getCaId()!=null) {
                    tokenIssuerId = accessUserAspect.getCaId().intValue();
                } else {
                    tokenIssuerId = RoleMember.NO_ISSUER;
                }
                final int tokenMatchKey = accessUserAspect.getMatchWith();
                int tokenMatchOperator = accessUserAspect.getMatchType();
                String tokenMatchValue = accessUserAspect.getMatchValue();
                String description = "";
                // Straighten out comparison operators that don't make sense, since previous versions of EJBCA might have allowed such configuration
                if (X509CertificateAuthenticationTokenMetaData.TOKEN_TYPE.equals(tokenType)) {
                    if (tokenMatchKey == X500PrincipalAccessMatchValue.NONE.getNumericValue() ||
                            tokenMatchOperator == AccessMatchType.TYPE_NONE.getNumericValue()) {
                        // This will never match anything, drop it
                        log.info("Admin in role '" + roleName + "' of type " + tokenType + " with match key " + tokenMatchKey +
                                " match operator " + tokenMatchOperator + " and match value '" + tokenMatchValue +
                                "' will be dropped since it will never grant any access.");
                        continue;
                    }
                    if (tokenMatchKey == X500PrincipalAccessMatchValue.WITH_SERIALNUMBER.getNumericValue()) {
                        final String serialNumberUppercase = StringUtils.defaultString(tokenMatchValue).toUpperCase(Locale.ROOT).replaceFirst("^0+", "");
                        if (!serialNumberUppercase.equals(tokenMatchValue)) {
                            log.info("Admin in role '" + roleName + "' of type " + tokenType + " has serial number match value '" + tokenMatchValue +
                                    "'. In 6.8.0 all serial numbers are converted to uppercase without leading zeros and match as case sensitive.");
                        } else if (log.isDebugEnabled() && tokenMatchOperator == AccessMatchType.TYPE_EQUALCASEINS.getNumericValue()) {
                            log.debug("Admin in role '" + roleName + "' of type " + tokenType + " has case insensitive serial number match value '" + tokenMatchValue +
                                    "'. In 6.8.0 all serial numbers are converted to uppercase and match as case sensitive.");
                        }
                        tokenMatchOperator = AccessMatchType.TYPE_EQUALCASE.getNumericValue();
                        tokenMatchValue = serialNumberUppercase;
                        // If the certificate is present in the local database, we try to find a human readable description from the certificate
                        try {
                            final CAInfo caInfo = caSession.getCAInfoInternal(tokenIssuerId);
                            if (caInfo == null) {
                                log.info("Admin in role '" + roleName + "' of type " + tokenType + " with serial number match value '"
                                        + tokenMatchValue + "' is issued by a CA with ID " + tokenIssuerId
                                        + " that is unknown to this system. Migrating admin anyway.");
                            } else {
                                final String issuerDn = caInfo.getSubjectDN();
                                final Certificate certificate = certificateStoreSession.findCertificateByIssuerAndSerno(issuerDn,
                                        new BigInteger(tokenMatchValue, 16));
                                if (certificate != null) {
                                    final List<String> commonNames = CertTools.getPartsFromDN(CertTools.getSubjectDN(certificate), "CN");
                                    if (!commonNames.isEmpty()) {
                                        // Use the first found CN of the mapped certificate
                                        description = commonNames.get(0);
                                    }
                                } else {
                                    description = "external client certificate";
                                    // Since we made the database lookup, take the chance to inform about meaningless configuration
                                    if (WebConfiguration.getRequireAdminCertificateInDatabase()) {
                                        log.info("Admin in role '" + roleName + "' of type " + tokenType + " with serial number match value '"
                                                + tokenMatchValue + "' does match a local certificate even though this is required by the '"
                                                + WebConfiguration.CONFIG_REQCERTINDB + "' setting." + "Migrating admin anyway.");
                                    }
                                }
                            }
                        } catch (NumberFormatException e) {
                            log.warn("Admin in role '" + roleName + "' of type " + tokenType + " with serial number match value '" + tokenMatchValue
                                    + "' could not be interpreted as a hex value. Admin will not be migrated.");
                        }
                    }
                    if (tokenMatchOperator == AccessMatchType.TYPE_NOT_EQUALCASE.getNumericValue() ||
                            tokenMatchOperator == AccessMatchType.TYPE_NOT_EQUALCASEINS.getNumericValue()) {
                        log.warn("Admin in role '" + roleName + "' of type " + tokenType + " with match key=" + tokenMatchKey +
                                " match operator " + tokenMatchOperator + " and match value='"+tokenMatchValue +
                                "' is most likely misconfigured. This will grant role access to anything not matching the value!");
                    }
                } else if (CliAuthenticationTokenMetaData.TOKEN_TYPE.equals(tokenType) || "UsernameBasedAuthenticationToken".equals(tokenType)) {
                    if (tokenMatchOperator != AccessMatchType.TYPE_EQUALCASE.getNumericValue()) {
                        // The implementation always does case sensitive compare
                        if (log.isDebugEnabled()) {
                            log.debug("Admin in role '" + roleName + "' of type " + tokenType + " with match key " + CliUserAccessMatchValue.USERNAME.name() +
                                    " match operator " + tokenMatchOperator + " with and match value '" + tokenMatchValue +
                                    "'. Changing match operator type to defacto operator TYPE_EQUALCASE.");
                        }
                        tokenMatchOperator = AccessMatchType.TYPE_EQUALCASE.getNumericValue();
                    }
                } else {
                    // None of the other known tokens when writing this upgrade use any operator
                    tokenMatchOperator = AccessMatchType.TYPE_UNUSED.getNumericValue();
                }
                // Assign upgraded role members the same ID as the old AdminEndEntity.primaryKey so members are merged in case this runs several times (like in tests)
                // In 6.7.x we did not support OAuth provider authentication, so we set that to NO_PROVIDER
                roleMemberDataSession.persistRoleMember(new RoleMember(accessUserAspect.getPrimaryKey(), tokenType,
                        tokenIssuerId, RoleMember.NO_PROVIDER, tokenMatchKey, tokenMatchOperator, tokenMatchValue, roleId, description));
            }
        }
        // Note that this has to happen here and not in X509CA or CvcCA due to the fact that this step has to happen after approval profiles have
        // been created in previous upgrade steps.
        log.debug("migrateDatabase680: Converting Certificate Authorities from using one approval profile for all request types "
                + "to using one profile per request type.");
        try {
            for (int caId : caSession.getAllCaIds()) {
                CACommon ca = caSession.getCAForEdit(authenticationToken, caId);
                //If approvals map is null or empty, then this CA may be in an unupgraded state.
                if(ca.getApprovals() == null || ca.getApprovals().isEmpty()) {
                	Map<ApprovalRequestType, Integer> approvals = new LinkedHashMap<>();
                    int approvalProfile = ca.getApprovalProfile();
                    if (approvalProfile != -1) {
                        for (int approvalSetting : ca.getApprovalSettings()) {
                            approvals.put(ApprovalRequestType.getFromIntegerValue(approvalSetting), approvalProfile);
                        }
                    }
                    ca.setApprovals(approvals);
                    caSession.editCA(authenticationToken, ca, true);
                }
            }
        } catch (AuthorizationDeniedException e) {
            throw new IllegalStateException("Always allow token was denied access.", e);
        } catch (CADoesntExistsException e) {
            throw new IllegalStateException("CA doesn't exist in spite of just being retrieved", e);
        }
        // Note that this has to happen here and not in CertificateProfile due to the fact that this step has to happen after approval profiles have
        // been created in previous upgrade steps.
        log.debug("migrateDatabase680: Converting Certificate Profiles from using one approval profile for all request types "
                + "to using one profile per request type.");
        Map<Integer, CertificateProfile> certificateProfiles = certProfileSession.getAllCertificateProfiles();
        for (Integer profileId : certificateProfiles.keySet()) {
            CertificateProfile certificateProfile = certificateProfiles.get(profileId);
            String certificateProfileName = certProfileSession.getCertificateProfileName(profileId);
            Map<ApprovalRequestType, Integer> approvals = new LinkedHashMap<>();
            int approvalProfile = certificateProfile.getApprovalProfileID();
            if (approvalProfile != -1) {
                for (int approvalSetting : certificateProfile.getApprovalSettings()) {
                    approvals.put(ApprovalRequestType.getFromIntegerValue(approvalSetting), approvalProfile);
                }
            }
            certificateProfile.setApprovals(approvals);
            try {
                certProfileSession.changeCertificateProfile(authenticationToken, certificateProfileName, certificateProfile);
            } catch (AuthorizationDeniedException e) {
                throw new IllegalStateException("Always allow token was denied access.", e);
            }

        }

        log.error("(This is not an error) Completed upgrade procedure to 6.8.0");
    }


    /**
     * Upgrade to EJBCA 6.10.1. 
     * Upgrading System configuration and certificate profiles with CT log label system
     */
    @TransactionAttribute(TransactionAttributeType.REQUIRES_NEW)
    @Override
    public void migrateDatabase6101() throws UpgradeFailedException {
        log.debug("migrateDatabase6100: Upgrading CT logs");
        final GlobalConfiguration gc = (GlobalConfiguration) globalConfigurationSession.getCachedConfiguration(GlobalConfiguration.GLOBAL_CONFIGURATION_ID);
        final Map<Integer, CertificateProfile> allCertProfiles = certProfileSession.getAllCertificateProfiles();
        final LinkedHashMap<Integer, CTLogInfo> allCtLogs = gc.getCTLogs();
        LinkedHashMap<Integer, CTLogInfo> updatedCtLogs = new LinkedHashMap<>();

        /* Determine new label for each log...
         * If Google log or previously set to mandatory (6.10), place log under label 'Mandatory'.
         * Gather remaining logs under the label 'Unlabeled'.
         */
        for (Map.Entry<Integer, CTLogInfo> ctLogInfo : allCtLogs.entrySet()) {
            CTLogInfo ctLog = ctLogInfo.getValue();
            if (ctLog.getUrl().contains("ct.googleapis.com") || ctLog.isMandatory()) {
                ctLog.setLabel("Mandatory");
            } else {
                ctLog.setLabel("Unlabeled");
            }
            updatedCtLogs.put(ctLog.getLogId(), ctLog);
        }

        // Save CT logs with new labels set
        gc.setCTLogs(updatedCtLogs);
        try {
            globalConfigurationSession.saveConfiguration(authenticationToken, gc);
        } catch (AuthorizationDeniedException e) {
            throw new IllegalStateException("Always allow token was denied access.", e);
        }

        // Set CT labels corresponding to previously set CT logs in each cert profile
        for (Integer profileId : allCertProfiles.keySet()) {
            CertificateProfile certProfile = allCertProfiles.get(profileId);
            if (certProfile.isUseCertificateTransparencyInCerts() || certProfile.isUseCertificateTransparencyInOCSP() || certProfile.isUseCertificateTransparencyInPublishers()) {
                LinkedHashSet<String> labelsToSelect = new LinkedHashSet<>();
                final String certProfileName = certProfileSession.getCertificateProfileName(profileId);
                for (Integer ctLog : certProfile.getEnabledCTLogs()) {
                    if (updatedCtLogs.containsKey(ctLog)) {
                        labelsToSelect.add(updatedCtLogs.get(ctLog).getLabel());
                    }
                }
                certProfile.setEnabledCtLabels(labelsToSelect);
                
                // This means there were some mandatory- or Google logs selected before upgrade, i.e. it would be ideal to comply to Chrome CT policy
                if (labelsToSelect.size() > 1) {
                    certProfile.setNumberOfSctByValidity(true);
                    certProfile.setMaxNumberOfSctByValidity(true);
                    certProfile.setNumberOfSctByCustom(false);
                    certProfile.setMaxNumberOfSctByCustom(false);
                } else {
                    certProfile.setNumberOfSctByValidity(false);
                    certProfile.setMaxNumberOfSctByValidity(false);
                    certProfile.setNumberOfSctByCustom(true);
                    certProfile.setMaxNumberOfSctByCustom(true);
                    // Migrate old values...
                    // With the new label system, at least one log from each label will be written to, hence allowing a maximum / minimum
                    // lower than number of labels would lock out issuance.
                    if (certProfile.getCtMaxNonMandatoryScts() < labelsToSelect.size()) {
                        certProfile.setCtMaxScts(labelsToSelect.size());
                    } else {
                        certProfile.setCtMaxScts(certProfile.getCtMaxNonMandatoryScts());
                    }
                    if (certProfile.getCtMaxNonMandatorySctsOcsp() < labelsToSelect.size()) {
                        certProfile.setCtMaxSctsOcsp(labelsToSelect.size());
                    } else {
                        certProfile.setCtMaxSctsOcsp(certProfile.getCtMaxNonMandatorySctsOcsp());
                    }
                    if (certProfile.getCtMinNonMandatoryScts() < labelsToSelect.size()) {
                        certProfile.setCtMinScts(labelsToSelect.size());
                    } else {
                        certProfile.setCtMinScts(certProfile.getCtMinNonMandatoryScts());
                    }
                    if (certProfile.getCtMaxNonMandatorySctsOcsp() < labelsToSelect.size()) {
                        certProfile.setCtMaxSctsOcsp(labelsToSelect.size());
                    } else {
                        certProfile.setCtMaxSctsOcsp(certProfile.getCtMaxNonMandatorySctsOcsp());
                    }
                    if (certProfile.getCtMinNonMandatorySctsOcsp() < labelsToSelect.size()) {
                        certProfile.setCtMinSctsOcsp(labelsToSelect.size());
                    } else {
                        certProfile.setCtMinSctsOcsp(certProfile.getCtMinNonMandatorySctsOcsp());
                    }
                }
                
                try {
                    certProfileSession.changeCertificateProfile(authenticationToken, certProfileName, certProfile);
                } catch (AuthorizationDeniedException e) {
                    throw new IllegalStateException("Always allow token was denied access.", e);
                }
            }
        }
    }

    /**
     * Upgrade to EJBCA 6.11.0 
     * Provides all current Peer connector roles with the new set of rules, controlling access to protocols
     * on remote RA instances. All should be allowed by default to not cause any regressions. The rules are
     * only relevant for RA Peer connector roles.
     */
    @TransactionAttribute(TransactionAttributeType.REQUIRES_NEW)
    @Override
    public void migrateDatabase6110() throws UpgradeFailedException {
        log.debug("migrateDatabase6110: Adding new rules for protocol access on remote RA instances.");
        List<Role> allRoles = roleDataSession.getAllRoles();
        for (Role role : allRoles) {
            boolean isRaRequestRole = role.hasAccessToResource(AccessRulesConstants.REGULAR_PEERCONNECTOR_INVOKEAPI);
            if (isRaRequestRole) {
                role.getAccessRules().put(AccessRulesHelper.normalizeResource(AccessRulesConstants.REGULAR_PEERPROTOCOL_CMP), Role.STATE_ALLOW);
                role.getAccessRules().put(AccessRulesHelper.normalizeResource(AccessRulesConstants.REGULAR_PEERPROTOCOL_EST), Role.STATE_ALLOW);
                role.getAccessRules().put(AccessRulesHelper.normalizeResource(AccessRulesConstants.REGULAR_PEERPROTOCOL_WS), Role.STATE_ALLOW);
                roleDataSession.persistRole(role);
            }
        }
        
        log.debug("migrateDatabase6110: Checking if external scripts should remain enabled.");
        boolean enableScripts = false;
        final Map<Integer, BasePublisher> publishers = publisherSession.getAllPublishersInternal();
        for (final BasePublisher publisher : publishers.values()) {
            if (log.isDebugEnabled()) {
                log.debug("Checking publisher: " + publisher.getName());
            }
            if (GeneralPurposeCustomPublisher.class.getName().equals(publisher.getRawData().get(CustomPublisherContainer.CLASSPATH))) {
                if (log.isDebugEnabled()) {
                    log.debug("Found General Purpose Custom Publisher: " + publisher.getName());
                }
                enableScripts = true;
                break;
            }
        }
        if (enableScripts) {
            log.info("External scripts will remain enabled, since there's at least one General Purpose Custom Publisher.");
            final GlobalConfiguration gc = (GlobalConfiguration) globalConfigurationSession.getCachedConfiguration(GlobalConfiguration.GLOBAL_CONFIGURATION_ID);
            gc.setEnableExternalScripts(true);
            try {
                globalConfigurationSession.saveConfiguration(authenticationToken, gc);
            } catch (AuthorizationDeniedException e) {
                throw new IllegalStateException("Always allow token was denied access.", e);
            }
        } else {
            log.info("External scripts will be disabled, since there are no General Purpose Custom Publishers. The setting can be changed under the 'System Configuration' page.");
        }
    }
    
    
    /**
     * Upgrades to EJBCA 6.12.0
     * @throws InternalKeyBindingNameInUseException 
     * 
     */
    @TransactionAttribute(TransactionAttributeType.REQUIRES_NEW)
    @Override
    public void migrateDatabase6120() {
        log.debug("migrateDatabase6120: Importing OCSP extensions from ocsp.properties file and UnidFnr trust dir (if available)");
        importOcspExtensions();
        importUnidFnrTrustDir();
    }
    
    /**
     * Upgrade to EJBCA 6.14.0 
     * Provides all current Peer connector roles with the new rules, controlling access to SCEP (same procedure as 
     * migrateDatabase6110) on remote RA instances. Should be allowed by default to not cause any regressions. 
     * This rules is only relevant for RA Peer connector roles.
     */
    @TransactionAttribute(TransactionAttributeType.REQUIRES_NEW)
    @Override
    public void migrateDatabase6140() throws UpgradeFailedException {
        log.debug("migrateDatabase6140: Adding new rule for SCEP protocol access on remote RA instances.");
        List<Role> allRoles = roleDataSession.getAllRoles();
        for (Role role : allRoles) {
            boolean isRaRequestRole = role.hasAccessToResource(AccessRulesConstants.REGULAR_PEERCONNECTOR_INVOKEAPI);
            if (isRaRequestRole) {
                role.getAccessRules().put(AccessRulesHelper.normalizeResource(AccessRulesConstants.REGULAR_PEERPROTOCOL_ACME), Role.STATE_ALLOW);
                role.getAccessRules().put(AccessRulesHelper.normalizeResource(AccessRulesConstants.REGULAR_PEERPROTOCOL_REST), Role.STATE_ALLOW);
                role.getAccessRules().put(AccessRulesHelper.normalizeResource(AccessRulesConstants.REGULAR_PEERPROTOCOL_SCEP), Role.STATE_ALLOW);
                roleDataSession.persistRole(role);
            }
        }
    }
    
    
    /**
     * Upgrade to EJBCA 6.15.0 
     * 
     * All the CCE will get a new required flag with the default value set to true.
     *  
     */
    @TransactionAttribute(TransactionAttributeType.REQUIRES_NEW)
    @Override
    public void migrateDatabase6150() throws UpgradeFailedException {
        log.debug("migrateDatabase6150: Adding new field (required) for custom certificate extensions.");
        
        AvailableCustomCertificateExtensionsConfiguration availableCustomCertExtensionsConfig = (AvailableCustomCertificateExtensionsConfiguration) globalConfigurationSession
                .getCachedConfiguration(AvailableCustomCertificateExtensionsConfiguration.CONFIGURATION_ID);
        
        for (CertificateExtension customCertificateExtension : availableCustomCertExtensionsConfig.getAllAvailableCustomCertificateExtensions()) {
                customCertificateExtension.setRequiredFlag(true);
                try {
                    globalConfigurationSession.saveConfiguration(authenticationToken, availableCustomCertExtensionsConfig);
                } catch (AuthorizationDeniedException e) {
                    log.error("Authorization error while saving the updated configuration!", e);
                }
        }
    }

    /**
     * From EJBCA 6.12.0, all extensions defined in ocsp.properties are selected for each key binding instead. Since this
     * setting was global previously, it should be fair to add each extension to every OCSP key binding.
     */
    private void importOcspExtensions() {
        final List<String> ocspExtensionOids = OcspConfiguration.getExtensionOids();
        if (ocspExtensionOids.isEmpty()) {
            log.debug("No OCSP extensions for import were found in ocsp.properties");
            return;
        }
        final List<Integer> ocspKbIds = internalKeyBindingDataSession.getIds(OcspKeyBinding.IMPLEMENTATION_ALIAS);
        for (Integer ocspKbId : ocspKbIds) {
            InternalKeyBinding ikbToEdit = internalKeyBindingDataSession.getInternalKeyBindingForEdit(ocspKbId);
            List<String> currentExtensions = ikbToEdit.getOcspExtensions();
            for (String extension : ocspExtensionOids) {
                if (!currentExtensions.contains(extension.replaceAll("\\*", ""))) {
                    currentExtensions.add(extension.replaceAll("\\*", ""));
                }
            }
            ikbToEdit.setOcspExtensions(currentExtensions);
            try {
                internalKeyBindingDataSession.mergeInternalKeyBinding(ikbToEdit);
            } catch (InternalKeyBindingNameInUseException e) {
                log.info("Could not update internal key binding: " + ikbToEdit.getName() + ". IKB is in use. ");
            }
        }
    }
    
    private void importUnidFnrTrustDir() {
        List<X509Certificate> trustedCerts = new ArrayList<>();
        Certificate cacert = null;
        boolean isUnidFnrEnabled = OcspConfiguration.isUnidEnabled();
        String trustDir = OcspConfiguration.getUnidTrustDir();
        String cacertfile = OcspConfiguration.getUnidCaCert();
        if (StringUtils.isEmpty(trustDir)) {
            // This installation is probably not using UnidFnr at all.
            log.debug("No UnidFnr Trust directory found. Skipping import (expected for most installations).");
            if (isUnidFnrEnabled) {
                log.error("No UnidFnr Trust directory found. Cannot procede import");
            }
            return;
        }
        
        // Read all files from trustDir, expect that they are PEM formatted certificates.
        CryptoProviderTools.installBCProviderIfNotAvailable();
        File dir = new File(trustDir);
        try {
            if (dir == null || dir.isDirectory() == false) {
                log.error("Could not read UnidFnr Trust Directory: " + dir.getCanonicalPath()+ " is not a directory.\nImport interrupted");
                return;                
            }
            File files[] = dir.listFiles();
            if (files == null || files.length == 0) {
                log.info("No files found in UnidFnr Trust directory: " + dir.getCanonicalPath() + ". Skipping import");
                return;
            }
            for (int i=0; i < files.length; i++) {
                final String fileName = files[i].getCanonicalPath();
                // Read the file, don't stop completely if one file has errors in it.
                try {
                    final byte bytesFromFile[] = FileTools.readFiletoBuffer(fileName);
                    byte[] bytes;
                    try {
                        bytes = FileTools.getBytesFromPEM(bytesFromFile, CertTools.BEGIN_CERTIFICATE, CertTools.END_CERTIFICATE);
                    } catch (Exception e) {
                        bytes = bytesFromFile; // assume binary data (.der).
                    }
                    final X509Certificate  cert = CertTools.getCertfromByteArray(bytes, X509Certificate.class);
                    trustedCerts.add(cert);
                } catch (CertificateException | IOException e) {
                    log.error("error reading '" + fileName + "' from trustDir: " + e.getMessage(), e);
                }
            }
        } catch (IOException e) {
            String errMsg = "Error reading files from trustDir: " + e.getMessage();
            log.error(errMsg, e);
            // Since the file exists but we can't read it. We should stop here and warn the user
            throw new IllegalStateException(errMsg);
        }
        // Read the CA Certificate file
        if (StringUtils.isEmpty(cacertfile)) {
            // Since this MUST be set if UnidFnr Extension is used, we should skip import if not found
            log.debug("No UnidFnr CA Cert directory found. Skipping import");
            if (isUnidFnrEnabled) {
                log.error("No UnidFnr CA Cert directory found. Cannot procede import");
            }
            return;
        }
        try {
            byte[] bytes = FileTools.getBytesFromPEM(FileTools
                    .readFiletoBuffer(cacertfile),
                    CertTools.BEGIN_CERTIFICATE, CertTools.END_CERTIFICATE);
            cacert = CertTools.getCertfromByteArray(bytes, Certificate.class);
        } catch (Exception e) {
            String errMsg = "Error reading CA Certificate from UnidFnr cacertfile";
            log.error(errMsg, e);
            // Since the file exists but we can't read it. We should stop here and warn the user
            throw new IllegalStateException(errMsg);
        }
        
        if (!CertTools.isCA(cacert)) {
            log.error(cacertfile + " does not point to a CA Certificate");
            return;
        }
        final String subjectdn = CertTools.getSubjectDN(cacert);
        
        final int caid = CertTools.stringToBCDNString(subjectdn).hashCode();
        try {
            caSession.verifyExistenceOfCA(caid);
        } catch (CADoesntExistsException e) {
            log.info("Could not add CA to OCSP Key Binding trusted certificates. " + subjectdn + " is not known by EJBCA.");
            return;
        }
        // Add all found certificate serial numbers to the IKB trust entries
        final List<Integer> ocspKbIds = internalKeyBindingDataSession.getIds(OcspKeyBinding.IMPLEMENTATION_ALIAS);
        for (Integer ocspKbId : ocspKbIds) {
            InternalKeyBinding ikbToEdit = internalKeyBindingDataSession.getInternalKeyBindingForEdit(ocspKbId);
            List<InternalKeyBindingTrustEntry> currentTrustEntries = ikbToEdit.getTrustedCertificateReferences();
            
            for (X509Certificate trustedCert : trustedCerts) {
                final String subjectDn = trustedCert.getSubjectDN().getName();
                final DNFieldExtractor dnFieldExtractor = new DNFieldExtractor(subjectDn, DNFieldExtractor.TYPE_SUBJECTDN);
                final String commonName = dnFieldExtractor.getFieldString(DNFieldExtractor.CN);
                currentTrustEntries.add(new InternalKeyBindingTrustEntry(caid, trustedCert.getSerialNumber(), commonName));
            }
            ikbToEdit.setTrustedCertificateReferences(currentTrustEntries);
            try {
                internalKeyBindingDataSession.mergeInternalKeyBinding(ikbToEdit);
            } catch (InternalKeyBindingNameInUseException e) {
                // Should not happen when merging
                log.info("Could not edit key binding: " + ikbToEdit.getName() + ". Name already in use");
            }
        }
    }
    
    private boolean postMigrateDatabase720() {
        log.info("Starting post upgrade to 7.2.0");
        setCustomCertificateValidityWithSecondsGranularity(true);
        log.info("Post upgrade to 7.2.0 complete.");
        return true;  
    }
    
    private boolean postMigrateDatabase740() {
        log.info("Starting post upgrade to 7.4.0");
        try {
            removeUnidFnrConfigurationFromCmp();
            upgradeSession.fixPartitionedCrls();
            fixPartitionedCrlIndexes();
        } catch (AuthorizationDeniedException | UpgradeFailedException e) {
            log.error(e);
            return false;
        }
        log.info("Post upgrade to 7.4.0 complete.");
        return true;  
    }
    
    private boolean postMigrateDatabase6101() {
        log.info("Starting post upgrade to 6.10.1.");
        final Map<Integer, CertificateProfile> allCertProfiles = certProfileSession.getAllCertificateProfiles();

        for (Integer profileId : allCertProfiles.keySet()) {
            CertificateProfile certProfile = allCertProfiles.get(profileId);
            final String certProfileName = certProfileSession.getCertificateProfileName(profileId);
            certProfile.removeLegacyCtData();
            try {
                certProfileSession.changeCertificateProfile(authenticationToken, certProfileName, certProfile);
            } catch (AuthorizationDeniedException e) {
                throw new IllegalStateException("Always allow token was denied access.", e);
            }
        }
        log.info("Post upgrade to 6.10.1 complete.");
        return true;
    }


    @SuppressWarnings("deprecation")
    private boolean postMigrateDatabase680() {
        log.info("Starting post upgrade to 6.8.0.");
        // Verify that there are no TYPE_NOT_EQUALCASE* still in use
        log.info("Verifying that there are no TYPE_NOT_EQUALCASE or TYPE_NOT_EQUALCASEINS token match operators still in use.");
        boolean hasNotEquals = false;
        for (final Role role : roleSession.getAuthorizedRoles(authenticationToken)) {
            for (final RoleMember roleMember : roleMemberDataSession.findRoleMemberByRoleId(role.getRoleId())) {
                final int tokenMatchOperator = roleMember.getTokenMatchOperator();
                if (AccessMatchType.TYPE_NOT_EQUALCASE.getNumericValue()==tokenMatchOperator ||
                        AccessMatchType.TYPE_NOT_EQUALCASEINS.getNumericValue()==tokenMatchOperator) {
                    log.error("Role '" + role.getRoleNameFull() + "' has a member with a 'not equals' match operator. Post-upgrade cannot complete until this is corrected.");
                    hasNotEquals = true;
                    break;
                }
            }
        }
        if (hasNotEquals) {
            return false;
        }
        // Change to use union role access rules instead of enum priority matching
        accessTreeUpdateSession.setNewAuthorizationPatternMarker();
        log.info("Admins belonging to multiple roles will now be granted the combined access when cache expires.");
        // Empty the legacy AdminEntityData, AdmingGroupData and AccessRulesData tables.
        if (EjbcaConfiguration.getIsInProductionMode()) {
            log.info("Cleaning up legacy roles and rules.");
            legacyRoleManagementSession.deleteAllRoles(authenticationToken);
        } else {
            log.warn("This EJBCA installation is not running in production mode, so the tables AdminEntityData, AdmingGroupData and AccessRulesData will not be emptied.");
        }
        log.info("Post upgrade to 6.8.0 complete.");
        return true;
    }

    /**
     * Since EJBCA 6.8.0, some rules are either removed or have a changed scope.
     * If Role had access to /ca_functionality/basic_functions or /ca_functionality/basic_functions/activate_ca,
     * grant access to new rule /ca_functionality/activate_ca
     *
     * If upgrading from 6.6.0 or later, grant access to /ca_functionality/view_certificate for roles with access
     * to ra_functionality/view_end_entity
     * @param newAccessRules HashMap of access rules to migrate
     * @param isInstalledOn660OrLater if upgrading from 6.6.0 or later
     * @return HashMap with migrated rule states
     */
    private HashMap<String, Boolean> migrate680Rules(HashMap<String, Boolean> newAccessRules, boolean isInstalledOn660OrLater) {
        Boolean isAllowedActivateCa = AccessRulesHelper.hasAccessToResource(newAccessRules, REGULAR_ACTIVATECA_OLD);
        Boolean isAllowedViewEndEntity = AccessRulesHelper.hasAccessToResource(newAccessRules, AccessRulesConstants.REGULAR_VIEWENDENTITY);
        if(isAllowedActivateCa) {
            newAccessRules.put(AccessRulesHelper.normalizeResource(AccessRulesConstants.REGULAR_ACTIVATECA), Role.STATE_ALLOW);
        } else {
            newAccessRules.put(AccessRulesHelper.normalizeResource(AccessRulesConstants.REGULAR_ACTIVATECA), Role.STATE_DENY);
        }
        //Remove deprecated rules
        newAccessRules.remove(AccessRulesHelper.normalizeResource(REGULAR_CABASICFUNCTIONS_OLD));
        newAccessRules.remove(AccessRulesHelper.normalizeResource(ROLE_PUBLICWEBUSER));
        newAccessRules.remove(AccessRulesHelper.normalizeResource(REGULAR_ACTIVATECA_OLD));
        if(isInstalledOn660OrLater && isAllowedViewEndEntity) {
            newAccessRules.put(AccessRulesHelper.normalizeResource(AccessRulesConstants.REGULAR_VIEWCERTIFICATE), Role.STATE_ALLOW);
        }
        return newAccessRules;
    }

    /** Add the previously global configuration configured approval notification */
    @SuppressWarnings("deprecation")
    private void addApprovalNotification(final AccumulativeApprovalProfile newProfile) {
        final GlobalConfiguration gc = (GlobalConfiguration) globalConfigurationSession.getCachedConfiguration(GlobalConfiguration.GLOBAL_CONFIGURATION_ID);
        if (gc.getUseApprovalNotifications()) {
            final String baseUrl = gc.getBaseUrlFromConfig();
            final String defaultSubject = "[AR-${approvalRequest.ID}-${approvalRequest.STEP_ID}-${approvalRequest.PARTITION_ID}] " +
                    "Approval Request to ${approvalRequest.TYPE} is now in state ${approvalRequest.WORKFLOWSTATE}";
            final String defaultBody = "Approval Request to ${approvalRequest.TYPE} from ${approvalRequest.REQUESTOR} is now in state ${approvalRequest.WORKFLOWSTATE}.\n" +
                    "\n" +
                    "Direct link to the request: " + baseUrl + "ra/managerequest.xhtml?aid=${approvalRequest.ID}";
            final ApprovalPartition approvalPartition = newProfile.getFirstStep().getPartitions().values().iterator().next();
            newProfile.addNotificationProperties(approvalPartition, gc.getApprovalAdminEmailAddress(), gc.getApprovalNotificationFromAddress(), defaultSubject, defaultBody);
        }
    }

    /**
     * The configuration files <code>certstore.properties</code> and <code>crlstore.properties</code> are removed as of EJBCA 7.2.
     * <p>This method adjusts the configuration as follows:
     * <ul>
     *     <li>If upgrading from EJBCA 6.10 or older, the servlets will always become enabled in modular protocols configuration, regardless of whether it was available in the previous deployment or not.</li>
     *     <li>If upgrading from EJBCA 6.11 or later and the servlet was unavailable in the previous deployment it is disabled in modular protocols configuration.</li>
     *     <li>If upgrading from EJBCA 6.11 or later and the servlet was available in the previous deployment, the existing setting in modular protocols configuration will remain.</lI>
     * <ul>
     */
    @Override
    public void upgradeCrlStoreAndCertStoreConfiguration720() {
        log.debug("Starting adjustment of CRL Store and Cert Store settings in modular protocols configuration...");
        final AvailableProtocolsConfiguration protocolsConfiguration = (AvailableProtocolsConfiguration) globalConfigurationSession
                .getCachedConfiguration(AvailableProtocolsConfiguration.CONFIGURATION_ID);
        log.debug("Retrieved modular protocols configuration object: " + protocolsConfiguration.getRawData());
        if (isLesserThan(getLastUpgradedToVersion(), "6.11.0")) {
            // If upgrading from EJBCA 6.10 or older, there is no way of determining whether the servlet was available in the
            // previous deployment or not. If we do nothing, the servlet will be enabled by default. This is probably the best
            // choice, since we won't magically break stuff.
            log.info("Upgrading from EJBCA " + getLastUpgradedToVersion() + " without modular protocols configuration implemented. Assuming servlets were "
                    + "available in the previous deployment. Please disable them manually in 'System Configuration -> Protocol Configuration' if desired.");
        } else {
            // Servlet was unavailable in the previous deployment if there is no configuration value set for it
            if (protocolsConfiguration.getRawData().get(AvailableProtocols.CRL_STORE.getName()) == null) {
                log.info("CRL Store was not available in the previous deployment, it will be disabled in modular protocols configuration.");
                protocolsConfiguration.setProtocolStatus(AvailableProtocols.CRL_STORE.getName(), false);
            }
            if (protocolsConfiguration.getRawData().get(AvailableProtocols.CERT_STORE.getName()) == null) {
                log.info("Cert Store was not available in the previous deployment, it will be disabled in modular protocols configuration.");
                protocolsConfiguration.setProtocolStatus(AvailableProtocols.CERT_STORE.getName(), false);
            }
        }

        log.debug("Adjustment of CRL Store and Cert Store settings in modular protocols configuration finished.");
    }

    @Override
    public void migrateDatabase730() {
        migrateOcspKeyBindings730();
        removeStaleAccessRules730();
    }

    private void removeStaleAccessRules730() {
        try {
            final GlobalConfiguration globalConfiguration = (GlobalConfiguration) globalConfigurationSession
                    .getCachedConfiguration(GlobalConfiguration.GLOBAL_CONFIGURATION_ID);
            if (!globalConfiguration.getEnableKeyRecovery()) {
                log.info("Key recovery is disabled. Checking if there are any stale access rules to remove...");
                for (final Role role : roleSession.getAuthorizedRoles(authenticationToken)) {
                    if (role.getAccessRules().containsKey(AccessRulesHelper.normalizeResource(AccessRulesConstants.REGULAR_KEYRECOVERY))) {
                        role.getAccessRules().remove(AccessRulesHelper.normalizeResource(AccessRulesConstants.REGULAR_KEYRECOVERY));
                        roleSession.persistRole(authenticationToken, role);
                        log.info("Removed access rule " + AccessRulesConstants.REGULAR_KEYRECOVERY + " from role " + role.getRoleName());
                    }
                }
            }
        } catch (AuthorizationDeniedException e) {
            log.error("Not all stale access rules may have been removed, authorisation to one or more resources was denied.", e);
        } catch (RoleExistsException e) {
            log.error("Not all stale access rules may have been removed, failed to overwrite existing role.", e);
        }
    }

    private void migrateOcspKeyBindings730() {
        try {
            log.info("Migrating settings for archive cutoff (RFC6960) to internal key bindings.");
            if (ConfigurationHolder.getString("ocsp.expiredcert.retentionperiod") == null) {
                log.warn("The property ocsp.expiredcert.retentionperiod was not set, disabling archive cutoff.");
                return;
            } else {
                log.debug("The property ocsp.expiredcert.retentionperiod has the value '" + ConfigurationHolder.getString("ocsp.expiredcert.retentionperiod") + "'.");
            }
            final String configuredValue = ConfigurationHolder.getString("ocsp.expiredcert.retentionperiod");
            final long retentionPeriodInSeconds = Long.parseLong(StringUtils.trim(configuredValue));
            if (retentionPeriodInSeconds == -1L) {
                // The archive cutoff extension is disabled
                log.info("The archive cutoff extension is disabled on this EJBCA instance. Nothing to do.");
                return;
            }
            final List<Integer> ocspKeyBindingIds = internalKeyBindingDataSession.getIds(OcspKeyBinding.IMPLEMENTATION_ALIAS);
            log.debug("Fetched " + ocspKeyBindingIds.size() + " OCSP key bindings from the database.");
            for (final int ocspKeyBindingId : ocspKeyBindingIds) {
                final OcspKeyBinding ocspKeyBinding = (OcspKeyBinding) internalKeyBindingDataSession.getInternalKeyBinding(ocspKeyBindingId);
                final List<String> ocspExtensions = ocspKeyBinding.getOcspExtensions();
                if (ocspExtensions.contains(OCSPObjectIdentifiers.id_pkix_ocsp_archive_cutoff.getId())) {
                    // The archive cutoff extension already exists
                    log.info("We already have an Archive Cutoff extension, not adding a new one.");
                } else {
                    ocspExtensions.add(OCSPObjectIdentifiers.id_pkix_ocsp_archive_cutoff.getId());
                    ocspKeyBinding.setOcspExtensions(ocspExtensions);
                }
                ocspKeyBinding.setRetentionPeriod(SimpleTime.getInstance(retentionPeriodInSeconds * 1000L));
                internalKeyBindingDataSession.mergeInternalKeyBinding(ocspKeyBinding);
                log.info("Added id-pkix-ocsp-archive-cutoff with a retention period of " + retentionPeriodInSeconds + " seconds to OCSP key binding "
                        + ocspKeyBinding.getName() + " (" + ocspKeyBindingId + ").");
            }
            log.info("Successfully migrated OCSP key bindings.");
        } catch (NumberFormatException e) {
            log.fatal("The property 'ocsp.expiredcert.retentionperiod' does not contain a valid integer. Fix the problem and restart the application server.");
            throw e;
        } catch (InternalKeyBindingNameInUseException e) {
            throw new IllegalStateException(e);
        }
    }

    /**
     * Try to update the database to make it possible to use 'Partitioned CRLs' on existing installations using
     * default database indexes by modifying the <code>CRLData</code> table.
     *
     * <p>crlPartitionIndex values containing 0 or NULL are normalized to -1 and indexes are created over
     * <code>(issuerDN, crlPartitionIndex, deltaCRLIndicator, cRLNumber)</code> and
     * <code>(issuerDN, crlPartitionIndex, cRLNumber)</code>. See ECA-8680 for more details.
     *
     * Runs in a new transaction because {@link upgradeIndex} depends on the changes.
     *
     * @return true if migration should be considered complete and the <code>lastPostUpgradedToVersion</code>
     * value in the database should be incremented.
     * @throws UpgradeFailedException if upgrade fails
     */
    @TransactionAttribute(TransactionAttributeType.REQUIRES_NEW)
    @Override
    public void fixPartitionedCrls() throws UpgradeFailedException {
        try {
            final long startDataNormalization = System.currentTimeMillis();
            final Query normalizeData = entityManager.createQuery(
                    "UPDATE CRLData a SET a.crlPartitionIndex=-1 WHERE a.crlPartitionIndex IS NULL OR a.crlPartitionIndex=0");
            log.debug("Executing SQL query: " + normalizeData);
            final int rowCount = normalizeData.executeUpdate();
            log.info("Successfully normalized " + rowCount + " rows in CRLData. Completed in "
                    + (System.currentTimeMillis() - startDataNormalization) + " ms.");
        } catch (RuntimeException e) {
            log.error("An error occurred when updating data in database table 'CRLData': " + e);
            log.error("You can update the data manually using the following SQL query and then run the post-upgrade again.");
            log.error("    UPDATE CRLData SET crlPartitionIndex=-1 WHERE crlPartitionIndex IS NULL OR crlPartitionIndex=0;");
            throw new UpgradeFailedException(e);
        }
    }

    private void fixPartitionedCrlIndexes() {
        final IndexUpgradeResult res3 = upgradeSession.upgradeIndex("crldata_idx3", "CRLData", "CREATE INDEX crldata_idx5 ON CRLData(cRLNumber, issuerDN, crlPartitionIndex)");
        final IndexUpgradeResult res4 = upgradeSession.upgradeIndex("crldata_idx4", "CRLData", "CREATE UNIQUE INDEX crldata_idx6 ON CRLData(issuerDN, crlPartitionIndex, deltaCRLIndicator, cRLNumber)");
        if (res3 != IndexUpgradeResult.OK_UPDATED || res4 != IndexUpgradeResult.OK_UPDATED) {
            if (res3 == IndexUpgradeResult.NO_EXISTNG_INDEX || res4 == IndexUpgradeResult.NO_EXISTNG_INDEX) {
                log.warn("Indexes for CRLs could not be dropped. Perhaps they did not exist?");
            }
            log.info("You can update the indexes manually by running the following SQL queries:");
            log.info("    DROP INDEX IF EXISTS crldata_idx3 ON CRLData;");
            log.info("    DROP INDEX IF EXISTS crldata_idx4 ON CRLData;");
            log.info("    CREATE INDEX IF NOT EXISTS crldata_idx5 ON CRLData(cRLNumber, issuerDN, crlPartitionIndex);");
            log.info("    CREATE UNIQUE INDEX IF NOT EXISTS crldata_idx6 ON CRLData(issuerDN, crlPartitionIndex, deltaCRLIndicator, cRLNumber);");
            log.info("These changes are only needed if you want to use 'Partitioned CRLs'. See ECA-8680.");
            log.info("If an index could not be created because duplicates were found you could remove them using something like:" + System.lineSeparator() +
                "    DELETE t1 FROM CRLData t1, CRLData t2 WHERE t1.fingerprint > t2.fingerprint AND t1.issuerDN = t2.issuerDN " + System.lineSeparator() +
                    "AND t1.deltaCRLIndicator = t2.deltaCRLIndicator AND t1.cRLNumber = t2.cRLNumber AND t1.crlPartitionIndex = t2.crlPartitionIndex;");
            // Consider the post-upgrade to be complete, even if this fails. The user can manually add indexes later.
        }
    }

    /**
<<<<<<< HEAD
     * Migrate the OCSP logging configuration in ocsp.properties to {@link GlobalOcspConfiguration}.
     * @throws UpgradeFailedException if the configuration could not be migrated
     */
    @Override
    public void migrateDatabase771() throws UpgradeFailedException {
        try {
            final GlobalOcspConfiguration globalOcspConfiguration = (GlobalOcspConfiguration)
                    globalConfigurationSession.getCachedConfiguration(GlobalOcspConfiguration.OCSP_CONFIGURATION_ID);
            if (globalOcspConfiguration.getOcspTransactionLogValues() != null) {
                log.info("Skipping migration of OCSP logging settings from ocsp.properties to the database " +
                        "as it looks like data has been migrated already.");
                if (log.isDebugEnabled()) {
                    log.debug("Existing data found in the database: " + System.lineSeparator() + globalOcspConfiguration.getRawData());
                }
                return;
            }
            String value = ConfigurationHolder.getString("ocsp.audit-log");
            final boolean isOcspAuditLoggingEnabled = "true".equalsIgnoreCase(value) || "yes".equalsIgnoreCase(value);
            globalOcspConfiguration.setIsOcspAuditLoggingEnabled(isOcspAuditLoggingEnabled);
            log.info("Migrated ocsp.audit-log => " + isOcspAuditLoggingEnabled);

            value = ConfigurationHolder.getString("ocsp.log-date");
            globalOcspConfiguration.setOcspLoggingDateFormat(value);
            log.info("Migrated ocsp.log-date => " + value);

            // value = ConfigurationHolder.getString("ocsp.log-timezone")
            log.info("Ignoring ocsp.log-timezone, using the timezone in blah instead. This behaviour is not configurable.");

            value = ConfigurationHolder.getString("ocsp.audit-log-pattern");
            globalOcspConfiguration.setOcspAuditLogPattern(value);
            log.info("Migrated ocsp.log-date => " + value);

            value = ConfigurationHolder.getString("ocsp.audit-log-order");
            value = value.replace("\\\"", "\"");
            globalOcspConfiguration.setOcspAuditLogValues(value);
            log.info("Migrated ocsp.audit-log-order => " + value);

            value = ConfigurationHolder.getString("ocsp.trx-log");
            final boolean isOcspTransactionLoggingEnabled = "true".equalsIgnoreCase(value) || "yes".equalsIgnoreCase(value);
            globalOcspConfiguration.setIsOcspTransactionLoggingEnabled(isOcspTransactionLoggingEnabled);
            log.info("Migrated ocsp.trx-log => " + value);

            value = ConfigurationHolder.getString("ocsp.trx-log-pattern");
            globalOcspConfiguration.setOcspTransactionLogPattern(value);
            log.info("Migrated ocsp.trx-log-pattern => " + value);

            value = ConfigurationHolder.getString("ocsp.trx-log-order");
            value = value.replace("\\\"", "\"");
            globalOcspConfiguration.setOcspTransactionLogValues(value);
            log.info("Migrated ocsp.trx-log-order => " + value);

            // Avoid inserting faulty values into the database, as this will prevent EJBCA from starting.
            try {
                final TransactionLogger transactionLogger = new TransactionLogger(
                        1,
                        GuidHolder.INSTANCE.getGlobalUid(),
                        "127.0.0.1",
                        globalOcspConfiguration);
                transactionLogger.paramPut(PatternLogger.STATUS, "(Ocsp-Request-Status -> Int)");
                transactionLogger.paramPut(TransactionLogger.REQ_NAME, "(Requestor-Name -> String)");
                transactionLogger.paramPut(TransactionLogger.REQ_NAME_RAW, "(Requestor-Name-Raw -> String)");
                transactionLogger.paramPut(TransactionLogger.SIGN_ISSUER_NAME_DN, "(Ocsp-Signer-Issuer-Dn -> String)");
                transactionLogger.paramPut(TransactionLogger.SIGN_SUBJECT_NAME, "(Ocsp-Signer-Subject-Name -> String)");
                transactionLogger.paramPut(TransactionLogger.SIGN_SERIAL_NO, "(Ocsp-Signer-Serial-No -> Int)");
                transactionLogger.paramPut(TransactionLogger.NUM_CERT_ID, "(Cert-ID -> Int");
                transactionLogger.paramPut(TransactionLogger.ISSUER_NAME_DN, "(Issuer-Name-Dn -> String");
                transactionLogger.paramPut(TransactionLogger.ISSUER_NAME_DN_RAW, "(Issuer-Name-Dn-Raw) -> String");
                transactionLogger.paramPut(PatternLogger.ISSUER_NAME_HASH, "(Issuer-Name-Hash -> String)");
                transactionLogger.paramPut(PatternLogger.ISSUER_KEY, "(Issuer-Key -> String)");
                transactionLogger.paramPut(TransactionLogger.DIGEST_ALGOR, "(Digest-Algorithm -> String)");
                transactionLogger.paramPut(PatternLogger.SERIAL_NOHEX, "(Certificate-Serial-No -> String)");
                transactionLogger.paramPut(TransactionLogger.CERT_STATUS, "(Cert-Status -> Int)");
                transactionLogger.paramPut(PatternLogger.PROCESS_TIME, "(Process-Time -> Int)");
                transactionLogger.paramPut(TransactionLogger.CERT_PROFILE_ID, "(Cert-Profile-Id -> Int)");
                transactionLogger.paramPut(TransactionLogger.FORWARDED_FOR, "(X-Forwarded-For -> String)");
                transactionLogger.paramPut(TransactionLogger.REV_REASON, "(Revocation-Reason -> String)");
                transactionLogger.interpolate();

                final AuditLogger auditLogger = new AuditLogger(
                        "(Ocsp-Request -> Bytes)",
                        2,
                        GuidHolder.INSTANCE.getGlobalUid(),
                        "127.0.0.1",
                        globalOcspConfiguration);
                auditLogger.paramPut(AuditLogger.OCSPRESPONSE, "(OCSP-Response -> Bytes)");
                auditLogger.paramPut(PatternLogger.STATUS, "(Ocsp-Request-Status -> Int)");
                auditLogger.paramPut(PatternLogger.PROCESS_TIME, "(Process-Time -> Int)");
                auditLogger.interpolate();

                new SimpleDateFormat(globalOcspConfiguration.getOcspLoggingDateFormat()).toString();
            } catch (Exception e) {
                log.error("Failed to validate the current OCSP logging configuration. The error is: " + e.getMessage()
                        + ". Adjust the configuration in ocsp.properties and redeploy the application. If you don't " +
                        "know what to do, simply delete ocsp.properties to deploy the application with the default values.");
                throw new UpgradeFailedException(e);
            }

            globalConfigurationSession.saveConfiguration(authenticationToken, globalOcspConfiguration);
            log.info("Migration of the OCSp audit log and OCSP transaction log settings from ocsp.properties completed!");
        } catch (AuthorizationDeniedException e) {
            log.error(e.getMessage());
            throw new UpgradeFailedException(e);
=======
     * Replaces a database index. Called by {@link #fixPartitionedCrlIndexes}.
     * Runs in a new transaction because the queries will fail if the index does not exist.
     */
    @TransactionAttribute(TransactionAttributeType.REQUIRES_NEW)
    @Override
    public IndexUpgradeResult upgradeIndex(final String oldIndexName, final String tableName, final String createIndexQuery) {
        try {
            final long startReindex = System.currentTimeMillis();
            // Unfortunately, "IF EXISTS" and "IF NOT EXISTS" are not supported in index
            // operations in mariadb-connector (tested with version 2.7.3)
            final Query dropCrlDataIndex = entityManager.createNativeQuery("DROP INDEX " + oldIndexName + " ON " + tableName);
            final Query createCrlDataIndex = entityManager.createNativeQuery(createIndexQuery);
            try {
                log.debug("Executing SQL query: " + dropCrlDataIndex);
                dropCrlDataIndex.executeUpdate();
            } catch (RuntimeException e) {
                log.warn("Index '" + oldIndexName + "' could not be dropped.");
                log.debug("Error stack trace for index removal: " + e, e);
                // Since the old indexes don't exist, we assume the user does not want the new indexes either
                return IndexUpgradeResult.NO_EXISTNG_INDEX;
            }
            log.debug("Executing SQL query: " + createCrlDataIndex);
            createCrlDataIndex.executeUpdate();
            log.info("Successfully updated index '" + oldIndexName + "' for database table '" + tableName + "'. Completed in " + (System.currentTimeMillis() - startReindex) + " ms.");
            return IndexUpgradeResult.OK_UPDATED;
        } catch (RuntimeException e) {
            log.error("An error occurred when adjusting index '" + oldIndexName + "' for database table '" + tableName + "': " + e);
            if (log.isDebugEnabled()) {
                log.debug("Error stack trace for index creation", e);
            }
            return IndexUpgradeResult.ERROR;
>>>>>>> 0142a3a4
        }
    }

    /**
     * Checks if the column cAId column exists in AdminGroupData
     *
     * @return true or false if the column exists or not
     */
    @Override
    public boolean checkColumnExists500() {
		// Try to find out if caID exists in AdminGroupData, which it did prior to EJBCA 5
        // If it does exist, a post-upgrade has to be done
		Connection connection;
        try {
            connection = JDBCUtil.getDBConnection();
        } catch (ServiceLocatorException e) {
            throw new IllegalStateException("Could not establish connection to database.", e);
        }
		boolean exists = false;
		try {
			final PreparedStatement stmt = connection.prepareStatement("select cAId from AdminGroupData where pk='0'");
			stmt.executeQuery();
			// If it did not throw an exception the column exists and we must run the post upgrade sql
			exists = true;
			log.info("cAId column exists in AdminGroupData");
		} catch (SQLException e) {
			// Column did not exist, it's good we are running a newer version
			log.info("cAId column does not exist in AdminGroupData");
			//log.debug(e.getMessage());
		} finally {
			try {
				connection.close();
			} catch (SQLException e) {
				// do nothing
			}
		}
		return exists;
    }

    @TransactionAttribute(TransactionAttributeType.SUPPORTS)
    @Override
    public boolean isLesserThan(final String first, final String second) {
        return StringTools.isLesserThan(first, second);
    }
}<|MERGE_RESOLUTION|>--- conflicted
+++ resolved
@@ -77,10 +77,6 @@
 import org.cesecore.certificates.certificateprofile.CertificateProfile;
 import org.cesecore.certificates.certificateprofile.CertificateProfileSessionLocal;
 import org.cesecore.certificates.certificatetransparency.CTLogInfo;
-import org.cesecore.certificates.ocsp.logging.AuditLogger;
-import org.cesecore.certificates.ocsp.logging.GuidHolder;
-import org.cesecore.certificates.ocsp.logging.PatternLogger;
-import org.cesecore.certificates.ocsp.logging.TransactionLogger;
 import org.cesecore.certificates.util.DNFieldExtractor;
 import org.cesecore.config.AvailableExtendedKeyUsagesConfiguration;
 import org.cesecore.config.ConfigurationHolder;
@@ -143,44 +139,6 @@
 import org.ejbca.core.model.ra.raadmin.EndEntityProfileNotFoundException;
 import org.ejbca.util.JDBCUtil;
 
-<<<<<<< HEAD
-import javax.annotation.PostConstruct;
-import javax.annotation.Resource;
-import javax.ejb.AsyncResult;
-import javax.ejb.Asynchronous;
-import javax.ejb.EJB;
-import javax.ejb.SessionContext;
-import javax.ejb.Stateless;
-import javax.ejb.TransactionAttribute;
-import javax.ejb.TransactionAttributeType;
-import javax.persistence.EntityManager;
-import javax.persistence.PersistenceContext;
-import javax.persistence.Query;
-import java.io.File;
-import java.io.IOException;
-import java.math.BigInteger;
-import java.net.URL;
-import java.security.cert.Certificate;
-import java.security.cert.CertificateException;
-import java.security.cert.X509Certificate;
-import java.sql.Connection;
-import java.sql.PreparedStatement;
-import java.sql.SQLException;
-import java.text.SimpleDateFormat;
-import java.util.ArrayList;
-import java.util.Arrays;
-import java.util.Collection;
-import java.util.HashMap;
-import java.util.LinkedHashMap;
-import java.util.LinkedHashSet;
-import java.util.List;
-import java.util.Locale;
-import java.util.Map;
-import java.util.Set;
-import java.util.concurrent.Future;
-
-=======
->>>>>>> 0142a3a4
 /**
  * The upgrade session bean is used to upgrade the database between EJBCA
  * releases.
@@ -611,14 +569,6 @@
         if (isLesserThan(oldVersion, "7.3.0")) {
             upgradeSession.migrateDatabase730();
             setLastUpgradedToVersion("7.3.0");
-        }
-        if (isLesserThan(oldVersion, "7.7.1")) {
-            try {
-                upgradeSession.migrateDatabase771();
-            } catch (UpgradeFailedException e) {
-                return false;
-            }
-            setLastUpgradedToVersion("7.7.1");
         }
         setLastUpgradedToVersion(InternalConfiguration.getAppVersionNumber());
         return true;
@@ -1922,110 +1872,6 @@
     }
 
     /**
-<<<<<<< HEAD
-     * Migrate the OCSP logging configuration in ocsp.properties to {@link GlobalOcspConfiguration}.
-     * @throws UpgradeFailedException if the configuration could not be migrated
-     */
-    @Override
-    public void migrateDatabase771() throws UpgradeFailedException {
-        try {
-            final GlobalOcspConfiguration globalOcspConfiguration = (GlobalOcspConfiguration)
-                    globalConfigurationSession.getCachedConfiguration(GlobalOcspConfiguration.OCSP_CONFIGURATION_ID);
-            if (globalOcspConfiguration.getOcspTransactionLogValues() != null) {
-                log.info("Skipping migration of OCSP logging settings from ocsp.properties to the database " +
-                        "as it looks like data has been migrated already.");
-                if (log.isDebugEnabled()) {
-                    log.debug("Existing data found in the database: " + System.lineSeparator() + globalOcspConfiguration.getRawData());
-                }
-                return;
-            }
-            String value = ConfigurationHolder.getString("ocsp.audit-log");
-            final boolean isOcspAuditLoggingEnabled = "true".equalsIgnoreCase(value) || "yes".equalsIgnoreCase(value);
-            globalOcspConfiguration.setIsOcspAuditLoggingEnabled(isOcspAuditLoggingEnabled);
-            log.info("Migrated ocsp.audit-log => " + isOcspAuditLoggingEnabled);
-
-            value = ConfigurationHolder.getString("ocsp.log-date");
-            globalOcspConfiguration.setOcspLoggingDateFormat(value);
-            log.info("Migrated ocsp.log-date => " + value);
-
-            // value = ConfigurationHolder.getString("ocsp.log-timezone")
-            log.info("Ignoring ocsp.log-timezone, using the timezone in blah instead. This behaviour is not configurable.");
-
-            value = ConfigurationHolder.getString("ocsp.audit-log-pattern");
-            globalOcspConfiguration.setOcspAuditLogPattern(value);
-            log.info("Migrated ocsp.log-date => " + value);
-
-            value = ConfigurationHolder.getString("ocsp.audit-log-order");
-            value = value.replace("\\\"", "\"");
-            globalOcspConfiguration.setOcspAuditLogValues(value);
-            log.info("Migrated ocsp.audit-log-order => " + value);
-
-            value = ConfigurationHolder.getString("ocsp.trx-log");
-            final boolean isOcspTransactionLoggingEnabled = "true".equalsIgnoreCase(value) || "yes".equalsIgnoreCase(value);
-            globalOcspConfiguration.setIsOcspTransactionLoggingEnabled(isOcspTransactionLoggingEnabled);
-            log.info("Migrated ocsp.trx-log => " + value);
-
-            value = ConfigurationHolder.getString("ocsp.trx-log-pattern");
-            globalOcspConfiguration.setOcspTransactionLogPattern(value);
-            log.info("Migrated ocsp.trx-log-pattern => " + value);
-
-            value = ConfigurationHolder.getString("ocsp.trx-log-order");
-            value = value.replace("\\\"", "\"");
-            globalOcspConfiguration.setOcspTransactionLogValues(value);
-            log.info("Migrated ocsp.trx-log-order => " + value);
-
-            // Avoid inserting faulty values into the database, as this will prevent EJBCA from starting.
-            try {
-                final TransactionLogger transactionLogger = new TransactionLogger(
-                        1,
-                        GuidHolder.INSTANCE.getGlobalUid(),
-                        "127.0.0.1",
-                        globalOcspConfiguration);
-                transactionLogger.paramPut(PatternLogger.STATUS, "(Ocsp-Request-Status -> Int)");
-                transactionLogger.paramPut(TransactionLogger.REQ_NAME, "(Requestor-Name -> String)");
-                transactionLogger.paramPut(TransactionLogger.REQ_NAME_RAW, "(Requestor-Name-Raw -> String)");
-                transactionLogger.paramPut(TransactionLogger.SIGN_ISSUER_NAME_DN, "(Ocsp-Signer-Issuer-Dn -> String)");
-                transactionLogger.paramPut(TransactionLogger.SIGN_SUBJECT_NAME, "(Ocsp-Signer-Subject-Name -> String)");
-                transactionLogger.paramPut(TransactionLogger.SIGN_SERIAL_NO, "(Ocsp-Signer-Serial-No -> Int)");
-                transactionLogger.paramPut(TransactionLogger.NUM_CERT_ID, "(Cert-ID -> Int");
-                transactionLogger.paramPut(TransactionLogger.ISSUER_NAME_DN, "(Issuer-Name-Dn -> String");
-                transactionLogger.paramPut(TransactionLogger.ISSUER_NAME_DN_RAW, "(Issuer-Name-Dn-Raw) -> String");
-                transactionLogger.paramPut(PatternLogger.ISSUER_NAME_HASH, "(Issuer-Name-Hash -> String)");
-                transactionLogger.paramPut(PatternLogger.ISSUER_KEY, "(Issuer-Key -> String)");
-                transactionLogger.paramPut(TransactionLogger.DIGEST_ALGOR, "(Digest-Algorithm -> String)");
-                transactionLogger.paramPut(PatternLogger.SERIAL_NOHEX, "(Certificate-Serial-No -> String)");
-                transactionLogger.paramPut(TransactionLogger.CERT_STATUS, "(Cert-Status -> Int)");
-                transactionLogger.paramPut(PatternLogger.PROCESS_TIME, "(Process-Time -> Int)");
-                transactionLogger.paramPut(TransactionLogger.CERT_PROFILE_ID, "(Cert-Profile-Id -> Int)");
-                transactionLogger.paramPut(TransactionLogger.FORWARDED_FOR, "(X-Forwarded-For -> String)");
-                transactionLogger.paramPut(TransactionLogger.REV_REASON, "(Revocation-Reason -> String)");
-                transactionLogger.interpolate();
-
-                final AuditLogger auditLogger = new AuditLogger(
-                        "(Ocsp-Request -> Bytes)",
-                        2,
-                        GuidHolder.INSTANCE.getGlobalUid(),
-                        "127.0.0.1",
-                        globalOcspConfiguration);
-                auditLogger.paramPut(AuditLogger.OCSPRESPONSE, "(OCSP-Response -> Bytes)");
-                auditLogger.paramPut(PatternLogger.STATUS, "(Ocsp-Request-Status -> Int)");
-                auditLogger.paramPut(PatternLogger.PROCESS_TIME, "(Process-Time -> Int)");
-                auditLogger.interpolate();
-
-                new SimpleDateFormat(globalOcspConfiguration.getOcspLoggingDateFormat()).toString();
-            } catch (Exception e) {
-                log.error("Failed to validate the current OCSP logging configuration. The error is: " + e.getMessage()
-                        + ". Adjust the configuration in ocsp.properties and redeploy the application. If you don't " +
-                        "know what to do, simply delete ocsp.properties to deploy the application with the default values.");
-                throw new UpgradeFailedException(e);
-            }
-
-            globalConfigurationSession.saveConfiguration(authenticationToken, globalOcspConfiguration);
-            log.info("Migration of the OCSp audit log and OCSP transaction log settings from ocsp.properties completed!");
-        } catch (AuthorizationDeniedException e) {
-            log.error(e.getMessage());
-            throw new UpgradeFailedException(e);
-=======
      * Replaces a database index. Called by {@link #fixPartitionedCrlIndexes}.
      * Runs in a new transaction because the queries will fail if the index does not exist.
      */
@@ -2057,7 +1903,6 @@
                 log.debug("Error stack trace for index creation", e);
             }
             return IndexUpgradeResult.ERROR;
->>>>>>> 0142a3a4
         }
     }
 
