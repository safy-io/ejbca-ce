/*************************************************************************
 *                                                                       *

 *  EJBCA Community: The OpenSource Certificate Authority                *
 *                                                                       *
 *  This software is free software; you can redistribute it and/or       *
 *  modify it under the terms of the GNU Lesser General Public           *
 *  License as published by the Free Software Foundation; either         *
 *  version 2.1 of the License, or any later version.                    *
 *                                                                       *
 *  See terms of license at gnu.org.                                     *
 *                                                                       *
 *************************************************************************/
package org.ejbca.core.model.era;

import java.io.ByteArrayOutputStream;
import java.io.IOException;
import java.math.BigInteger;
import java.security.InvalidAlgorithmParameterException;
import java.security.InvalidKeyException;
import java.security.KeyPair;
import java.security.KeyStore;
import java.security.KeyStoreException;
import java.security.NoSuchAlgorithmException;
import java.security.NoSuchProviderException;
import java.security.SignatureException;
import java.security.cert.Certificate;
import java.security.cert.CertificateEncodingException;
import java.security.cert.CertificateException;
import java.security.cert.CertificateExpiredException;
import java.security.cert.CertificateParsingException;
import java.security.cert.X509Certificate;
import java.security.spec.InvalidKeySpecException;
import java.util.ArrayList;
import java.util.Arrays;
import java.util.Collection;
import java.util.Collections;
import java.util.Date;
import java.util.HashMap;
import java.util.HashSet;
import java.util.LinkedHashMap;
import java.util.List;
import java.util.Map;
import java.util.Set;
import java.util.TreeMap;

import javax.annotation.PostConstruct;
import javax.ejb.ConcurrencyManagement;
import javax.ejb.ConcurrencyManagementType;
import javax.ejb.DependsOn;
import javax.ejb.EJB;
import javax.ejb.Lock;
import javax.ejb.LockType;
import javax.ejb.Singleton;
import javax.ejb.Startup;
import javax.ejb.TransactionManagement;
import javax.ejb.TransactionManagementType;

import org.apache.commons.lang.ArrayUtils;
import org.apache.log4j.Logger;
import org.bouncycastle.asn1.x500.X500Name;
import org.bouncycastle.jce.provider.BouncyCastleProvider;
import org.bouncycastle.operator.OperatorCreationException;
import org.bouncycastle.pkcs.PKCS10CertificationRequest;
import org.cesecore.CesecoreException;
import org.cesecore.ErrorCode;
import org.cesecore.audit.enums.EventType;
import org.cesecore.authentication.AuthenticationFailedException;
import org.cesecore.authentication.tokens.AuthenticationToken;
import org.cesecore.authorization.AuthorizationDeniedException;
import org.cesecore.authorization.access.AccessSet;
import org.cesecore.certificates.ca.ApprovalRequestType;
import org.cesecore.certificates.ca.CADoesntExistsException;
import org.cesecore.certificates.ca.CAInfo;
import org.cesecore.certificates.ca.CAOfflineException;
import org.cesecore.certificates.ca.IllegalNameException;
import org.cesecore.certificates.ca.IllegalValidityException;
import org.cesecore.certificates.ca.InvalidAlgorithmException;
import org.cesecore.certificates.ca.SignRequestException;
import org.cesecore.certificates.ca.SignRequestSignatureException;
import org.cesecore.certificates.certificate.CertificateConstants;
import org.cesecore.certificates.certificate.CertificateCreateException;
import org.cesecore.certificates.certificate.CertificateDataWrapper;
import org.cesecore.certificates.certificate.CertificateRevokeException;
import org.cesecore.certificates.certificate.CertificateStatus;
import org.cesecore.certificates.certificate.CertificateWrapper;
import org.cesecore.certificates.certificate.IllegalKeyException;
import org.cesecore.certificates.certificate.certextensions.CertificateExtensionException;
import org.cesecore.certificates.certificate.exception.CertificateSerialNumberException;
import org.cesecore.certificates.certificate.exception.CustomCertificateSerialNumberException;
import org.cesecore.certificates.certificate.ssh.SshKeyException;
import org.cesecore.certificates.certificateprofile.CertificateProfile;
import org.cesecore.certificates.certificateprofile.CertificateProfileDoesNotExistException;
import org.cesecore.certificates.endentity.EndEntityConstants;
import org.cesecore.certificates.endentity.EndEntityInformation;
import org.cesecore.certificates.util.AlgorithmTools;
import org.cesecore.config.RaStyleInfo;
import org.cesecore.configuration.ConfigurationBase;
import org.cesecore.configuration.GlobalConfigurationSessionLocal;
import org.cesecore.keys.token.CryptoTokenOfflineException;
import org.cesecore.keys.util.KeyTools;
import org.cesecore.roles.AccessRulesHelper;
import org.cesecore.roles.Role;
import org.cesecore.roles.RoleExistsException;
import org.cesecore.roles.member.RoleMember;
import org.cesecore.util.CertTools;
import org.cesecore.util.EJBTools;
import org.ejbca.config.GlobalConfiguration;
import org.ejbca.core.EjbcaException;
import org.ejbca.core.ejb.dto.CertRevocationDto;
import org.ejbca.core.ejb.keyrecovery.KeyRecoverySessionLocal;
import org.ejbca.core.ejb.ra.CouldNotRemoveEndEntityException;
import org.ejbca.core.ejb.ra.EndEntityExistsException;
import org.ejbca.core.ejb.ra.NoSuchEndEntityException;
import org.ejbca.core.model.approval.AdminAlreadyApprovedRequestException;
import org.ejbca.core.model.approval.ApprovalException;
import org.ejbca.core.model.approval.ApprovalRequestExecutionException;
import org.ejbca.core.model.approval.ApprovalRequestExpiredException;
import org.ejbca.core.model.approval.SelfApprovalException;
import org.ejbca.core.model.approval.WaitingForApprovalException;
import org.ejbca.core.model.approval.profile.ApprovalProfile;
import org.ejbca.core.model.authorization.AccessRulesConstants;
import org.ejbca.core.model.ca.AuthLoginException;
import org.ejbca.core.model.ca.AuthStatusException;
import org.ejbca.core.model.ca.publisher.PublisherDoesntExistsException;
import org.ejbca.core.model.keyrecovery.KeyRecoveryInformation;
import org.ejbca.core.model.ra.AlreadyRevokedException;
import org.ejbca.core.model.ra.CustomFieldException;
import org.ejbca.core.model.ra.NotFoundException;
import org.ejbca.core.model.ra.RevokeBackDateNotAllowedForProfileException;
import org.ejbca.core.model.ra.raadmin.EndEntityProfile;
import org.ejbca.core.model.ra.raadmin.EndEntityProfileNotFoundException;
import org.ejbca.core.model.ra.raadmin.EndEntityProfileValidationException;
import org.ejbca.core.model.ra.raadmin.UserDoesntFullfillEndEntityProfile;
import org.ejbca.core.protocol.NoSuchAliasException;
import org.ejbca.core.protocol.acme.AcmeAccount;
import org.ejbca.core.protocol.acme.AcmeAuthorization;
import org.ejbca.core.protocol.acme.AcmeChallenge;
import org.ejbca.core.protocol.acme.AcmeOrder;
import org.ejbca.core.protocol.rest.EnrollPkcs10CertificateRequest;
import org.ejbca.core.protocol.ssh.SshRequestMessage;
import org.ejbca.core.protocol.ws.objects.UserDataVOWS;
import org.ejbca.core.protocol.ws.objects.UserMatch;
import org.ejbca.cvc.exception.ConstructionException;
import org.ejbca.cvc.exception.ParseException;
import org.ejbca.ui.web.protocol.CertificateRenewalException;
import org.ejbca.util.query.IllegalQueryException;

/**
 * Proxy implementation of the the RaMasterApi that will get the result of the most preferred API implementation
 * or a mix thereof depending of the type of call.
<<<<<<< HEAD
=======
 *
>>>>>>> f49e100e
 */
@Singleton
@Startup
@DependsOn("StartupSingletonBean")
@ConcurrencyManagement(ConcurrencyManagementType.BEAN)
@TransactionManagement(TransactionManagementType.BEAN)
@Lock(LockType.READ)
public class RaMasterApiProxyBean implements RaMasterApiProxyBeanLocal {

    private static final Logger log = Logger.getLogger(RaMasterApiProxyBean.class);

    @EJB
    private RaMasterApiSessionLocal raMasterApiSession;

    /** Note: Configuration stored <b>locally</b> on this peer. Should only be used for peer configuration, etc. */
    @EJB
    private GlobalConfigurationSessionLocal localNodeGlobalConfigurationSession;
    /** Used to store key recovery data <b>locally</b> on this peer. Should only be used for this purpose. */
    @EJB
    private KeyRecoverySessionLocal localNodeKeyRecoverySession;

    private RaMasterApi[] raMasterApis = null;
    private RaMasterApi[] raMasterApisLocalFirst = null;

    /** Default constructor */
    public RaMasterApiProxyBean() {
    }

    /** Constructor for use from JUnit tests */
    public RaMasterApiProxyBean(final RaMasterApiSessionLocal raMasterApiSession,
            final GlobalConfigurationSessionLocal globalConfigurationSession,
            final KeyRecoverySessionLocal keyRecoverySession,
            final RaMasterApi... raMasterApis) {
        this.raMasterApis = raMasterApis;
        final List<RaMasterApi> implementations = new ArrayList<>(Arrays.asList(raMasterApis));
        Collections.reverse(implementations);
        this.raMasterApisLocalFirst = implementations.toArray(new RaMasterApi[0]);
        this.raMasterApiSession = raMasterApiSession;
        this.localNodeGlobalConfigurationSession = globalConfigurationSession;
        this.localNodeKeyRecoverySession = keyRecoverySession;
    }

    @PostConstruct
    private void postConstruct() {
        final List<RaMasterApi> implementations = new ArrayList<>();
        try {
            // Load downstream peer implementation if available in this version of EJBCA
            final Class<?> c = Class.forName("org.ejbca.peerconnector.ra.RaMasterApiPeerDownstreamImpl");
            implementations.add((RaMasterApi) c.newInstance());
        } catch (ClassNotFoundException e) {
            log.debug("RaMasterApi over Peers is not available on this system.");
        } catch (InstantiationException | IllegalAccessException e) {
            log.warn("Failed to instantiate RaMasterApi over Peers: " + e.getMessage());
        }
        try {
            // Load upstream peer implementation if available in this version of EJBCA
            final Class<?> c = Class.forName("org.ejbca.peerconnector.ra.RaMasterApiPeerUpstreamImpl");
            implementations.add((RaMasterApi) c.newInstance());
        } catch (ClassNotFoundException e) {
            log.debug("RaMasterApi over Peers is not available on this system.");
        } catch (InstantiationException | IllegalAccessException e) {
            log.warn("Failed to instantiate RaMasterApi over Peers: " + e.getMessage());
        }
        implementations.add(raMasterApiSession);
        this.raMasterApis = implementations.toArray(new RaMasterApi[0]);
        Collections.reverse(implementations);
        this.raMasterApisLocalFirst = implementations.toArray(new RaMasterApi[0]);
    }

    // Use in tests only!
    @Override
    public void deferLocalForTest() {
        raMasterApisLocalFirst = (RaMasterApi[]) ArrayUtils.removeElement(raMasterApisLocalFirst, raMasterApiSession);
        raMasterApisLocalFirst = (RaMasterApi[]) ArrayUtils.add(raMasterApisLocalFirst, raMasterApiSession);
    }

    @Override
    public boolean isBackendAvailable() {
        for (final RaMasterApi raMasterApi : raMasterApis) {
            if (raMasterApi.isBackendAvailable()) {
                return true;
            }
        }
        return false;
    }

    @Override
    public boolean isBackendAvailable(Class<? extends RaMasterApi> apiType) {
        for (final RaMasterApi raMasterApi : raMasterApis) {
            if (raMasterApi.isBackendAvailable()  && apiType.isInstance(raMasterApi) ) {
                return true;
            }
        }
        return false;
    }

    // Added in Master RA API version 1
    @Override
    public int getApiVersion() {
        int minApiVersion = Integer.MAX_VALUE;
        for (final RaMasterApi raMasterApi : raMasterApis) {
            if (raMasterApi.isBackendAvailable()) {
                try {
                    minApiVersion = Math.min(minApiVersion, raMasterApi.getApiVersion());
                } catch (UnsupportedOperationException | RaMasterBackendUnavailableException e) {
                    // Just try next implementation
                }
            }
        }
        return minApiVersion == Integer.MAX_VALUE ? 0 : minApiVersion;
    }

    @Override
    public boolean isAuthorizedNoLogging(final AuthenticationToken authenticationToken, final String... resources) {
        for (final RaMasterApi raMasterApi : raMasterApisLocalFirst) {
            if (raMasterApi.isBackendAvailable()) {
                try {
                    if (raMasterApi.isAuthorizedNoLogging(authenticationToken, resources)) {
                        return true;
                    }
                } catch (UnsupportedOperationException | RaMasterBackendUnavailableException e) {
                    // Just try next implementation
                }
            }
        }
        return false;
    }

    @Override
    public RaAuthorizationResult getAuthorization(final AuthenticationToken authenticationToken) throws AuthenticationFailedException {
        RaAuthorizationResult combinedResult = null;
        for (final RaMasterApi raMasterApi : raMasterApis) {
            if (raMasterApi.isBackendAvailable()) {
                try {
                    final RaAuthorizationResult raAuthorizationResult = raMasterApi.getAuthorization(authenticationToken);
                    if (combinedResult==null) {
                        combinedResult = raAuthorizationResult;
                    } else {
                        final HashMap<String, Boolean> accessRules = AccessRulesHelper.getAccessRulesUnion(combinedResult.getAccessRules(),
                                raAuthorizationResult.getAccessRules());
                        // Sum of update numbers is strictly growing under the assumption that all backends are still connected
                        final int combinedUpdateNumber = combinedResult.getUpdateNumber() + raAuthorizationResult.getUpdateNumber();
                        combinedResult = new RaAuthorizationResult(accessRules, combinedUpdateNumber);
                    }
                } catch (UnsupportedOperationException | RaMasterBackendUnavailableException e) {
                    // Just try next implementation
                }
            }
        }
        if (combinedResult==null) {
            combinedResult = new RaAuthorizationResult(null, 0);
        }
        return combinedResult;
    }

    @Override
    @Deprecated
    public AccessSet getUserAccessSet(final AuthenticationToken authenticationToken) throws AuthenticationFailedException {
        AccessSet merged = new AccessSet(new HashSet<>());
        for (final RaMasterApi raMasterApi : raMasterApis) {
            if (raMasterApi.isBackendAvailable()) {
                try {
                    AccessSet as = raMasterApi.getUserAccessSet(authenticationToken);
                    merged = new AccessSet(merged, as);
                } catch (UnsupportedOperationException | RaMasterBackendUnavailableException e) {
                    // Just try next implementation
                }
            }
        }
        return merged;
    }

    @Override
    @Deprecated
    public List<AccessSet> getUserAccessSets(final List<AuthenticationToken> authenticationTokens) {
        final List<AuthenticationToken> tokens = new ArrayList<>(authenticationTokens);
        final AccessSet[] merged = new AccessSet[authenticationTokens.size()];
        for (final RaMasterApi raMasterApi : raMasterApis) {
            if (raMasterApi.isBackendAvailable()) {
                try {
                    final List<AccessSet> accessSets = raMasterApi.getUserAccessSets(tokens);
                    for (int i = 0; i < accessSets.size(); i++) {
                        if (merged[i] == null) {
                            merged[i] = accessSets.get(i);
                        } else {
                            merged[i] = new AccessSet(accessSets.get(i), merged[i]);
                        }
                    }
                } catch (UnsupportedOperationException | RaMasterBackendUnavailableException e) {
                    // Just try next implementation
                }
            }
        }
        return Arrays.asList(merged);
    }

    @Override
    public List<CAInfo> getAuthorizedCas(final AuthenticationToken authenticationToken) {
        final Map<Integer, CAInfo> caInfoMap = new HashMap<>();
        for (final RaMasterApi raMasterApi : raMasterApisLocalFirst) {
            if (raMasterApi.isBackendAvailable()) {
                try {
                    for (final CAInfo caInfo : raMasterApi.getAuthorizedCas(authenticationToken)) {
                        caInfoMap.put(caInfo.getCAId(), caInfo);
                    }
                } catch (UnsupportedOperationException | RaMasterBackendUnavailableException e) {
                    // Just try next implementation
                }
            }
        }
        return new ArrayList<>(caInfoMap.values());
    }

    @Override
    public LinkedHashMap<Integer, RaStyleInfo> getAllCustomRaStyles(AuthenticationToken authenticationToken) throws AuthorizationDeniedException {
        for (RaMasterApi raMasterApi : raMasterApis) {
            if (raMasterApi.isBackendAvailable() && raMasterApi.getApiVersion() >= 1) { // added between v1 and v2, lacks an exact version
                try {
                    LinkedHashMap<Integer, RaStyleInfo> raCssInfos = raMasterApi.getAllCustomRaStyles(authenticationToken);
                    if (!raCssInfos.isEmpty()) {
                        return raCssInfos;
                    }
                } catch (UnsupportedOperationException | RaMasterBackendUnavailableException e) {
                    // Just try next implementation
                }
            }
        }
        return null;
    }

    @Override
    public List<RaStyleInfo> getAvailableCustomRaStyles(AuthenticationToken authenticationToken, int hashCodeOfCurrentList) {
        for (RaMasterApi raMasterApi : raMasterApis) {
            if (raMasterApi.isBackendAvailable() && raMasterApi.getApiVersion() >= 1) { // added between v1 and v2, lacks an exact version
                try {
                    final List<RaStyleInfo>raStyleInfos = raMasterApi.getAvailableCustomRaStyles(authenticationToken, hashCodeOfCurrentList);
                    if (raStyleInfos == null || !raStyleInfos.isEmpty()) { // null means that it is unchanged
                        return raStyleInfos;
                    }
                } catch (UnsupportedOperationException | RaMasterBackendUnavailableException e) {
                    // Just try next implementation
                }
            }
        }
        return new ArrayList<>();
    }

    @Override
    public List<Role> getAuthorizedRoles(final AuthenticationToken authenticationToken) {
        final Map<Integer, Role> roleMap = new HashMap<>();
        for (final RaMasterApi raMasterApi : raMasterApisLocalFirst) {
            if (raMasterApi.isBackendAvailable() && raMasterApi.getApiVersion() >= 1) {
                try {
                    for (final Role role : raMasterApi.getAuthorizedRoles(authenticationToken)) {
                        roleMap.put(role.getRoleId(), role);
                    }
                } catch (UnsupportedOperationException | RaMasterBackendUnavailableException e) {
                    // Just try next implementation
                }
            }
        }
        return new ArrayList<>(roleMap.values());
    }

    @Override
    public Role getRole(final AuthenticationToken authenticationToken, final int roleId) throws AuthorizationDeniedException {
        for (final RaMasterApi raMasterApi : raMasterApisLocalFirst) {
            if (raMasterApi.isBackendAvailable() && raMasterApi.getApiVersion() >= 1) {
                try {
                    Role role = raMasterApi.getRole(authenticationToken, roleId);
                    if (role != null) {
                        return role;
                    }
                } catch (UnsupportedOperationException | RaMasterBackendUnavailableException e) {
                    // Just try next implementation
                }
            }
        }
        return null;
    }

    @Override
    public List<String> getAuthorizedRoleNamespaces(final AuthenticationToken authenticationToken, final int roleId) {
        final Set<String> namespaceSet = new HashSet<>();
        for (final RaMasterApi raMasterApi : raMasterApisLocalFirst) {
            if (raMasterApi.isBackendAvailable() && raMasterApi.getApiVersion() >= 1) {
                try {
                    namespaceSet.addAll(raMasterApi.getAuthorizedRoleNamespaces(authenticationToken, roleId));
                } catch (UnsupportedOperationException | RaMasterBackendUnavailableException e) {
                    // Just try next implementation
                }
            }
        }
        return new ArrayList<>(namespaceSet);
    }

    @Override
    public Map<String,RaRoleMemberTokenTypeInfo> getAvailableRoleMemberTokenTypes(final AuthenticationToken authenticationToken) {
        final HashMap<String,RaRoleMemberTokenTypeInfo> result = new HashMap<>();
        for (final RaMasterApi raMasterApi : raMasterApisLocalFirst) {
            if (raMasterApi.isBackendAvailable() && raMasterApi.getApiVersion() >= 1) {
                try {
                    final Map<String,RaRoleMemberTokenTypeInfo> mergeWith = raMasterApi.getAvailableRoleMemberTokenTypes(authenticationToken);
                    for (final Map.Entry<String,RaRoleMemberTokenTypeInfo> entry : mergeWith.entrySet()) {
                        final String tokenType = entry.getKey();
                        final RaRoleMemberTokenTypeInfo entryInfo = entry.getValue();
                        final RaRoleMemberTokenTypeInfo resultInfo = result.get(tokenType);
                        if (resultInfo == null) {
                            result.put(tokenType, entryInfo);
                        } else {
                            resultInfo.merge(entryInfo);
                        }
                    }
                } catch (UnsupportedOperationException | RaMasterBackendUnavailableException e) {
                    // Just try next implementation
                }
            }
        }
        return result;
    }

    @Override
    public Role saveRole(final AuthenticationToken authenticationToken, final Role role) throws AuthorizationDeniedException, RoleExistsException {
        AuthorizationDeniedException authorizationDeniedException = null;
        // Try to save/update on the systems until successful, starting with the remote systems first.
        // (The save operation might be unsuccessful if we're editing an existing role that belongs to another system, for instance)
        for (final RaMasterApi raMasterApi : raMasterApisLocalFirst) {
            try {
                if (raMasterApi.isBackendAvailable() && raMasterApi.getApiVersion() >= 1) {
                    final Role savedRole = raMasterApi.saveRole(authenticationToken, role);
                    if (savedRole != null) {
                        return savedRole;
                    }
                }
            } catch (AuthorizationDeniedException e) {
                if (authorizationDeniedException == null) {
                    authorizationDeniedException = e;
                }
                // Just try next implementation
            } catch (UnsupportedOperationException | RaMasterBackendUnavailableException e) {
                // Just try next implementation
            }
        }
        if (authorizationDeniedException != null) {
            throw authorizationDeniedException;
        }
        return null;
    }

    @Override
    public boolean deleteRole(AuthenticationToken authenticationToken, int roleId) throws AuthorizationDeniedException {
        AuthorizationDeniedException authorizationDeniedException = null;
        boolean result = false;
        for (final RaMasterApi raMasterApi : raMasterApisLocalFirst) {
            try {
                if (raMasterApi.isBackendAvailable() && raMasterApi.getApiVersion() >= 1) {
                    result |= raMasterApi.deleteRole(authenticationToken, roleId);
                }
            } catch (AuthorizationDeniedException e) {
                if (authorizationDeniedException == null) {
                    authorizationDeniedException = e;
                }
                // Just try next implementation
            } catch (UnsupportedOperationException | RaMasterBackendUnavailableException e) {
                // Just try next implementation
            }
        }
        if (!result && authorizationDeniedException != null) {
            throw authorizationDeniedException;
        }
        return result;
    }

    @Override
    public RoleMember getRoleMember(AuthenticationToken authenticationToken, int roleMemberId) throws AuthorizationDeniedException {
        for (final RaMasterApi raMasterApi : raMasterApisLocalFirst) {
            if (raMasterApi.isBackendAvailable() && raMasterApi.getApiVersion() >= 1) {
                try {
                    RoleMember roleMember = raMasterApi.getRoleMember(authenticationToken, roleMemberId);
                    if (roleMember != null) {
                        return roleMember;
                    }
                } catch (UnsupportedOperationException | RaMasterBackendUnavailableException e) {
                    // Just try next implementation
                }
            }
        }
        return null;
    }

    @Override
    public RoleMember saveRoleMember(AuthenticationToken authenticationToken, RoleMember roleMember) throws AuthorizationDeniedException {
        AuthorizationDeniedException authorizationDeniedException = null;
        // Try to save/update on the systems until successful, starting with the remote systems first.
        // (The save operation might be unsuccessful if we're editing an existing role member that belongs to another system,
        // or if we're trying to add a role member and the role it references to belongs to another system)
        for (final RaMasterApi raMasterApi : raMasterApisLocalFirst) {
            try {
                if (raMasterApi.isBackendAvailable() && raMasterApi.getApiVersion() >= 1) {
                    final RoleMember savedRoleMember = raMasterApi.saveRoleMember(authenticationToken, roleMember);
                    if (savedRoleMember != null) {
                        return savedRoleMember;
                    }
                }
            } catch (AuthorizationDeniedException e) {
                if (authorizationDeniedException == null) {
                    authorizationDeniedException = e;
                }
                // Just try next implementation
            } catch (UnsupportedOperationException | RaMasterBackendUnavailableException e) {
                // Just try next implementation
            }
        }
        if (authorizationDeniedException != null) {
            throw authorizationDeniedException;
        }
        return null;
    }

    @Override
    public boolean deleteRoleMember(AuthenticationToken authenticationToken, int roleId, int roleMemberId) throws AuthorizationDeniedException {
        AuthorizationDeniedException authorizationDeniedException = null;
        boolean result = false;
        for (final RaMasterApi raMasterApi : raMasterApisLocalFirst) {
            try {
                if (raMasterApi.isBackendAvailable() && raMasterApi.getApiVersion() >= 1) {
                    result |= raMasterApi.deleteRoleMember(authenticationToken, roleId, roleMemberId);
                }
            } catch (AuthorizationDeniedException e) {
                if (authorizationDeniedException == null) {
                    authorizationDeniedException = e;
                }
                // Just try next implementation
            } catch (UnsupportedOperationException | RaMasterBackendUnavailableException e) {
                // Just try next implementation
            }
        }
        if (!result && authorizationDeniedException != null) {
            throw authorizationDeniedException;
        }
        return result;
    }

    @Override
    public RaApprovalRequestInfo getApprovalRequest(AuthenticationToken authenticationToken, int id) {
        for (final RaMasterApi raMasterApi : raMasterApisLocalFirst) {
            if (raMasterApi.isBackendAvailable()) {
                try {
                    RaApprovalRequestInfo reqInfo = raMasterApi.getApprovalRequest(authenticationToken, id);
                    if (reqInfo != null) {
                        return reqInfo;
                    }
                } catch (UnsupportedOperationException | RaMasterBackendUnavailableException e) {
                    // Just try next implementation
                }
            }
        }
        return null;
    }

    @Override
    public RaApprovalRequestInfo getApprovalRequestByRequestHash(AuthenticationToken authenticationToken, int approvalId) {
        for (final RaMasterApi raMasterApi : raMasterApisLocalFirst) {
            if (raMasterApi.isBackendAvailable()) {
                try {
                    RaApprovalRequestInfo reqInfo = raMasterApi.getApprovalRequestByRequestHash(authenticationToken, approvalId);
                    if (reqInfo != null) {
                        return reqInfo;
                    }
                } catch (UnsupportedOperationException | RaMasterBackendUnavailableException e) {
                    // Just try next implementation
                }
            }
        }
        return null;
    }

    @Override
    public RaApprovalRequestInfo editApprovalRequest(AuthenticationToken authenticationToken, RaApprovalEditRequest edit)
            throws AuthorizationDeniedException {
        for (final RaMasterApi raMasterApi : raMasterApisLocalFirst) {
            if (raMasterApi.isBackendAvailable()) {
                try {
                    final RaApprovalRequestInfo newApproval = raMasterApi.editApprovalRequest(authenticationToken, edit);
                    if (newApproval != null) {
                        return newApproval;
                    }
                } catch (UnsupportedOperationException | RaMasterBackendUnavailableException e) {
                    // Just try next implementation
                }
            }
        }
        return null;
    }

    @Override
    public void extendApprovalRequest(AuthenticationToken authenticationToken, int id, long extendForMillis) throws AuthorizationDeniedException {
        for (final RaMasterApi raMasterApi : raMasterApisLocalFirst) {
            if (raMasterApi.isBackendAvailable()) {
                try {
                    raMasterApi.extendApprovalRequest(authenticationToken, id, extendForMillis);
                } catch (UnsupportedOperationException | RaMasterBackendUnavailableException e) {
                    // Just try next implementation
                }
            }
        }
    }

    @Override
    public boolean addRequestResponse(AuthenticationToken authenticationToken, RaApprovalResponseRequest requestResponse)
            throws AuthorizationDeniedException, ApprovalException, ApprovalRequestExpiredException, ApprovalRequestExecutionException,
            AdminAlreadyApprovedRequestException, SelfApprovalException, AuthenticationFailedException {
        for (final RaMasterApi raMasterApi : raMasterApisLocalFirst) {
            if (raMasterApi.isBackendAvailable()) {
                try {
                    if (raMasterApi.addRequestResponse(authenticationToken, requestResponse)) {
                        return true;
                    }
                } catch (UnsupportedOperationException | RaMasterBackendUnavailableException e) {
                    // Just try next implementation
                }
            }
        }
        return false;
    }

    @Override
    public RaRequestsSearchResponse searchForApprovalRequests(AuthenticationToken authenticationToken,
            RaRequestsSearchRequest raRequestsSearchRequest) {
        final RaRequestsSearchResponse searchResponse = new RaRequestsSearchResponse();
        for (final RaMasterApi raMasterApi : raMasterApisLocalFirst) {
            if (raMasterApi.isBackendAvailable()) {
                try {
                    searchResponse.merge(raMasterApi.searchForApprovalRequests(authenticationToken, raRequestsSearchRequest));
                } catch (UnsupportedOperationException | RaMasterBackendUnavailableException e) {
                    // Just try next implementation
                }
            }
        }
        return searchResponse;
    }

    @Override
    public CertificateDataWrapper searchForCertificate(final AuthenticationToken authenticationToken, final String fingerprint) {
        CertificateDataWrapper searchResponse = null;
        for (final RaMasterApi raMasterApi : raMasterApisLocalFirst) {
            if (raMasterApi.isBackendAvailable()) {
                try {
                    searchResponse = raMasterApi.searchForCertificate(authenticationToken, fingerprint);
                    if (searchResponse != null) {
                        break;
                    }
                } catch (UnsupportedOperationException | RaMasterBackendUnavailableException e) {
                    // Just try next implementation
                }
            }
        }
        return searchResponse;
    }

    @Override
    public List<CertificateWrapper> searchForCertificateChain(AuthenticationToken authenticationToken, String fingerprint) {
        List<CertificateWrapper> searchResponse = null;
        for (final RaMasterApi raMasterApi : raMasterApisLocalFirst) {
            if (raMasterApi.isBackendAvailable()) {
                try {
                    if (raMasterApi.getApiVersion() >= 10) {
                        searchResponse = raMasterApi.searchForCertificateChain(authenticationToken, fingerprint);
                        if (searchResponse != null) {
                            break;
                        }
                    } else {
                        searchResponse = new ArrayList<>();
                        do {
                            CertificateDataWrapper cdw = raMasterApi.searchForCertificate(authenticationToken, fingerprint);
                            searchResponse.add(cdw);
                            if (cdw != null && !cdw.getCertificateData().getCaFingerprint().equals(cdw.getCertificateData().getFingerprint())) {
                                fingerprint = cdw.getCertificateData().getCaFingerprint();
                            } else {
                                fingerprint = null;
                            }

                        } while (fingerprint != null);
                        break;
                    }
                } catch (UnsupportedOperationException | RaMasterBackendUnavailableException e) {
                    // Just try next implementation
                }
            }
        }
        return searchResponse;
    }

    @Override
    public CertificateDataWrapper searchForCertificateByIssuerAndSerial(final AuthenticationToken authenticationToken, final String issuerDN, final String serNo) {
        CertificateDataWrapper searchResponse = null;
        for (final RaMasterApi raMasterApi : raMasterApisLocalFirst) {
            if (raMasterApi.isBackendAvailable()) {
                try {
                    searchResponse = raMasterApi.searchForCertificateByIssuerAndSerial(authenticationToken, issuerDN, serNo);
                    if (searchResponse != null) {
                        break;
                    }
                } catch (UnsupportedOperationException | RaMasterBackendUnavailableException e) {
                    // Just try next implementation
                }
            }
        }
        return searchResponse;
    }

    @Override
    public RaCertificateSearchResponse searchForCertificates(AuthenticationToken authenticationToken,
            RaCertificateSearchRequest raCertificateSearchRequest) {
        final RaCertificateSearchResponse ret = new RaCertificateSearchResponse();
        for (final RaMasterApi raMasterApi : raMasterApisLocalFirst) {
            if (raMasterApi.isBackendAvailable()) {
                try {
                    ret.merge(raMasterApi.searchForCertificates(authenticationToken, raCertificateSearchRequest));
                } catch (UnsupportedOperationException e) {
                    if (log.isDebugEnabled()) {
                        log.debug("Trouble during back end invocation: " + e.getMessage());
                    }
                    // Just try next implementation
                } catch (RaMasterBackendUnavailableException e) {
                    if (log.isDebugEnabled()) {
                        log.debug("Timeout during back end invocation.", e);
                    }
                    // If the back end timed out due to a too heavy search we want to allow the client to retry with more fine grained criteria
                    ret.setMightHaveMoreResults(true);
                }
            }
        }
        return ret;
    }

    @Override
    public RaCertificateSearchResponse searchForCertificatesByUsername(
            final AuthenticationToken authenticationToken, final String username) {
        RaCertificateSearchRequest request = new RaCertificateSearchRequest();
        request.setUsernameSearchString(username);
        request.setUsernameSearchExact(true);
        return searchForCertificates(authenticationToken, request);
    }

    @Override
    public RaRoleSearchResponse searchForRoles(AuthenticationToken authenticationToken,
            RaRoleSearchRequest raRoleSearchRequest) {
        final RaRoleSearchResponse ret = new RaRoleSearchResponse();
        for (final RaMasterApi raMasterApi : raMasterApisLocalFirst) {
            if (raMasterApi.isBackendAvailable() && raMasterApi.getApiVersion() >= 1) {
                try {
                    ret.merge(raMasterApi.searchForRoles(authenticationToken, raRoleSearchRequest));
                } catch (UnsupportedOperationException | RaMasterBackendUnavailableException e) {
                    // Just try next implementation
                }
            }
        }
        return ret;
    }

    @Override
    public RaRoleMemberSearchResponse searchForRoleMembers(AuthenticationToken authenticationToken,
            RaRoleMemberSearchRequest raRoleMemberSearchRequest) {
        final RaRoleMemberSearchResponse ret = new RaRoleMemberSearchResponse();
        for (final RaMasterApi raMasterApi : raMasterApisLocalFirst) {
            if (raMasterApi.isBackendAvailable() && raMasterApi.getApiVersion() >= 1) {
                try {
                    ret.merge(raMasterApi.searchForRoleMembers(authenticationToken, raRoleMemberSearchRequest));
                } catch (UnsupportedOperationException | RaMasterBackendUnavailableException e) {
                    // Just try next implementation
                }
            }
        }
        return ret;
    }

    @Override
    public RaEndEntitySearchResponse searchForEndEntities(AuthenticationToken authenticationToken,
            RaEndEntitySearchRequest raEndEntitySearchRequest) {
        final RaEndEntitySearchResponse ret = new RaEndEntitySearchResponse();
        for (final RaMasterApi raMasterApi : raMasterApisLocalFirst) {
            if (raMasterApi.isBackendAvailable()) {
                try {
                    ret.merge(raMasterApi.searchForEndEntities(authenticationToken, raEndEntitySearchRequest));
                } catch (UnsupportedOperationException e) {
                    if (log.isDebugEnabled()) {
                        log.debug("Trouble during back end invocation: " + e.getMessage());
                    }
                    // Just try next implementation
                } catch (RaMasterBackendUnavailableException e) {
                    if (log.isDebugEnabled()) {
                        log.debug("Timeout during back end invocation.", e);
                    }
                    // If the back end timed out due to a too heavy search we want to allow the client to retry with more fine grained criteria
                    ret.setMightHaveMoreResults(true);
                }
            }
        }
        return ret;
    }

    @Override
    public Map<Integer, String> getAuthorizedCertificateProfileIdsToNameMap(final AuthenticationToken authenticationToken) {
        final Map<Integer, String> ret = new HashMap<>();
        for (final RaMasterApi raMasterApi : raMasterApisLocalFirst) {
            if (raMasterApi.isBackendAvailable()) {
                try {
                    ret.putAll(raMasterApi.getAuthorizedCertificateProfileIdsToNameMap(authenticationToken));
                } catch (UnsupportedOperationException | RaMasterBackendUnavailableException e) {
                    // Just try next implementation
                }
            }
        }
        return ret;
    }

    @Override
    public Map<Integer, String> getAuthorizedEndEntityProfileIdsToNameMap(final AuthenticationToken authenticationToken) {
        final Map<Integer, String> ret = new HashMap<>();
        for (final RaMasterApi raMasterApi : raMasterApisLocalFirst) {
            if (raMasterApi.isBackendAvailable()) {
                try {
                    ret.putAll(raMasterApi.getAuthorizedEndEntityProfileIdsToNameMap(authenticationToken));
                } catch (UnsupportedOperationException | RaMasterBackendUnavailableException e) {
                    // Just try next implementation
                }
            }
        }
        return ret;
    }

    @Override
    public IdNameHashMap<EndEntityProfile> getAuthorizedEndEntityProfiles(final AuthenticationToken authenticationToken, final String endEntityAccessRule) {
        final IdNameHashMap<EndEntityProfile> ret = new IdNameHashMap<>();
        for (final RaMasterApi raMasterApi : raMasterApisLocalFirst) {
            if (raMasterApi.isBackendAvailable()) {
                try {
                    final IdNameHashMap<EndEntityProfile> result = raMasterApi.getAuthorizedEndEntityProfiles(authenticationToken, endEntityAccessRule);
                    if (result != null) {
                        ret.putAll(result);
                    }
                } catch (UnsupportedOperationException | RaMasterBackendUnavailableException e) {
                    // Just try next implementation
                }
            }
        }
        return ret;
    }

    @Override
    public IdNameHashMap<CAInfo> getAuthorizedCAInfos(AuthenticationToken authenticationToken) {
        final IdNameHashMap<CAInfo> ret = new IdNameHashMap<>();
        for (final RaMasterApi raMasterApi : raMasterApisLocalFirst) {
            if (raMasterApi.isBackendAvailable()) {
                try {
                    final IdNameHashMap<CAInfo> result = raMasterApi.getAuthorizedCAInfos(authenticationToken);
                    if (result != null) {
                        ret.putAll(result);
                    }
                } catch (UnsupportedOperationException | RaMasterBackendUnavailableException e) {
                    // Just try next implementation
                }
            }
        }
        return ret;
    }

    @Override
    public IdNameHashMap<CertificateProfile> getAuthorizedCertificateProfiles(AuthenticationToken authenticationToken) {
        final IdNameHashMap<CertificateProfile> ret = new IdNameHashMap<>();
        for (final RaMasterApi raMasterApi : raMasterApisLocalFirst) {
            if (raMasterApi.isBackendAvailable()) {
                try {
                    final IdNameHashMap<CertificateProfile> result = raMasterApi.getAuthorizedCertificateProfiles(authenticationToken);
                    if (result != null) {
                        ret.putAll(result);
                    }
                } catch (UnsupportedOperationException | RaMasterBackendUnavailableException e) {
                    // Just try next implementation
                }
            }
        }
        return ret;
    }

    @Override
    public CertificateProfile getCertificateProfile(int id) {
        CertificateProfile ret = null;
        for (final RaMasterApi raMasterApi : raMasterApisLocalFirst) {
            if (raMasterApi.isBackendAvailable() && raMasterApi.getApiVersion() >= 1) {
                try {
                    ret = raMasterApi.getCertificateProfile(id);
                    if (ret != null) {
                        // If we did get a hit, we don't need to cycle through other implementations
                        break;
                    }
                } catch (UnsupportedOperationException | RaMasterBackendUnavailableException e) {
                    // Just try next implementation
                }
            }
        }
        return ret;
    }

    @Override
    public boolean addUser(AuthenticationToken admin, EndEntityInformation endEntity, boolean isClearPwd)
            throws AuthorizationDeniedException, EjbcaException, WaitingForApprovalException {
        AuthorizationDeniedException authorizationDeniedException = null;
        for (final RaMasterApi raMasterApi : raMasterApis) {
            try {
                if (raMasterApi.isBackendAvailable()) {
                    return raMasterApi.addUser(admin, endEntity, isClearPwd);
                }
            } catch (AuthorizationDeniedException e) {
                if (authorizationDeniedException == null) {
                    authorizationDeniedException = e;
                }
                // Just try next implementation
            } catch (UnsupportedOperationException | RaMasterBackendUnavailableException e) {
                // Just try next implementation
            }
        }
        if (authorizationDeniedException != null) {
            throw authorizationDeniedException;
        }
        return false;
    }

    @Override
    public boolean addUserFromWS(final AuthenticationToken authenticationToken, UserDataVOWS userDataVOWS, final boolean isClearPwd)
            throws AuthorizationDeniedException, EndEntityProfileValidationException, EndEntityExistsException, WaitingForApprovalException,
            CADoesntExistsException, IllegalNameException, CertificateSerialNumberException, EjbcaException {
        AuthorizationDeniedException authorizationDeniedException = null;
        CADoesntExistsException caDoesntExistException = null;
        for (final RaMasterApi raMasterApi : raMasterApis) {
            try {
                if (raMasterApi.isBackendAvailable() && raMasterApi.getApiVersion() >= 4) {
                    return raMasterApi.addUserFromWS(authenticationToken, userDataVOWS, isClearPwd);
                }
            } catch (AuthorizationDeniedException e) {
                if (authorizationDeniedException == null) {
                    authorizationDeniedException = e;
                }
                // Just try next implementation
            } catch (CADoesntExistsException e) {
                if (caDoesntExistException == null) {
                    caDoesntExistException = e;
                }
                // Just try next implementation
            } catch (UnsupportedOperationException | RaMasterBackendUnavailableException e) {
                // Just try next implementation
            }
        }
        if (authorizationDeniedException != null) {
            throw authorizationDeniedException;
        }
        if (caDoesntExistException != null) {
            throw caDoesntExistException;
        }
        return false;

    }

    @Override
    public void checkSubjectDn(AuthenticationToken admin, EndEntityInformation endEntity) throws AuthorizationDeniedException, EjbcaException{
        AuthorizationDeniedException authorizationDeniedException = null;
        for (final RaMasterApi raMasterApi : raMasterApis) {
            try {
                if (raMasterApi.isBackendAvailable()) {
                    raMasterApi.checkSubjectDn(admin, endEntity);
                }
            } catch (AuthorizationDeniedException e) {
                if (authorizationDeniedException == null) {
                    authorizationDeniedException = e;
                }
                // Just try next implementation
            } catch (UnsupportedOperationException | RaMasterBackendUnavailableException e) {
                // Just try next implementation
            }
        }
        if (authorizationDeniedException != null) {
            throw authorizationDeniedException;
        }
    }

    @Override
    public void deleteUser(final AuthenticationToken authenticationToken, final String username) throws AuthorizationDeniedException {
        AuthorizationDeniedException authorizationDeniedException = null;
        for (final RaMasterApi raMasterApi : raMasterApis) {
            try {
                if (raMasterApi.isBackendAvailable()) {
                    raMasterApi.deleteUser(authenticationToken, username);
                }
            } catch (AuthorizationDeniedException e) {
                if (authorizationDeniedException == null) {
                    authorizationDeniedException = e;
                }
                // Just try next implementation
            } catch (UnsupportedOperationException | RaMasterBackendUnavailableException e) {
                // Just try next implementation
            }
        }
        if (authorizationDeniedException != null) {
            throw authorizationDeniedException;
        }
    }

    @Override
    public EndEntityInformation searchUser(AuthenticationToken authenticationToken, String username) {
        for (final RaMasterApi raMasterApi : raMasterApis) {
            if (raMasterApi.isBackendAvailable()) {
                try {
                    final EndEntityInformation result = raMasterApi.searchUser(authenticationToken, username);
                    if (result != null) {
                        return result;
                    }
                } catch (UnsupportedOperationException | RaMasterBackendUnavailableException e) {
                    // Just try next implementation
                }
            }
        }
        return null;
    }

    @Override
    public void checkUserStatus(AuthenticationToken authenticationToken, String username, String password)
            throws NoSuchEndEntityException, AuthStatusException, AuthLoginException {
        NoSuchEndEntityException noSuchEndEntityException = null;
        for (final RaMasterApi raMasterApi : raMasterApis) {
            if (raMasterApi.isBackendAvailable() && raMasterApi.getApiVersion() >= 1) {
                try {
                    raMasterApi.checkUserStatus(authenticationToken, username, password);
                    return;
                } catch (NoSuchEndEntityException e) {
                    noSuchEndEntityException = e;
                } catch (UnsupportedOperationException | RaMasterBackendUnavailableException e) {
                    // Just try next implementation
                }
            }
        }
        if (noSuchEndEntityException != null) {
            throw noSuchEndEntityException;
        }
    }

    @Override
    public void finishUserAfterLocalKeyRecovery(final AuthenticationToken authenticationToken, final String username, final String password) throws AuthorizationDeniedException, EjbcaException {
        AuthorizationDeniedException authorizationDeniedException = null;
        EjbcaException userNotFoundException = null;

        for (final RaMasterApi raMasterApi : raMasterApisLocalFirst) {
            if (raMasterApi.isBackendAvailable() && raMasterApi.getApiVersion() >= 1) { // added between v1 and v2, lacks an exact version
                try {
                    raMasterApi.finishUserAfterLocalKeyRecovery(authenticationToken, username, password);
                    return;
                } catch (AuthorizationDeniedException e) {
                    if (authorizationDeniedException == null) {
                        authorizationDeniedException = e;
                    }
                    // Just try next implementation
                } catch (UnsupportedOperationException | RaMasterBackendUnavailableException e) {
                    // Just try next implementation
                } catch (EjbcaException e) {
                    // If the user is not found (e.g. during key recovery), try next implementation
                    if (!ErrorCode.USER_NOT_FOUND.equals(e.getErrorCode())) {
                        throw e;
                    }
                    if (userNotFoundException == null) {
                        userNotFoundException = e;
                    }
                }
            }
        }
        if (authorizationDeniedException != null) {
            throw authorizationDeniedException;
        }
        if (userNotFoundException != null) {
            throw userNotFoundException;
        }
    }

    private X509Certificate requestCertForEndEntity(final AuthenticationToken authenticationToken, final EndEntityInformation endEntity, final String password, final KeyPair kp)
            throws AuthorizationDeniedException, EjbcaException {
        try {
            final X500Name x509dn = CertTools.stringToBcX500Name(endEntity.getDN());
            final String sigAlg = AlgorithmTools.getSignatureAlgorithms(kp.getPublic()).get(0);
            final PKCS10CertificationRequest pkcs10req = CertTools.genPKCS10CertificationRequest(sigAlg, x509dn, kp.getPublic(), null, kp.getPrivate(), BouncyCastleProvider.PROVIDER_NAME);
            final byte[] csr = pkcs10req.getEncoded();
            endEntity.getExtendedInformation().setCertificateRequest(csr); // not persisted, only sent over peer connection
            endEntity.setPassword(password); // not persisted
            // Request certificate
            final byte[] certBytes = createCertificate(authenticationToken, endEntity);
            return CertTools.getCertfromByteArray(certBytes, X509Certificate.class);
        } catch (IOException | OperatorCreationException | CertificateParsingException e) {
            throw new IllegalStateException(e);
        }
    }

    // This method is somewhat special, because it should not be sent/forwarded upstream depending on a configuration setting
    @Override
    public byte[] generateKeyStore(AuthenticationToken authenticationToken, EndEntityInformation endEntity)
            throws AuthorizationDeniedException, EjbcaException {
        AuthorizationDeniedException authorizationDeniedException = null;
        EjbcaException userNotFoundException = null;

        final String username = endEntity.getUsername();
        final EndEntityInformation storedEndEntity = searchUser(authenticationToken, username);
        if (storedEndEntity == null) {
            throw new EjbcaException(ErrorCode.USER_NOT_FOUND, "User does not exist: " + username);
        }
        GlobalConfiguration globalConfig = (GlobalConfiguration) localNodeGlobalConfigurationSession.getCachedConfiguration(GlobalConfiguration.GLOBAL_CONFIGURATION_ID);
        if (storedEndEntity.getKeyRecoverable() && globalConfig.getEnableKeyRecovery() && globalConfig.getLocalKeyRecovery()) {
            // "Force local key recovery" enabled. The certificate is issued on the CA, but the key pair is generated and stored locally.
            final IdNameHashMap<CAInfo> caInfos = getAuthorizedCAInfos(authenticationToken);
            final CAInfo caInfo = caInfos.getValue(storedEndEntity.getCAId());
            if (caInfo == null) {
                throw new AuthorizationDeniedException("Not authorized to CA with ID " + storedEndEntity.getCAId() + ", or it does not exist.");
            }
            final Certificate[] cachain = caInfo.getCertificateChain().toArray(new Certificate[0]);
            if (!isAuthorizedNoLogging(authenticationToken, AccessRulesConstants.REGULAR_KEYRECOVERY)) {
                throw new AuthorizationDeniedException("Not authorized to recover keys");
            }
            final EndEntityProfile endEntityProfile = getAuthorizedEndEntityProfiles(authenticationToken, AccessRulesConstants.REGULAR_KEYRECOVERY).getValue(storedEndEntity.getEndEntityProfileId());
            if (endEntityProfile == null) {
                throw new AuthorizationDeniedException("Not authorized to End Entity Profile with ID " + storedEndEntity.getEndEntityProfileId() + ", or it does not exist.");
            }

            final Integer cryptoTokenId = globalConfig.getLocalKeyRecoveryCryptoTokenId();
            final String keyAlias = globalConfig.getLocalKeyRecoveryKeyAlias();
            final X509Certificate cert;
            final KeyPair kp;
            try {
                if (storedEndEntity.getStatus() != EndEntityConstants.STATUS_KEYRECOVERY) {
                    if (log.isDebugEnabled()) {
                        log.debug("Creating locally stored key pair for end entity '" + username + "'");
                    }
                    // Create new key pair and CSR
                    final String keyalg = storedEndEntity.getExtendedInformation().getKeyStoreAlgorithmType();
                    final String keyspec = storedEndEntity.getExtendedInformation().getKeyStoreAlgorithmSubType();
                    kp = KeyTools.genKeys(keyspec, keyalg);
                    // requestCertForEndEntity verifies the password and performs the finishUser operation
                    cert = requestCertForEndEntity(authenticationToken, storedEndEntity, endEntity.getPassword(), kp);
                    // Store key pair
                    if (cryptoTokenId == null || keyAlias == null) {
                        log.warn("No key has been configured for local key recovery. Please select a crypto token and key alias in System Configuration!");
                        throw new EjbcaException(ErrorCode.INTERNAL_ERROR);
                    }
                    if (!localNodeKeyRecoverySession.addKeyRecoveryDataInternal(authenticationToken, EJBTools.wrap(cert), username, EJBTools.wrap(kp), cryptoTokenId, keyAlias)) {
                        // Should never happen. An exception stack trace is error-logged in addKeyRecoveryData
                        throw new EjbcaException(ErrorCode.INTERNAL_ERROR);
                    }
                } else {
                    // Recover existing key pair
                    if (log.isDebugEnabled()) {
                        log.debug("Recovering locally stored key pair for end entity '" + username + "'");
                    }
                    final KeyRecoveryInformation kri = localNodeKeyRecoverySession.recoverKeysInternal(authenticationToken, username, cryptoTokenId, keyAlias);
                    if (kri == null) {
                        // This should not happen when the user has its status set to KEYRECOVERY
                        final String message = "Could not find key recovery data for end entity '" + username + "'";
                        log.debug(message);
                        throw new EjbcaException(ErrorCode.INTERNAL_ERROR, message);
                    }
                    kp = kri.getKeyPair();
                    if (endEntityProfile.getReUseKeyRecoveredCertificate()) {
                        final CertificateDataWrapper cdw = searchForCertificateByIssuerAndSerial(authenticationToken, kri.getIssuerDN(), kri.getCertificateSN().toString(16));
                        if (cdw == null) {
                            final String msg = "Key recovery data exists for user '" + username + "', but certificate does not: " + kri.getCertificateSN().toString(16);
                            log.info(msg);
                            throw new EjbcaException(ErrorCode.INTERNAL_ERROR, msg);
                        }
                        cert = (X509Certificate) cdw.getCertificate();
                        // Verify password and finish user
                        finishUserAfterLocalKeyRecovery(authenticationToken, username, endEntity.getPassword());
                    } else {
                        // requestCertForEndEntity verifies the password and performs the finishUser operation
                        cert = requestCertForEndEntity(authenticationToken, storedEndEntity, endEntity.getPassword(), kp);
                    }
                    localNodeKeyRecoverySession.unmarkUser(authenticationToken, username);
                }
                // Build keystore
                final KeyStore ks;
                String alias = CertTools.getPartFromDN(CertTools.getSubjectDN(cert), "CN");
                if (alias == null) {
                    alias = username;
                }
                if (storedEndEntity.getTokenType() == EndEntityConstants.TOKEN_SOFT_JKS) {
                    ks = KeyTools.createJKS(alias, kp.getPrivate(), endEntity.getPassword(), cert, cachain);
                } else {
                    ks = KeyTools.createP12(alias, kp.getPrivate(), cert, cachain);
                }
                try (final ByteArrayOutputStream baos = new ByteArrayOutputStream()) {
                    ks.store(baos, endEntity.getPassword().toCharArray());
                    return baos.toByteArray();
                }
            } catch (KeyStoreException | CertificateException | NoSuchAlgorithmException | InvalidKeySpecException |
                    InvalidAlgorithmParameterException | IOException e) {
                throw new IllegalStateException(e);
            }
        } else {
            if (log.isDebugEnabled()) {
                log.debug("Requesting key store for end entity '" + username + "'. Remote peer systems will be queried first");
            }
        }

        for (final RaMasterApi raMasterApi : raMasterApis) {
            if (raMasterApi.isBackendAvailable()) {
                try {
                    return raMasterApi.generateKeyStore(authenticationToken, endEntity);
                } catch (AuthorizationDeniedException e) {
                    if (authorizationDeniedException == null) {
                        authorizationDeniedException = e;
                    }
                    // Just try next implementation
                } catch (UnsupportedOperationException | RaMasterBackendUnavailableException e) {
                    // Just try next implementation
                } catch (EjbcaException e) {
                    // If the user is not found (e.g. during key recovery), try next implementation
                    if (!ErrorCode.USER_NOT_FOUND.equals(e.getErrorCode())) {
                        throw e;
                    }
                    if (userNotFoundException == null) {
                        userNotFoundException = e;
                    }
                }
            }
        }
        if (authorizationDeniedException != null) {
            throw authorizationDeniedException;
        }
        if (userNotFoundException != null) {
            throw userNotFoundException;
        }
        return null;
    }

    @Override
    public byte[] createCertificate(AuthenticationToken authenticationToken, EndEntityInformation endEntity)
            throws AuthorizationDeniedException, EjbcaException {
        AuthorizationDeniedException authorizationDeniedException = null;
        EjbcaException ejbcaException = null;
        for (final RaMasterApi raMasterApi : raMasterApis) {
            if (raMasterApi.isBackendAvailable()) {
                try {
                    return raMasterApi.createCertificate(authenticationToken, endEntity);
                } catch (AuthorizationDeniedException e) {
                    if (authorizationDeniedException == null) {
                        authorizationDeniedException = e;
                    }
                    // Just try next implementation
                } catch (EjbcaException e) {
                    if (!(e.getCause() instanceof NoSuchEndEntityException)) {
                        throw e; // rethrow everything else
                    } else if (ejbcaException == null) {
                        ejbcaException = e;
                    }
                    // Just try next implementation
                } catch (UnsupportedOperationException | RaMasterBackendUnavailableException e) {
                    // Just try next implementation
                }
            }
        }
        if (authorizationDeniedException != null) {
            throw authorizationDeniedException;
        }
        if (ejbcaException != null) {
            throw ejbcaException;
        }
        return null;
    }

    @Override
    public byte[] createCertificateWS(final AuthenticationToken authenticationToken, final UserDataVOWS userData, final String requestData, final int requestType,
                                      final String hardTokenSN, final String responseType) throws AuthorizationDeniedException, EjbcaException,
            EndEntityProfileValidationException {
        AuthorizationDeniedException authorizationDeniedException = null;
        EjbcaException caDoesntExistException = null;
        for (final RaMasterApi raMasterApi : raMasterApisLocalFirst) {
        	if (log.isDebugEnabled()) {
        	    log.debug("raMasterApi calling createCertificateWS: "+raMasterApi.getApiVersion()+", "+raMasterApi.isBackendAvailable()+", "+raMasterApi.getClass());
        	}
            if (raMasterApi.isBackendAvailable() && raMasterApi.getApiVersion() >= 1) {
                try {
                    return raMasterApi.createCertificateWS(authenticationToken, userData, requestData, requestType, hardTokenSN, responseType);
                } catch (EjbcaException e) {
                    // Only catch "CA doesn't exist" case here
                    if (e.getErrorCode() != null && !ErrorCode.CA_NOT_EXISTS.getInternalErrorCode().equals(e.getErrorCode().getInternalErrorCode())) {
                        throw e;
                    }
                    if (caDoesntExistException == null) {
                        caDoesntExistException = e;
                    }
                    // Just try next implementation
                } catch (AuthorizationDeniedException e) {
                    if (authorizationDeniedException == null) {
                        authorizationDeniedException = e;
                    }
                    // Just try next implementation
                } catch (UnsupportedOperationException | RaMasterBackendUnavailableException e) {
                    // Just try next implementation
                }
            }
        }
        if (authorizationDeniedException != null) {
            throw authorizationDeniedException;
        }
        if (caDoesntExistException != null) {
            throw caDoesntExistException;
        }
        return null;
    }

    @Override
    public byte[] enrollAndIssueSshCertificateWs(final AuthenticationToken authenticationToken, final UserDataVOWS userDataVOWS,
            final SshRequestMessage sshRequestMessage)
            throws AuthorizationDeniedException, EjbcaException, EndEntityProfileValidationException {
        AuthorizationDeniedException authorizationDeniedException = null;

        for (final RaMasterApi raMasterApi : raMasterApisLocalFirst) {
            if (log.isDebugEnabled()) {
                log.debug("raMasterApi calling enrollAndIssueSshCertificateWs: " + raMasterApi.getApiVersion() + ", "
                        + raMasterApi.isBackendAvailable() + ", " + raMasterApi.getClass());
            }
            if (raMasterApi.isBackendAvailable() && raMasterApi.getApiVersion() >= 1) {
                try {
                    return raMasterApi.enrollAndIssueSshCertificateWs(authenticationToken, userDataVOWS, sshRequestMessage);
                } catch (AuthorizationDeniedException e) {
                    if (authorizationDeniedException == null) {
                        authorizationDeniedException = e;
                    }
                    // Just try next implementation
                } catch (UnsupportedOperationException | RaMasterBackendUnavailableException e) {
                    // Just try next implementation
                }
            }
        }
        if (authorizationDeniedException != null) {
            throw authorizationDeniedException;
        }
        return null;
    }

    @Override
    public byte[] createCertificateRest(final AuthenticationToken authenticationToken, EnrollPkcs10CertificateRequest enrollCertificateRequest)
            throws CertificateProfileDoesNotExistException, CADoesntExistsException, AuthorizationDeniedException,
            EjbcaException, EndEntityProfileValidationException {
        CADoesntExistsException caDoesntExistException = null;
        for (final RaMasterApi raMasterApi : raMasterApisLocalFirst) {
            if (raMasterApi.isBackendAvailable() && raMasterApi.getApiVersion() >= 4) {
                if (log.isDebugEnabled()) {
                    log.debug("raMasterApi calling createCertificateRest: "+raMasterApi.getApiVersion()+", "+raMasterApi.isBackendAvailable()+", "+raMasterApi.getClass());
                }
                try {
                    return raMasterApi.createCertificateRest(authenticationToken, enrollCertificateRequest);
                } catch (CADoesntExistsException e) {
                    caDoesntExistException = e;
                } catch (UnsupportedOperationException | RaMasterBackendUnavailableException e) {
                    // Just try next implementation
                }
            }
        }
        if (caDoesntExistException != null) {
            throw caDoesntExistException;
        }
        return null;
    }

    @Override
    public void keyRecoverWS(AuthenticationToken authenticationToken, String username, String certSNinHex, String issuerDN)
            throws EjbcaException, AuthorizationDeniedException, WaitingForApprovalException, CADoesntExistsException {
        // Handle local key recovery (Key recovery data is stored locally)
        GlobalConfiguration globalConfig = (GlobalConfiguration) localNodeGlobalConfigurationSession.getCachedConfiguration(GlobalConfiguration.GLOBAL_CONFIGURATION_ID);
        if (globalConfig.getEnableKeyRecovery() && globalConfig.getLocalKeyRecovery()) {
            if (searchUser(authenticationToken, username) == null) {
                throw new NotFoundException("User with username '" + username + "' was not found");
            }
            // Search for the certificate on all implementations
            CertificateDataWrapper cdw = searchForCertificateByIssuerAndSerial(authenticationToken, issuerDN, certSNinHex);
            if (cdw == null) {
                throw new NotFoundException("Certificate for user: '" + username + "' with serialNr: '" + certSNinHex + "' issued by: '" + issuerDN + "' was not found");
            }
            final boolean localRecoveryPossible = keyRecoveryPossible(authenticationToken, cdw.getCertificate(), username);
            if (!localRecoveryPossible) {
                throw new EjbcaException(ErrorCode.KEY_RECOVERY_NOT_AVAILABLE);
            }
            try {
                // Attempts recovery on all implementations
                markForRecovery(authenticationToken, username, null, cdw, true);
            } catch (NoSuchEndEntityException e) {
                // To not mess with the WS API
                throw new NotFoundException(e.getMessage());
            } catch (EndEntityProfileValidationException e) {
                // To not mess with the WS API
                throw new EjbcaException(ErrorCode.USER_DOESNT_FULFILL_END_ENTITY_PROFILE);
            }
            // We are done. Don't try other implementations
            return;
        }

        // Default case
        EjbcaException ejbcaException = null;
        for (final RaMasterApi raMasterApi : raMasterApisLocalFirst) {
            if (raMasterApi.isBackendAvailable() && raMasterApi.getApiVersion() >= 1) { // added between v1 and v2, lacks an exact version
                try {
                    raMasterApi.keyRecoverWS(authenticationToken, username, certSNinHex, issuerDN);
                    // If no exceptions were thrown, recovery is complete
                    return;
                } catch (EjbcaException e) {
                    // Save the exception and continue with next implementation
                    ejbcaException = e;
                } catch (UnsupportedOperationException | RaMasterBackendUnavailableException e) {
                    // Just try next implementation
                }
            }
        }
        // Unsuccessful on all implementations. Inform WS.
        if (ejbcaException != null) {
            throw ejbcaException;
        }
    }

    @Override
    public byte[] keyRecoverEnrollWS(AuthenticationToken authenticationToken, String username, String certSNinHex, String issuerDN, String password, String hardTokenSN)
            throws AuthorizationDeniedException, CADoesntExistsException, EjbcaException, WaitingForApprovalException {
        AuthorizationDeniedException authorizationDeniedException = null;

        for (final RaMasterApi raMasterApi : raMasterApisLocalFirst) {
            if (raMasterApi.isBackendAvailable() && raMasterApi.getApiVersion() >= 3) {
                try {
                    byte[] ret = raMasterApi.keyRecoverEnrollWS(authenticationToken, username, certSNinHex, issuerDN, password, hardTokenSN);
                    if (ret != null) {
                        return ret;
                    }
                } catch (AuthorizationDeniedException e) {
                    if (authorizationDeniedException == null) {
                        // Throw if all implementations fail
                        authorizationDeniedException = e;
                    }
                } catch (UnsupportedOperationException | RaMasterBackendUnavailableException e) {
                    // Just try next implementation
                }
            }
        }
        if (authorizationDeniedException != null) {
            throw authorizationDeniedException;
        }
        return null;
    }

    @Override
    public List<CertificateWrapper> getLastCertChain(final AuthenticationToken authenticationToken, final String username) throws AuthorizationDeniedException, EjbcaException {
        AuthorizationDeniedException authorizationDeniedException = null;
        for (final RaMasterApi raMasterApi : raMasterApisLocalFirst) {
            if (raMasterApi.isBackendAvailable() && raMasterApi.getApiVersion() >= 1) {
                try {
                     final List<CertificateWrapper> chain = raMasterApi.getLastCertChain(authenticationToken, username);
                     if (!chain.isEmpty()) {
                         return chain;
                     }
                     // Otherwise, try next implementation
                } catch (AuthorizationDeniedException e) {
                    if (authorizationDeniedException == null) {
                        authorizationDeniedException = e;
                    }
                    // Just try next implementation
                } catch (UnsupportedOperationException | RaMasterBackendUnavailableException e) {
                    // Just try next implementation
                }
            }
        }
        if (authorizationDeniedException != null) {
            throw authorizationDeniedException;
        }
        return new ArrayList<>();
    }

    @Override
    public boolean changeCertificateStatus(final AuthenticationToken authenticationToken, final String fingerprint, final int newStatus,
            final int newRevocationReason) throws ApprovalException, WaitingForApprovalException {
        boolean ret = false;
        // Try remote first, since the certificate might be present in the RA database but the admin might not authorized to revoke it there
        for (final RaMasterApi raMasterApi : raMasterApis) {
            if (raMasterApi.isBackendAvailable()) {
                try {
                    ret = raMasterApi.changeCertificateStatus(authenticationToken, fingerprint, newStatus, newRevocationReason);
                    if (ret) {
                        break;
                    }
                } catch (UnsupportedOperationException | RaMasterBackendUnavailableException e) {
                    // Just try next implementation
                }
            }
        }
        return ret;
    }

    @Override
    public void revokeCert(AuthenticationToken admin, BigInteger certSerNo, Date revocationDate, String issuerDn, int reason, boolean checkDate)
            throws AuthorizationDeniedException, NoSuchEndEntityException, ApprovalException, WaitingForApprovalException,
            RevokeBackDateNotAllowedForProfileException, AlreadyRevokedException, CADoesntExistsException {
        // Try remote first, since the certificate might be present in the RA database but the admin might not authorized to revoke it there
        CADoesntExistsException caDoesntExistException = null;
        for (final RaMasterApi raMasterApi : raMasterApis) {
            if (raMasterApi.isBackendAvailable() && raMasterApi.getApiVersion() >= 3) {
                try {
                    raMasterApi.revokeCert(admin, certSerNo, revocationDate, issuerDn, reason, checkDate);
                    // if it completed successfully, break
                    break;
                } catch (CADoesntExistsException e) {
                    caDoesntExistException = e;
                } catch (UnsupportedOperationException | RaMasterBackendUnavailableException e) {
                    // Just try next implementation
                }
            }
        }
        if (caDoesntExistException != null) {
            throw caDoesntExistException;
        }
    }

    @Override
    public void revokeCertWithMetadata(AuthenticationToken admin, CertRevocationDto certRevocationDto)
            throws AuthorizationDeniedException, NoSuchEndEntityException, ApprovalException, WaitingForApprovalException,
            RevokeBackDateNotAllowedForProfileException, AlreadyRevokedException, CADoesntExistsException, IllegalArgumentException, CertificateProfileDoesNotExistException {
        // Try remote first, since the certificate might be present in the RA database but the admin might not authorized to revoke it there
        CADoesntExistsException caDoesntExistException = null;
        for (final RaMasterApi raMasterApi : raMasterApis) {
            if (raMasterApi.isBackendAvailable() && raMasterApi.getApiVersion() >= 3) { // added between v3 and v4, lacks an exact version
                try {
                    raMasterApi.revokeCertWithMetadata(admin, certRevocationDto);
                    // if it completed successfully, break
                    break;
                } catch (CADoesntExistsException e) {
                    caDoesntExistException = e;
                } catch (UnsupportedOperationException | RaMasterBackendUnavailableException e) {
                    // Just try next implementation
                }
            }
        }
        if (caDoesntExistException != null) {
            throw caDoesntExistException;
        }
    }

    @Override
    public void revokeUser(final AuthenticationToken authenticationToken, final String username, final int reason, final boolean deleteUser)
            throws AuthorizationDeniedException, CADoesntExistsException, WaitingForApprovalException, NoSuchEndEntityException,
            CouldNotRemoveEndEntityException, EjbcaException {
        // Try over all instances.
        boolean revoked = false;
        CADoesntExistsException caDoesntExistsException = null;
        NoSuchEndEntityException noSuchEndEntityException = null;
        ApprovalException approvalException = null;
        WaitingForApprovalException waitingForApprovalException = null;
        AlreadyRevokedException alreadyRevokedException = null;
        CouldNotRemoveEndEntityException couldNotRemoveEndEntityException = null;
        for (final RaMasterApi raMasterApi : raMasterApisLocalFirst) {
            if (raMasterApi.isBackendAvailable() && raMasterApi.getApiVersion() >= 4) {
                try {
                    raMasterApi.revokeUser(authenticationToken, username, reason, deleteUser);
                    revoked = true;
                } catch (UnsupportedOperationException | RaMasterBackendUnavailableException e) {
                    // Just try next implementation.
                } catch (CADoesntExistsException e) {
                    if (log.isDebugEnabled()) {
                        log.debug("CA for proxied request on CA could not be found: " + e.getMessage());
                    }
                    if (caDoesntExistsException == null) {
                        caDoesntExistsException = e;
                    }
                    // Just try next implementation.
                } catch (NoSuchEndEntityException e) {
                    if (log.isDebugEnabled()) {
                        log.debug( "End entity for proxied request on CA could not be found: " + e.getMessage());
                    }
                    if (noSuchEndEntityException == null) {
                        noSuchEndEntityException = e;
                    }
                    // Just try next implementation.
                } catch (ApprovalException e) {
                    if (log.isDebugEnabled()) {
                        log.debug( "End entity for proxied request on CA is in approval process: " + e.getMessage());
                    }
                    if (approvalException == null) {
                        approvalException = e;
                    }
                    // Just try next implementation.
                } catch (WaitingForApprovalException e) {
                    if (log.isDebugEnabled()) {
                        log.debug( "End entity for proxied request on CA is in approval process: " + e.getMessage());
                    }
                    if (waitingForApprovalException == null) {
                        waitingForApprovalException = e;
                    }
                    // Just try next implementation.
                } catch (AlreadyRevokedException e) {
                    if (log.isDebugEnabled()) {
                        log.debug( "End entity for proxied request on CA is revoked already: " + e.getMessage());
                    }
                    if (alreadyRevokedException == null) {
                        alreadyRevokedException = e;
                    }
                    // Just try next implementation.
                } catch (CouldNotRemoveEndEntityException e) {
                    if (log.isDebugEnabled()) {
                        log.debug( "End entity for proxied request on CA could not be removed: " + e.getMessage());
                    }
                	if (couldNotRemoveEndEntityException == null) {
                        couldNotRemoveEndEntityException = e;
                    }
                	// Just try next implementation.
                }
            }
        }
        if (!revoked) {
            if (caDoesntExistsException != null) {
                throw caDoesntExistsException;
            }
            if (approvalException != null) {
                throw approvalException;
            }
            if (waitingForApprovalException != null) {
                throw waitingForApprovalException;
            }
            if (alreadyRevokedException != null) {
                throw alreadyRevokedException;
            }
            if (couldNotRemoveEndEntityException != null) {
                throw couldNotRemoveEndEntityException;
            }
            if (noSuchEndEntityException != null) {
                throw noSuchEndEntityException;
            }
        }
    }

    @Override
    public CertificateStatus getCertificateStatus(AuthenticationToken authenticationToken, String issuerDn, BigInteger serNo) throws CADoesntExistsException, AuthorizationDeniedException{
        CertificateStatus ret = null;
        // Try remote first, since the certificate might be present in the RA database but the admin might not authorized to revoke it there
        for (final RaMasterApi raMasterApi : raMasterApis) {
            if (raMasterApi.isBackendAvailable() && raMasterApi.getApiVersion() >= 3) {
                try {
                    ret = raMasterApi.getCertificateStatus(authenticationToken, issuerDn, serNo);
                    if (ret != null) {
                        break;
                    }
                } catch (UnsupportedOperationException | RaMasterBackendUnavailableException e) {
                    // Just try next implementation
                }
            }
        }
        if (ret == null) {
            // This method should never return null according to the contract (javadoc)
            return CertificateStatus.NOT_AVAILABLE;
        }
        return ret;
    }

    @Override
    public boolean markForRecovery(AuthenticationToken authenticationToken, String username, String newPassword, CertificateWrapper cert, boolean localKeyGeneration) throws ApprovalException, CADoesntExistsException,
                                    AuthorizationDeniedException, WaitingForApprovalException, NoSuchEndEntityException, EndEntityProfileValidationException {
        boolean ret = false;
        final GlobalConfiguration globalConfig = (GlobalConfiguration) localNodeGlobalConfigurationSession.getCachedConfiguration(GlobalConfiguration.GLOBAL_CONFIGURATION_ID);
        final boolean localKeyRecoveryThisNode = globalConfig.getEnableKeyRecovery() && globalConfig.getLocalKeyRecovery();
        if (localKeyRecoveryThisNode) {
            localKeyGeneration = true;
        }

        for (final RaMasterApi raMasterApi : raMasterApisLocalFirst) {
            if (raMasterApi.isBackendAvailable() && raMasterApi.getApiVersion() >= 1) {
                try {
                    ret = raMasterApi.markForRecovery(authenticationToken, username, newPassword, cert, localKeyGeneration);
                    if (ret) {
                        break;
                    }
                } catch (UnsupportedOperationException | RaMasterBackendUnavailableException e) {
                    // Just try next implementation
                } catch (WaitingForApprovalException e) {
                    // If approval is required, the approving instance won't be able to set the flag in this database, so we set it anyway
                    // Enrollment won't be possible until UserData status is set to KeyRecovery by the requesting instance (at approval).
                    if (localKeyRecoveryThisNode) {
                        localNodeKeyRecoverySession.markAsRecoverableInternal(authenticationToken, cert, username);
                    }
                    throw e;
                }
            }
        }

        // If local key generation is enabled, we have to do this locally
        if (ret && localKeyRecoveryThisNode) {
            localNodeKeyRecoverySession.unmarkUser(authenticationToken, username);
            ret = localNodeKeyRecoverySession.markAsRecoverableInternal(authenticationToken, cert, username);
        }
        return ret;
    }

    @Override
    public boolean editUser(AuthenticationToken authenticationToken, EndEntityInformation endEntityInformation, boolean isClearPwd)
            throws AuthorizationDeniedException, EndEntityProfileValidationException,
            WaitingForApprovalException, CADoesntExistsException, ApprovalException,
            CertificateSerialNumberException, IllegalNameException, NoSuchEndEntityException, CustomFieldException {
        for (final RaMasterApi raMasterApi : raMasterApis) {
            if (raMasterApi.isBackendAvailable() && raMasterApi.getApiVersion() >= 2) {
                try {
                    if (raMasterApi.editUser(authenticationToken, endEntityInformation, isClearPwd)) {
                        // Successfully edited the user
                        return true;
                    }
                } catch (UnsupportedOperationException | RaMasterBackendUnavailableException e) {
                    // Just try next implementation
                }
            }
        }
        // Editing was unsuccessful
        return false;
    }

    @Override
    public boolean editUserWs(AuthenticationToken authenticationToken, UserDataVOWS userDataVOWS)
            throws AuthorizationDeniedException, EndEntityProfileValidationException, WaitingForApprovalException, CADoesntExistsException,
            CertificateSerialNumberException, IllegalNameException, NoSuchEndEntityException, EjbcaException {
        CADoesntExistsException caDoesntExistException = null;
        for (final RaMasterApi raMasterApi : raMasterApis) {
            if (raMasterApi.isBackendAvailable() && raMasterApi.getApiVersion() >= 4) {
                try {
                    if (raMasterApi.editUserWs(authenticationToken, userDataVOWS)) {
                        // Successfully edited the user
                        return true;
                    }
                } catch (CADoesntExistsException e) {
                    caDoesntExistException = e;
                } catch (UnsupportedOperationException | RaMasterBackendUnavailableException e) {
                    // Just try next implementation
                }
            }
        }
        // Editing was unsuccessful
        if (caDoesntExistException != null) {
            throw caDoesntExistException;
        }
        return false;
    }

    @Override
    public boolean keyRecoveryPossible(AuthenticationToken authenticationToken, Certificate cert, String username) {
        // Special case where local key generation is enabled
        GlobalConfiguration globalConfig = (GlobalConfiguration) localNodeGlobalConfigurationSession.getCachedConfiguration(GlobalConfiguration.GLOBAL_CONFIGURATION_ID);
        if (globalConfig.getEnableKeyRecovery() && globalConfig.getLocalKeyRecovery()) {
            EndEntityInformation storedEndEntity = searchUser(authenticationToken, username);
            if (storedEndEntity != null) {
                boolean authorized = isAuthorizedNoLogging(authenticationToken, AccessRulesConstants.REGULAR_KEYRECOVERY,
                        AccessRulesConstants.ENDENTITYPROFILEPREFIX + storedEndEntity.getEndEntityProfileId() + AccessRulesConstants.KEYRECOVERY_RIGHTS,
                        AccessRulesConstants.REGULAR_RAFUNCTIONALITY + AccessRulesConstants.KEYRECOVERY_RIGHTS);
                return authorized && storedEndEntity.getStatus() != EndEntityConstants.STATUS_KEYRECOVERY && localNodeKeyRecoverySession.existsKeys(EJBTools.wrap(cert));
            }
            return false;
        }

        // Default case (everything we need should be available in one instance database)
        boolean ret = false;
        for (final RaMasterApi raMasterApi : raMasterApis) {
            if (raMasterApi.isBackendAvailable() && raMasterApi.getApiVersion() >= 1) {
                try {
                    ret = raMasterApi.keyRecoveryPossible(authenticationToken, cert, username);
                    if (ret) {
                        break;
                    }
                } catch (UnsupportedOperationException | RaMasterBackendUnavailableException e) {
                    // Just try next implementation
                }
            }
        }
        return ret;
    }

    @Override
    public ApprovalProfile getApprovalProfileForAction(final AuthenticationToken authenticationToken, final ApprovalRequestType action, final int caId, final int certificateProfileId) throws AuthorizationDeniedException {
        AuthorizationDeniedException authorizationDeniedException = null;
        for (final RaMasterApi raMasterApi : raMasterApisLocalFirst) {
            if (raMasterApi.isBackendAvailable()) {
                try {
                    return raMasterApi.getApprovalProfileForAction(authenticationToken, action, caId, certificateProfileId);
                } catch (AuthorizationDeniedException e) {
                    if (authorizationDeniedException == null) {
                        authorizationDeniedException = e;
                    }
                    // Just try next implementation
                } catch (UnsupportedOperationException | RaMasterBackendUnavailableException e) {
                    // Just try next implementation
                }
            }
        }
        if (authorizationDeniedException != null) {
            throw authorizationDeniedException;
        }
        return null;
    }

    @Override
    public byte[] scepDispatch(final AuthenticationToken authenticationToken, final String operation, final String message, final String scepConfigurationAlias) throws
            CADoesntExistsException, NoSuchEndEntityException, CustomCertificateSerialNumberException, CryptoTokenOfflineException, IllegalKeyException,
            SignRequestException, SignRequestSignatureException, AuthStatusException, AuthLoginException, IllegalNameException, CertificateCreateException, CertificateRevokeException,
            CertificateSerialNumberException, IllegalValidityException, CAOfflineException, InvalidAlgorithmException, SignatureException, CertificateException,
            CertificateExtensionException, CertificateRenewalException, NoSuchAliasException, AuthorizationDeniedException {
        NoSuchAliasException caughtException = null;

        for (RaMasterApi raMasterApi : raMasterApisLocalFirst) {
            if (raMasterApi.isBackendAvailable() && raMasterApi.getApiVersion() >= 3) {
                try {
                    byte[] response;
                    try {
                        response = raMasterApi.scepDispatch(authenticationToken, operation, message, scepConfigurationAlias);
                        return response;
                        // Try all implementations before failing on this exception
                    } catch (NoSuchAliasException e) {
                        caughtException = e;
                    }
                } catch (UnsupportedOperationException | RaMasterBackendUnavailableException e) {
                    // Just try next implementation
                }
            }
        }

        if (caughtException != null) {
            throw caughtException;
        } else {
            return null;
        }
    }

    @Override
    public byte[] cmpDispatch(final AuthenticationToken authenticationToken, final byte[] pkiMessageBytes, final String cmpConfigurationAlias) throws NoSuchAliasException {
        NoSuchAliasException caughtException = null;

        for (final RaMasterApi raMasterApi : raMasterApisLocalFirst) {
            if (raMasterApi.isBackendAvailable() && raMasterApi.getApiVersion()>=1) {
                try {
                    byte[] result;
                    try {
                        result = raMasterApi.cmpDispatch(authenticationToken, pkiMessageBytes, cmpConfigurationAlias);
                        return result;
                    } catch (NoSuchAliasException e) {
                        //We might not have an alias in the current RaMasterApi, so let's try another. Let's store the exception in case we need it
                        //later though.
                        caughtException = e;
                    }
                } catch (UnsupportedOperationException | RaMasterBackendUnavailableException e) {
                    // Just try next implementation
                }
            }
        }
        // either throw an exception or return null
        if (caughtException != null) {
            throw caughtException;
        } else {
            return null;
        }
    }

    @Override
    public byte[] estDispatch(final String operation, final String alias, final X509Certificate cert, final String username, final String password,
            final byte[] requestBody) throws NoSuchAliasException,
            CADoesntExistsException, CertificateCreateException, CertificateRenewalException, AuthenticationFailedException  {
        NoSuchAliasException caughtNoAliasException = null;
        AuthenticationFailedException caughtAuthFailedException = null;
        for (final RaMasterApi raMasterApi : raMasterApisLocalFirst) {
            if (raMasterApi.isBackendAvailable() && raMasterApi.getApiVersion() >= 2) { // EST in version 2 and later
                try {
                    try {
                        return raMasterApi.estDispatch(operation, alias, cert, username, password, requestBody);
                    } catch (NoSuchAliasException e) {
                        //We might not have an alias in the current RaMasterApi, so let's try another. Let's store the exception in case we need it
                        //later though.
                        caughtNoAliasException = e;
                    } catch (AuthenticationFailedException e) {
                        // This will occur when WWW_AUTHENTICATE header (authentication method) is sent back to client. We don't want to
                        // interrupt this 'negotiation' unless all implementations fail (i.e. due to invalid authentication details).
                        caughtAuthFailedException = e;
                    }
                } catch (UnsupportedOperationException | RaMasterBackendUnavailableException e) {
                    // Just try next implementation
                }
            }
        }

        // either throw an exception or return null
        if (caughtNoAliasException != null) {
            throw caughtNoAliasException;
        } else if(caughtAuthFailedException != null){
            throw caughtAuthFailedException;
        } else {
        	// No suitable RaMasterAPIs were found?
        	log.info("No suitable RA Master APIs were found among the ones we have: " + raMasterApis.length);
        	if (log.isDebugEnabled()) {
        	    for (final RaMasterApi raMasterApi : raMasterApis) {
        	        log.info("isBackendAvailable: "+raMasterApi.isBackendAvailable() + ", apiVersion="+raMasterApi.getApiVersion()+", class: "+raMasterApi.getClass().getName());
        	    }
        	}
            return null;
        }
    }

    @Override
    public List<UserDataVOWS> findUserWS(AuthenticationToken authenticationToken, UserMatch usermatch, int maxNumberOfRows) throws
            AuthorizationDeniedException, IllegalQueryException, EjbcaException {
        final List<UserDataVOWS> mergedResult = new ArrayList<>();
        EndEntityProfileNotFoundException eeProfileNotFoundException = null;
        boolean oneSucceeded = false;
        for (final RaMasterApi raMasterApi : raMasterApisLocalFirst) {
            if (raMasterApi.isBackendAvailable()  && raMasterApi.getApiVersion() >= 4) {
                try {
                    List<UserDataVOWS> result = raMasterApi.findUserWS(authenticationToken, usermatch, maxNumberOfRows - mergedResult.size());
                    if (result != null) {
                        mergedResult.addAll(result);
                    }
                    if (mergedResult.size() >= maxNumberOfRows) {
                        return mergedResult;
                    }
                    oneSucceeded = true; // ignore exceptions if the search operation succeeds on one node (could still be an empty result)
                } catch (EndEntityProfileNotFoundException e) {
                    if (log.isDebugEnabled()) {
                        log.debug("End entity profile not found on this peer. " + e.getMessage());
                    }
                    eeProfileNotFoundException = e;
                } catch (UnsupportedOperationException e) {
                    if (log.isDebugEnabled()) {
                        log.debug("Trouble during back end invocation: " + e.getMessage());
                    }
                    // Just try next implementation
                } catch (RaMasterBackendUnavailableException e) {
                    if (log.isDebugEnabled()) {
                        log.debug("Timeout during back end invocation.", e);
                    }
                }
            }
        }
        if (!oneSucceeded && eeProfileNotFoundException != null) {
            throw eeProfileNotFoundException;
        }
        return mergedResult;
    }

    @Override
    public int getPublisherQueueLength(AuthenticationToken authenticationToken, String name) throws AuthorizationDeniedException, PublisherDoesntExistsException {
        PublisherDoesntExistsException publisherDoesntExistsException = null;
        for (final RaMasterApi raMasterApi : raMasterApisLocalFirst) {
            if (raMasterApi.isBackendAvailable()  && raMasterApi.getApiVersion() >= 4) {
                try {
                    return raMasterApi.getPublisherQueueLength(authenticationToken, name);
                } catch (PublisherDoesntExistsException e) {
                    publisherDoesntExistsException = e;
                } catch (UnsupportedOperationException e) {
                    if (log.isDebugEnabled()) {
                        log.debug("Trouble during back end invocation: " + e.getMessage());
                    }
                    // Just try next implementation
                } catch (RaMasterBackendUnavailableException e) {
                    if (log.isDebugEnabled()) {
                        log.debug("Timeout during back end invocation.", e);
                    }
                }
            }
        }
        if (publisherDoesntExistsException != null) {
            throw publisherDoesntExistsException;
        }
        throw new PublisherDoesntExistsException("No peer systems are available");
    }

    @Override
    public Collection<CertificateWrapper> getCertificateChain(final AuthenticationToken authenticationToken, int caId) throws AuthorizationDeniedException, CADoesntExistsException {
        CADoesntExistsException caDoesntExistException = null;
        for (RaMasterApi raMasterApi : raMasterApisLocalFirst) {
            if (raMasterApi.isBackendAvailable() && raMasterApi.getApiVersion() >= 4) {
                try {
                    return raMasterApi.getCertificateChain(authenticationToken, caId);
                } catch (CADoesntExistsException e) {
                    caDoesntExistException = e;
                } catch (UnsupportedOperationException | RaMasterBackendUnavailableException e) {
                    // Just try next implementation
                }
            }
        }
        if (caDoesntExistException != null) {
            throw caDoesntExistException;
        }
        return null;
    }

    @Override
    public int getCountOfCertificatesByExpirationTime(final AuthenticationToken authenticationToken, long days) throws AuthorizationDeniedException {
        int result = 0;
        for (RaMasterApi raMasterApi : raMasterApis) {
            if (raMasterApi.isBackendAvailable() && raMasterApi.getApiVersion() >= 4) {
                try {
                    result += raMasterApi.getCountOfCertificatesByExpirationTime(authenticationToken, days);
                } catch (UnsupportedOperationException | RaMasterBackendUnavailableException e) {
                    // Just try next implementation
                }
            }
        }
        return result;
    }

    @Override
    public void customLog(final AuthenticationToken authenticationToken, final String type, final String caName, final String username, final String certificateSn,
    		final String msg, final EventType event) throws AuthorizationDeniedException, CADoesntExistsException {
        AuthorizationDeniedException authorizationDeniedException = null;
        CADoesntExistsException caDoesntExistsException = null;
        for (RaMasterApi raMasterApi : raMasterApisLocalFirst) {
            if (raMasterApi.isBackendAvailable() && raMasterApi.getApiVersion() >= 4) {
                try {
                    raMasterApi.customLog(authenticationToken, type, caName, username, certificateSn, msg, event);
                    return;
                } catch (UnsupportedOperationException | RaMasterBackendUnavailableException e) {
                    // Just try next implementation
                } catch (AuthorizationDeniedException e) {
                    if (log.isDebugEnabled()) {
                        log.debug("Authorization to write custom log entry for proxied request on CA was denied: " + e.getMessage());
                    }
                    if (authorizationDeniedException == null) {
                        authorizationDeniedException = e;
                    }
                    // Just try next implementation
                } catch (CADoesntExistsException e) {
                    if (log.isDebugEnabled()) {
                        log.debug("CA to write custom log entry for proxied request on CA could not be found: " + e.getMessage());
                    }
                    if (caDoesntExistsException == null) {
                        caDoesntExistsException = e;
                    }
                    // Just try next implementation
                }
            }
        }
        if (authorizationDeniedException != null) {
            throw authorizationDeniedException;
        }
        if (caDoesntExistsException != null) {
            throw caDoesntExistsException;
        }
    }

    @Override
    public Collection<CertificateWrapper> getCertificatesByUsername(final AuthenticationToken authenticationToken, final String username, final boolean onlyValid, final long now)
            throws AuthorizationDeniedException, CertificateEncodingException {
        AuthorizationDeniedException authorizationDeniedException = null;
        CertificateEncodingException certificateEncodingException = null;
        final Map<String, CertificateWrapper> result = new TreeMap<>();
        boolean oneSucceeded = false;
        for (RaMasterApi raMasterApi : raMasterApisLocalFirst) {
            if (raMasterApi.isBackendAvailable() && raMasterApi.getApiVersion() >= 4) {
                try {
                    final Collection<CertificateWrapper> certificates = raMasterApi.getCertificatesByUsername(authenticationToken, username, onlyValid, now);
                    for (CertificateWrapper certificate : certificates) {
                        result.put(CertTools.getFingerprintAsString(certificate.getCertificate()), certificate);
                    }
                    oneSucceeded = true;
                } catch (UnsupportedOperationException | RaMasterBackendUnavailableException e) {
                    // Just try next implementation
                } catch (AuthorizationDeniedException e) {
                    if (log.isDebugEnabled()) {
                        log.debug( "Authorization to get certificates by username for proxied request on CA was denied: " + e.getMessage());
                    }
                    if (authorizationDeniedException == null) {
                        authorizationDeniedException = e;
                    }
                    // Just try next implementation
                } catch (CertificateEncodingException e) {
                    if (log.isDebugEnabled()) {
                        log.debug("Certificate found by username for proxied request on CA could not be encoded: " + e.getMessage());
                    }
                    if (certificateEncodingException == null) {
                        certificateEncodingException = e;
                    }
                    // Just try next implementation
                }
            }
        }
        if (!oneSucceeded && authorizationDeniedException != null) {
            throw authorizationDeniedException;
        }
        if (!oneSucceeded && certificateEncodingException != null) {
            throw certificateEncodingException;
        }
        return new ArrayList<>(result.values());
    }

    @Override
    public Map<String, Integer> getAvailableCertificateProfiles(final AuthenticationToken authenticationToken, final int entityProfileId)
            throws AuthorizationDeniedException, EndEntityProfileNotFoundException{
        // Try over all instances.
        final Map<String, Integer> result = new TreeMap<>();
        EndEntityProfileNotFoundException ejbcaException = null;
        for (RaMasterApi raMasterApi : raMasterApisLocalFirst) {
            if (raMasterApi.isBackendAvailable() && raMasterApi.getApiVersion() >= 4) {
                try {
                    result.putAll(raMasterApi.getAvailableCertificateProfiles(authenticationToken, entityProfileId));
                    return result;
                } catch (UnsupportedOperationException | RaMasterBackendUnavailableException e) {
                    // Just try next implementation
                } catch (EndEntityProfileNotFoundException e) {
                    log.debug("End entity profiles for proxied request on CA could not be found: " + e.getMessage());
                    if (ejbcaException == null) {
                        ejbcaException = e;
                    }
                    // Just try next implementation
                }
            }
        }
        if (ejbcaException != null) {
            throw ejbcaException;
        }
        return result;
    }

    @Override
    public Map<String, Integer> getAvailableCasInProfile(final AuthenticationToken authenticationToken, final int entityProfileId)
            throws AuthorizationDeniedException, EndEntityProfileNotFoundException {
        EndEntityProfileNotFoundException endEntityProfileNotFoundException = null;
        for (RaMasterApi raMasterApi : raMasterApisLocalFirst) {
            if (raMasterApi.isBackendAvailable() && raMasterApi.getApiVersion() >= 4) {
                try {
                    return raMasterApi.getAvailableCasInProfile(authenticationToken, entityProfileId);
                } catch (UnsupportedOperationException | RaMasterBackendUnavailableException e) {
                    // Just try next implementation
                } catch (EndEntityProfileNotFoundException e) {
                    log.debug("CAs associated with end entity profile " + entityProfileId + " for proxied request on CA could not be found: " + e.getMessage());
                    if (endEntityProfileNotFoundException == null) {
                        endEntityProfileNotFoundException = e;
                    }
                    // Just try next implementation
                }
            }
        }
        if (endEntityProfileNotFoundException != null) {
        	throw endEntityProfileNotFoundException;
        }
        return new TreeMap<>();
    }

    @Override
    public CertificateWrapper getCertificate(final AuthenticationToken authenticationToken, final String certSNinHex, final String issuerDN)
            throws AuthorizationDeniedException, CADoesntExistsException, EjbcaException {
        AuthorizationDeniedException authorizationDeniedException = null;
        EjbcaException ejbcaException = null;
        CADoesntExistsException caDoesntExistsException = null;
        for (RaMasterApi raMasterApi : raMasterApisLocalFirst) {
            if (raMasterApi.isBackendAvailable() && raMasterApi.getApiVersion() >= 4) {
                try {
                    final CertificateWrapper result = raMasterApi.getCertificate(authenticationToken, certSNinHex, issuerDN);
                    if (result != null) {
                    	return result;
                    }
                } catch (UnsupportedOperationException | RaMasterBackendUnavailableException e) {
                    // Just try next implementation
                } catch (AuthorizationDeniedException e) {
                    log.debug("Authorization denied for proxied request on CA: " + e.getMessage());
                    if (authorizationDeniedException == null) {
                        authorizationDeniedException = e;
                    }
                    // Just try next implementation
                } catch (CADoesntExistsException e) {
                    log.debug("CA for proxied request on CA could not be found: " + e.getMessage());
                    if (caDoesntExistsException == null) {
                        caDoesntExistsException = e;
                    }
                    // Just try next implementation.
                } catch (EjbcaException e) {
                    log.debug("Server side exception for proxied request on CA thrown: " + e.getMessage());
                    if (ejbcaException == null) {
                        ejbcaException = e;
                    }
                    // Just try next implementation
                }
            }
        }
        if (authorizationDeniedException != null) {
            throw authorizationDeniedException;
        }
        if (ejbcaException != null) {
            throw ejbcaException;
        }
        if (caDoesntExistsException != null) {
            throw caDoesntExistsException;
        }
        return null;
    }

    @Override
    public Collection<CertificateWrapper> getCertificatesByExpirationTime(final AuthenticationToken authenticationToken, final long days,
            final int maxNumberOfResults, final int offset) throws AuthorizationDeniedException {
        final Map<String, CertificateWrapper> result = new TreeMap<>();
        int resultCount = 0;
        AuthorizationDeniedException authorizationDeniedException = null;
        boolean oneSucceeded = false;
        for (RaMasterApi raMasterApi : raMasterApisLocalFirst) {
            if (raMasterApi.isBackendAvailable() && raMasterApi.getApiVersion() >= 4) {
                try {
                    resultCount += raMasterApi.getCountOfCertificatesByExpirationTime(authenticationToken, days);
                    if (resultCount > offset && result.size() < maxNumberOfResults) {
                        int nodeOffset;
                        if (result.size() > 0) {
                            nodeOffset = 0;
                        } else {
                            nodeOffset = offset;
                        }
                        final Collection<CertificateWrapper> certificates = raMasterApi.getCertificatesByExpirationTime(authenticationToken, days, (maxNumberOfResults - result.size()), nodeOffset);
                        for (CertificateWrapper certificate : certificates) {
                            if (result.size() < maxNumberOfResults) {
                                result.put(CertTools.getFingerprintAsString(certificate.getCertificate()), certificate);
                            }
                        }
                    }
                    oneSucceeded = true;
                } catch (AuthorizationDeniedException e) {
                    log.debug("Authorization was denied in getCertificatesByExpirationTime", e);
                    authorizationDeniedException = e;
                } catch (UnsupportedOperationException | RaMasterBackendUnavailableException e) {
                    // Just try next implementation
                }
            }
        }
        if (!oneSucceeded && authorizationDeniedException != null) {
            throw authorizationDeniedException;
        }
        return new ArrayList<>(result.values());
    }

    @Override
    public Collection<CertificateWrapper> getCertificatesByExpirationTimeAndType(AuthenticationToken authenticationToken, long days, int certificateType, int maxNumberOfResults)
            throws AuthorizationDeniedException, EjbcaException {
        final Map<String, CertificateWrapper> result = new TreeMap<>();
        AuthorizationDeniedException authorizationDeniedException = null;
        boolean oneSucceeded = false;
        for (RaMasterApi raMasterApi : raMasterApisLocalFirst) {
            if (raMasterApi.isBackendAvailable() && raMasterApi.getApiVersion() >= 4) {
                try {
                    final Collection<CertificateWrapper> certificates = raMasterApi.getCertificatesByExpirationTimeAndType(authenticationToken, days, certificateType, maxNumberOfResults);
                    for (CertificateWrapper certificate : certificates) {
                        result.put(CertTools.getFingerprintAsString(certificate.getCertificate()), certificate);
                    }
                    oneSucceeded = true;
                } catch (AuthorizationDeniedException e) {
                    log.debug("Authorization was denied in getCertificatesByExpirationTime", e);
                    authorizationDeniedException = e;
                } catch (UnsupportedOperationException | RaMasterBackendUnavailableException e) {
                    // Just try next implementation
                }
            }
        }
        if (!oneSucceeded && authorizationDeniedException != null) {
            throw authorizationDeniedException;
        }
        return new ArrayList<>(result.values());
    }

    @Override
    public Collection<CertificateWrapper> getCertificatesByExpirationTimeAndIssuer(AuthenticationToken authenticationToken, long days, String issuerDN, int maxNumberOfResults)
            throws AuthorizationDeniedException, EjbcaException {
        final Map<String, CertificateWrapper> result = new TreeMap<>();
        AuthorizationDeniedException authorizationDeniedException = null;
        boolean oneSucceeded = false;
        for (RaMasterApi raMasterApi : raMasterApisLocalFirst) {
            if (raMasterApi.isBackendAvailable() && raMasterApi.getApiVersion() >= 4) {
                try {
                    final Collection<CertificateWrapper> certificates = raMasterApi.getCertificatesByExpirationTimeAndIssuer(authenticationToken, days, issuerDN, maxNumberOfResults);
                    for (CertificateWrapper certificate : certificates) {
                        result.put(CertTools.getFingerprintAsString(certificate.getCertificate()), certificate);
                    }
                    oneSucceeded = true;
                } catch (AuthorizationDeniedException e) {
                    log.debug("Authorization was denied in getCertificatesByExpirationTime", e);
                    authorizationDeniedException = e;
                } catch (UnsupportedOperationException | RaMasterBackendUnavailableException e) {
                    // Just try next implementation
                }
            }
        }
        if (!oneSucceeded && authorizationDeniedException != null) {
            throw authorizationDeniedException;
        }
        return new ArrayList<>(result.values());
    }

    @Override
    public Collection<CertificateWrapper> getLastCaChain(final AuthenticationToken authenticationToken, final String caName)
            throws AuthorizationDeniedException, CADoesntExistsException {
        final List<CertificateWrapper> result = new ArrayList<>();
        AuthorizationDeniedException authorizationDeniedException = null;
        CADoesntExistsException caDoesntExistException = null;
        for (RaMasterApi raMasterApi : raMasterApisLocalFirst) {
            // Try locally since on RA local CAs are visible only for superadmin role (may be a bug!).
            if (raMasterApi.isBackendAvailable() && raMasterApi.getApiVersion() >= 4) {
                try {
                    return raMasterApi.getLastCaChain(authenticationToken, caName);
                } catch (AuthorizationDeniedException e) {
                    if (log.isDebugEnabled()) {
                        log.debug("Authorization was denied to access CA with name " + caName + ": " + e.getMessage());
                    }
                    if (authorizationDeniedException == null) {
                        authorizationDeniedException = e;
                    }
                    // Just try next implementation
                } catch (CADoesntExistsException e) {
                    if (log.isDebugEnabled()) {
                        log.debug("CA with name " + caName + " for proxied request on CA could not be found: " + e.getMessage());
                    }
                    if (caDoesntExistException == null) {
                        caDoesntExistException = e;
                    }
                    // Just try next implementation
                } catch (UnsupportedOperationException | RaMasterBackendUnavailableException e) {
                    // Just try next implementation
                }
            }
        }
        if (authorizationDeniedException != null) {
            throw authorizationDeniedException;
        }
        if (caDoesntExistException != null) {
            throw caDoesntExistException;
        }
        return result;
    }

    @Override
    public byte[] processCertificateRequest(final AuthenticationToken authenticationToken, final String username, final String password, final String req, final int reqType,
            final String hardTokenSN, final String responseType) throws AuthorizationDeniedException, EjbcaException, CesecoreException,
            CertificateExtensionException, InvalidKeyException, SignatureException, InvalidKeySpecException,
            NoSuchAlgorithmException, NoSuchProviderException, CertificateException, IOException {
        AuthorizationDeniedException authorizationDeniedException = null;
        NotFoundException notFoundException = null;
        CADoesntExistsException caDoesntExistsException = null;
        for (RaMasterApi raMasterApi : raMasterApisLocalFirst) {
            if (raMasterApi.isBackendAvailable() && raMasterApi.getApiVersion() >= 4) {
                try {
                    return raMasterApi.processCertificateRequest(authenticationToken, username, password, req, reqType, hardTokenSN, responseType);
                } catch (UnsupportedOperationException | RaMasterBackendUnavailableException e) {
                    // Just try next implementation
                } catch (AuthorizationDeniedException e) {
                    log.info("Authorization was denied to process certificate request for proxied request: " + e.getMessage());
                    if (authorizationDeniedException == null) {
                        authorizationDeniedException = e;
                    }
                    // Just try next implementation
                } catch (NotFoundException e) {
                    log.info("User with name '" + username + "' for proxied request could not be found: " + e.getMessage());
                    if (notFoundException == null) {
                        notFoundException = e;
                    }
                    // Just try next implementation
                } catch (CADoesntExistsException e) {
                    log.info("CA for proxied request could not be found:" + e.getMessage());
                    if (caDoesntExistsException == null) {
                        caDoesntExistsException = e;
                    }
                    // Just try next implementation
                } catch(ParseException | ConstructionException | NoSuchFieldException e) {
                	log.info("CV certificate request for proxied request could not processed:" + e.getMessage());
                    throw new EjbcaException(ErrorCode.INTERNAL_ERROR, e.getMessage());
                }
            }
        }
        if (authorizationDeniedException != null) {
            throw authorizationDeniedException;
        }
        if (notFoundException != null) {
            throw notFoundException;
        }
        if (caDoesntExistsException != null) {
            throw caDoesntExistsException;
        }
        return null;
    }

    @Override
    public byte[] getLatestCrl(final AuthenticationToken authenticationToken, final String caName, final boolean deltaCRL)
            throws AuthorizationDeniedException, CADoesntExistsException {
        CADoesntExistsException caDoesntExistsException = null;
        byte[] result;
        for (RaMasterApi raMasterApi : raMasterApisLocalFirst) {
            if (raMasterApi.isBackendAvailable() && raMasterApi.getApiVersion() >= 4) {
                try {
                    // If there is a CA, there should be an initial CRL as well, assuming its not about an external CA.
                    result = raMasterApi.getLatestCrl(authenticationToken, caName, deltaCRL);
                    if (result != null) {
                        return result;
                    }
                } catch (UnsupportedOperationException | RaMasterBackendUnavailableException e) {
                    // Just try next implementation
                } catch (CADoesntExistsException e) {
                    if (log.isDebugEnabled()) {
                        log.debug("CA with name " + caName + " for proxied request on CA could not be found. " + e.getMessage());
                    }
                    if (caDoesntExistsException == null) {
                        caDoesntExistsException = e;
                    }
                }
            }
        }
        if (caDoesntExistsException != null) {
            throw caDoesntExistsException;
        }
        return null;
    }

    @Override
    public byte[] getLatestCrlByRequest(AuthenticationToken authenticationToken, RaCrlSearchRequest request) throws AuthorizationDeniedException, CADoesntExistsException {
        CADoesntExistsException caDoesntExistsException = null;
        byte[] result;
        for (RaMasterApi raMasterApi : raMasterApisLocalFirst) {
            if (raMasterApi.isBackendAvailable()) {
                try {
                    if (raMasterApi.getApiVersion() >= 7) {
                        // If there is a CA, there should be an initial CRL as well, assuming its not about an external CA.
                        result = raMasterApi.getLatestCrlByRequest(authenticationToken, request);
                        if (result != null) {
                            return result;
                        }
                    } else if (raMasterApi.getApiVersion() >= 4 && request.getCrlPartitionIndex() == CertificateConstants.NO_CRL_PARTITION) {
                        result = raMasterApi.getLatestCrl(authenticationToken, request.getCaName(), request.isDeltaCRL());
                        if (result != null) {
                            return result;
                        }
                    }
                } catch (UnsupportedOperationException | RaMasterBackendUnavailableException e) {
                    // Just try next implementation
                } catch (CADoesntExistsException e) {
                    if (log.isDebugEnabled()) {
                        log.debug("CA with name " + request.getCaName() + " for proxied request on CA could not be found. " + e.getMessage());
                    }
                    if (caDoesntExistsException == null) {
                        caDoesntExistsException = e;
                    }
                }
            }
        }
        if (caDoesntExistsException != null) {
            throw caDoesntExistsException;
        }
        return null;
    }

    @Override
    public byte[] getLatestCrlByIssuerDn(AuthenticationToken authenticationToken, String issuerDn, boolean deltaCRL) throws AuthorizationDeniedException, EjbcaException, CADoesntExistsException {
        CADoesntExistsException caDoesntExistsException = null;
        for (RaMasterApi raMasterApi : raMasterApis) {
            if (raMasterApi.isBackendAvailable() && raMasterApi.getApiVersion() >= 4) {
                try {
                    return raMasterApi.getLatestCrlByIssuerDn(authenticationToken, issuerDn, deltaCRL);
                } catch (CADoesntExistsException e) {
                    caDoesntExistsException = e;
                } catch (UnsupportedOperationException | RaMasterBackendUnavailableException e) {
                    // Just try next implementation
                }
            }
        }
        if (caDoesntExistsException != null) {
            throw caDoesntExistsException;
        }
        return null;
    }

    @Override
    public Integer getRemainingNumberOfApprovals(final AuthenticationToken authenticationToken, final int requestId)
            throws AuthorizationDeniedException, ApprovalException, ApprovalRequestExpiredException {
        ApprovalException approvalException = null;
        ApprovalRequestExpiredException approvalRequestExpiredException = null;
        for (RaMasterApi raMasterApi : raMasterApisLocalFirst) {
            if (raMasterApi.isBackendAvailable() && raMasterApi.getApiVersion() >= 4) {
                try {
                    return raMasterApi.getRemainingNumberOfApprovals(authenticationToken, requestId);
                } catch (ApprovalException e) {
                    if (approvalException == null) {
                        approvalException = e;
                    }
                    // Just try next implementation
                } catch (ApprovalRequestExpiredException e) {
                    if (approvalRequestExpiredException == null) {
                        approvalRequestExpiredException = e;
                    }
                    // Just try next implementation
                } catch (UnsupportedOperationException | RaMasterBackendUnavailableException e) {
                    // Just try next implementation
                }
            }
        }
        if (approvalException != null) {
            throw approvalException;
        }
        if (approvalRequestExpiredException != null) {
            throw approvalRequestExpiredException;
        }
        return null;
    }

    @Override
    public Integer isApproved(final AuthenticationToken authenticationToken, final int approvalId)
            throws AuthorizationDeniedException, ApprovalException, ApprovalRequestExpiredException {
        ApprovalException approvalException = null;
        ApprovalRequestExpiredException approvalRequestExpiredException = null;
        for (RaMasterApi raMasterApi : raMasterApisLocalFirst) {
            if (raMasterApi.isBackendAvailable() && raMasterApi.getApiVersion() >= 4) {
                try {
                    return raMasterApi.isApproved(authenticationToken, approvalId);
                } catch (ApprovalException e) {
                    if (approvalException == null) {
                        approvalException = e;
                    }
                    // Just try next implementation
                } catch (ApprovalRequestExpiredException e) {
                    if (approvalRequestExpiredException == null) {
                        approvalRequestExpiredException = e;
                    }
                    // Just try next implementation
                } catch (UnsupportedOperationException | RaMasterBackendUnavailableException e) {
                    // Just try next implementation
                }
            }
        }
        if (approvalException != null) {
            throw approvalException;
        }
        if (approvalRequestExpiredException != null) {
            throw approvalRequestExpiredException;
        }
        return null;
    }

    @Override
    public boolean isAuthorized(final AuthenticationToken authenticationToken, final String... resource) {
        for (RaMasterApi raMasterApi : raMasterApisLocalFirst) {
            if (raMasterApi.isBackendAvailable() && raMasterApi.getApiVersion() >= 4) {
                try {
                    return raMasterApi.isAuthorized(authenticationToken, resource);
                } catch (UnsupportedOperationException | RaMasterBackendUnavailableException e) {
                    // Just try next implementation
                }
            }
        }
        return false; // If all requests have failed, authorization fails as well.
    }

    @Override
    public void republishCertificate(AuthenticationToken authenticationToken, String serialNumberInHex, String issuerDN)
            throws AuthorizationDeniedException, CADoesntExistsException, EjbcaException {
        CADoesntExistsException caDoesntExistsException = null;
        for (RaMasterApi raMasterApi : raMasterApisLocalFirst) {
            if (raMasterApi.isBackendAvailable() && raMasterApi.getApiVersion() >= 4) {
                try {
                    raMasterApi.republishCertificate(authenticationToken, serialNumberInHex, issuerDN);
                    break;
                } catch (CADoesntExistsException e) {
                    caDoesntExistsException = e;
                } catch (UnsupportedOperationException | RaMasterBackendUnavailableException e) {
                    // Just try next implementation
                }
            }
        }
        if (caDoesntExistsException != null) {
            throw caDoesntExistsException;
        }
    }

    @Override
    public byte[] generateOrKeyRecoverToken(final AuthenticationToken authenticationToken, final String username, final String password, final String hardTokenSN, final String keySpecification,
            final String keyAlgorithm) throws AuthorizationDeniedException, CADoesntExistsException, EjbcaException {
    	AuthorizationDeniedException authorizationDeniedException = null;
    	CADoesntExistsException caDoesntExistException = null;
    	NotFoundException notFoundException = null;
        for (RaMasterApi raMasterApi : raMasterApisLocalFirst) {
            if (raMasterApi.isBackendAvailable() && raMasterApi.getApiVersion() >= 4) {
                try {
                    return raMasterApi.generateOrKeyRecoverToken(authenticationToken, username, password, hardTokenSN, keySpecification, keyAlgorithm);
                } catch (UnsupportedOperationException | RaMasterBackendUnavailableException e) {
                    // Just try next implementation
                } catch (AuthorizationDeniedException e) {
                    log.info("Authorization was denied to access CA for proxied request: " + e.getMessage());
                    if (authorizationDeniedException == null) {
                        authorizationDeniedException = e;
                    }
                    // Just try next implementation
                } catch (CADoesntExistsException e) {
                    log.debug("CA for proxied request could not be found: " + e.getMessage());
                    if (caDoesntExistException == null) {
                    	caDoesntExistException = e;
                    }
                    // Just try next implementation
                } catch (NotFoundException e) {
                    log.debug("End entity with name " + username + " for proxied request could not be found: " + e.getMessage());
                    if (notFoundException == null) {
                    	notFoundException = e;
                    }
                    // Just try next implementation
                }
            }
        }
        if (authorizationDeniedException != null) {
            throw authorizationDeniedException;
        }
        if (notFoundException != null) {
            throw notFoundException;
        }
        if (caDoesntExistException != null) {
            throw caDoesntExistException;
        }
        return null;
    }

    @Override
    public byte[] getEndEntityProfileAsXml(final AuthenticationToken authenticationToken, final int profileId)
            throws AuthorizationDeniedException, EndEntityProfileNotFoundException{
        AuthorizationDeniedException authorizationDeniedException = null;
        EndEntityProfileNotFoundException endEntityProfileNotFoundException = null;
        for (RaMasterApi raMasterApi : raMasterApisLocalFirst) {
            if (raMasterApi.isBackendAvailable() && raMasterApi.getApiVersion() >= 4) {
                try {
                    return raMasterApi.getEndEntityProfileAsXml(authenticationToken, profileId);
                } catch (UnsupportedOperationException | RaMasterBackendUnavailableException e) {
                    // Just try next implementation
                } catch (AuthorizationDeniedException  e) {
                    if (log.isDebugEnabled()) {
                        log.debug("Authorization was denied to access the End Entity Profile with ID " + profileId + " for proxied request on CA. " + e.getMessage());
                    }
                    if (authorizationDeniedException == null) {
                        authorizationDeniedException = e;
                    }
                    // Just try next implementation
                }  catch (EndEntityProfileNotFoundException  e) {
                    if (log.isDebugEnabled()) {
                        log.debug("End Entity Profile with ID " + profileId +  " could not be found for proxied request on CA. " + e.getMessage());
                    }
                    if (endEntityProfileNotFoundException == null) {
                        endEntityProfileNotFoundException = e;
                    }
                    // Just try next implementation
                }
            }
        }
        if (endEntityProfileNotFoundException != null) {
            throw endEntityProfileNotFoundException;
        }
        if (authorizationDeniedException != null) {
            throw authorizationDeniedException;
        }
        return null;
    }

    @Override
    public byte[] getSshCaPublicKey(String caName) throws SshKeyException, CADoesntExistsException {
        SshKeyException sshKeyException = null;
        CADoesntExistsException caDoesntExistsException = null;
        for (RaMasterApi raMasterApi : raMasterApisLocalFirst) {
            if (raMasterApi.isBackendAvailable() && raMasterApi.getApiVersion() >= 4) {
                try {
                    return raMasterApi.getSshCaPublicKey(caName);
                } catch (UnsupportedOperationException | RaMasterBackendUnavailableException e) {
                    // Just try next implementation
                } catch (SshKeyException  e) {
                    if (log.isDebugEnabled()) {
                        log.debug("CA of name " + caName + " is not an SSH CA. " + e.getMessage());
                    }
                    if (sshKeyException == null) {
                        sshKeyException = e;
                    }
                    // Just try next implementation
                }  catch (CADoesntExistsException  e) {
                    if (log.isDebugEnabled()) {
                        log.debug("CA of name " + caName +  " does not exist. " + e.getMessage());
                    }
                    if (caDoesntExistsException == null) {
                        caDoesntExistsException = e;
                    }
                    // Just try next implementation
                }
            }
        }
        if (caDoesntExistsException != null) {
            throw caDoesntExistsException;
        }
        if (sshKeyException != null) {
            throw sshKeyException;
        }
        return null;
    }

    @Override
    public byte[] getCertificateProfileAsXml(final AuthenticationToken authenticationToken, final int profileId)
            throws AuthorizationDeniedException, CertificateProfileDoesNotExistException{
        AuthorizationDeniedException authorizationDeniedException = null;
        CertificateProfileDoesNotExistException certificateProfileNotFoundException = null;
        for (RaMasterApi raMasterApi : raMasterApisLocalFirst) {
            if (raMasterApi.isBackendAvailable() && raMasterApi.getApiVersion() >= 4) {
                try {
                    return raMasterApi.getCertificateProfileAsXml(authenticationToken, profileId);
                } catch (UnsupportedOperationException | RaMasterBackendUnavailableException e) {
                    // Just try next implementation
                } catch (AuthorizationDeniedException  e) {
                    if (log.isDebugEnabled()) {
                        log.debug("Authorization was denied to access the End Entity Profile with ID " + profileId + " for proxied request on CA. " + e.getMessage());
                    }
                    if (authorizationDeniedException == null) {
                        authorizationDeniedException = e;
                    }
                    // Just try next implementation
                }  catch (CertificateProfileDoesNotExistException  e) {
                    if (log.isDebugEnabled()) {
                        log.debug("End Entity Profile with ID " + profileId +  " could not be found for proxied request on CA. " + e.getMessage());
                    }
                    if (certificateProfileNotFoundException == null) {
                        certificateProfileNotFoundException = e;
                    }
                    // Just try next implementation
                }
            }
        }
        if (certificateProfileNotFoundException != null) {
            throw certificateProfileNotFoundException;
        }
        if (authorizationDeniedException != null) {
            throw authorizationDeniedException;
        }
        return null;
    }

    @Override
    public Collection<CertificateWrapper> processCardVerifiableCertificateRequest(final AuthenticationToken authenticationToken, final String username, final String password, final String cvcReq)
            throws AuthorizationDeniedException, UserDoesntFullfillEndEntityProfile,
            EjbcaException, WaitingForApprovalException, CertificateExpiredException, CesecoreException {
        AuthorizationDeniedException authorizationDeniedException = null;
        NotFoundException notFoundException = null;
        CADoesntExistsException caDoesntExistsException = null;
        for (RaMasterApi raMasterApi : raMasterApisLocalFirst) {
            if (raMasterApi.isBackendAvailable() && raMasterApi.getApiVersion() >= 4) {
                try {
                    return raMasterApi.processCardVerifiableCertificateRequest(authenticationToken, username, password, cvcReq);
                } catch (UnsupportedOperationException | RaMasterBackendUnavailableException e) {
                    // Just try next implementation
                } catch (AuthorizationDeniedException e) {
                    log.info("Authorization was denied to process certificate request for proxied request: " + e.getMessage());
                    if (authorizationDeniedException == null) {
                        authorizationDeniedException = e;
                    }
                    // Just try next implementation
                } catch (NotFoundException e) {
                    log.info("User with name " + username + " for proxied request could not be found: " + e.getMessage());
                    if (notFoundException == null) {
                        notFoundException = e;
                    }
                    // Just try next implementation
                } catch (CADoesntExistsException e) {
                    log.info("CA for for poxied request cold not be found:" + e.getMessage());
                    if (caDoesntExistsException == null) {
                        caDoesntExistsException = e;
                    }
                    // Just try next implementation
                }
            }
        }
        if (authorizationDeniedException != null) {
            throw authorizationDeniedException;
        }
        if (notFoundException != null) {
            throw notFoundException;
        }
        if (caDoesntExistsException != null) {
            throw caDoesntExistsException;
        }
        return null;
    }

    @Override
    public AcmeAccount getAcmeAccountById(String accountId) {
        for (RaMasterApi raMasterApi : raMasterApisLocalFirst) {
            if (raMasterApi.isBackendAvailable() && raMasterApi.getApiVersion() >= 5) {
                try {
                    return raMasterApi.getAcmeAccountById(accountId);
                }  catch (UnsupportedOperationException | RaMasterBackendUnavailableException e) {
                    // Just try next implementation
                }
            }
        }
        return null;
    }

    @Override
    public AcmeAccount getAcmeAccountByPublicKeyStorageId(final String publicKeyStorageId) {
        for (RaMasterApi raMasterApi : raMasterApisLocalFirst) {
            if (raMasterApi.isBackendAvailable() && raMasterApi.getApiVersion() >= 5) {
                try {
                    return raMasterApi.getAcmeAccountByPublicKeyStorageId(publicKeyStorageId);
                }  catch (UnsupportedOperationException | RaMasterBackendUnavailableException e) {
                    // Just try next implementation
                }
            }
        }
        return null;
    }

    @Override
    public String persistAcmeAccount(final AcmeAccount acmeAccount) {
        for (RaMasterApi raMasterApi : raMasterApisLocalFirst) {
            if (raMasterApi.isBackendAvailable() && raMasterApi.getApiVersion() >= 5) {
                try {
                    return raMasterApi.persistAcmeAccount(acmeAccount);
                }  catch (UnsupportedOperationException | RaMasterBackendUnavailableException e) {
                    // Just try next implementation
                }
            }
        }
        return null;
    }

    @Override
    public AcmeOrder getAcmeOrderById(String orderId) {
        for (RaMasterApi raMasterApi : raMasterApisLocalFirst) {
            if (raMasterApi.isBackendAvailable() && raMasterApi.getApiVersion() >= 5) {
                try {
                    return raMasterApi.getAcmeOrderById(orderId);
                }  catch (UnsupportedOperationException | RaMasterBackendUnavailableException e) {
                    // Just try next implementation
                }
            }
        }
        return null;
    }

    @Override
    public AcmeAuthorization getAcmeAuthorizationById(String authorizationId) {
        for (RaMasterApi raMasterApi : raMasterApisLocalFirst) {
            if (raMasterApi.isBackendAvailable() && raMasterApi.getApiVersion() >= 5) {
                try {
                    return raMasterApi.getAcmeAuthorizationById(authorizationId);
                }  catch (UnsupportedOperationException | RaMasterBackendUnavailableException e) {
                    // Just try next implementation
                }
            }
        }
        return null;
    }

    @Override
    public List<AcmeAuthorization> getAcmeAuthorizationsByOrderId(String orderId) {
        for (RaMasterApi raMasterApi : raMasterApisLocalFirst) {
            if (raMasterApi.isBackendAvailable() && raMasterApi.getApiVersion() >= 5) {
                try {
                    return raMasterApi.getAcmeAuthorizationsByOrderId(orderId);
                }  catch (UnsupportedOperationException | RaMasterBackendUnavailableException e) {
                    // Just try next implementation
                }
            }
        }
        return null;
    }

    @Override
    public List<AcmeAuthorization> getAcmeAuthorizationsByAccountId(String accountId) {
        for (RaMasterApi raMasterApi : raMasterApisLocalFirst) {
            if (raMasterApi.isBackendAvailable() && raMasterApi.getApiVersion() >= 5) {
                try {
                    return raMasterApi.getAcmeAuthorizationsByAccountId(accountId);
                }  catch (UnsupportedOperationException | RaMasterBackendUnavailableException e) {
                    // Just try next implementation
                }
            }
        }
        return null;
    }

    @Override
    public Set<AcmeOrder> getAcmeOrdersByAccountId(final String accountId) {
        for (RaMasterApi raMasterApi : raMasterApisLocalFirst) {
            if (raMasterApi.isBackendAvailable() && raMasterApi.getApiVersion() >= 5) {
                try {
                    return raMasterApi.getAcmeOrdersByAccountId(accountId);
                }  catch (UnsupportedOperationException | RaMasterBackendUnavailableException e) {
                    // Just try next implementation
                }
            }
        }
        return null;
    }

    @Override
    public Set<AcmeOrder> getFinalizedAcmeOrdersByFingerprint(final String fingerprint) {
        for (RaMasterApi raMasterApi : raMasterApisLocalFirst) {
            if (raMasterApi.isBackendAvailable() && raMasterApi.getApiVersion() >= 5) {
                try {
                    return raMasterApi.getFinalizedAcmeOrdersByFingerprint(fingerprint);
                }  catch (UnsupportedOperationException | RaMasterBackendUnavailableException e) {
                    // Just try next implementation
                }
            }
        }
        return null;
    }

    @Override
    public String persistAcmeOrder(final AcmeOrder acmeOrder) {
        for (RaMasterApi raMasterApi : raMasterApisLocalFirst) {
            if (raMasterApi.isBackendAvailable() && raMasterApi.getApiVersion() >= 5) {
                try {
                    return raMasterApi.persistAcmeOrder(acmeOrder);
                }  catch (UnsupportedOperationException | RaMasterBackendUnavailableException e) {
                    // Just try next implementation
                }
            }
        }
        return null;
    }

    @Override
    public List<String> persistAcmeOrders(final List<AcmeOrder> acmeOrders) {
        for (RaMasterApi raMasterApi : raMasterApisLocalFirst) {
            if (raMasterApi.isBackendAvailable() && raMasterApi.getApiVersion() >= 5) {
                try {
                    return raMasterApi.persistAcmeOrders(acmeOrders);
                }  catch (UnsupportedOperationException | RaMasterBackendUnavailableException e) {
                    // Just try next implementation
                }
            }
        }
        return null;
    }

    @Override
    public void removeAcmeOrder(final String orderId) {
        for (RaMasterApi raMasterApi : raMasterApisLocalFirst) {
            if (raMasterApi.isBackendAvailable() && raMasterApi.getApiVersion() >= 5) {
                try {
                    raMasterApi.removeAcmeOrder(orderId);
                }  catch (UnsupportedOperationException | RaMasterBackendUnavailableException e) {
                    // Just try next implementation
                }
            }
        }
    }

    @Override
    public void removeAcmeOrders(final List<String> orderIds) {
        for (RaMasterApi raMasterApi : raMasterApisLocalFirst) {
            if (raMasterApi.isBackendAvailable() && raMasterApi.getApiVersion() >= 5) {
                try {
                    raMasterApi.removeAcmeOrders(orderIds);
                }  catch (UnsupportedOperationException | RaMasterBackendUnavailableException e) {
                    // Just try next implementation
                }
            }
        }
    }

    @Override
    public String persistAcmeAuthorization(AcmeAuthorization acmeAuthorization) {
        for (RaMasterApi raMasterApi : raMasterApisLocalFirst) {
            if (raMasterApi.isBackendAvailable() && raMasterApi.getApiVersion() >= 5) {
                try {
                    return raMasterApi.persistAcmeAuthorization(acmeAuthorization);
                }  catch (UnsupportedOperationException | RaMasterBackendUnavailableException e) {
                    // Just try next implementation
                }
            }
        }
        return null;
    }

    @Override
    public void persistAcmeAuthorizationList(List<AcmeAuthorization> acmeAuthorizations) {
        for (RaMasterApi raMasterApi : raMasterApisLocalFirst) {
            if (raMasterApi.isBackendAvailable() && raMasterApi.getApiVersion() >= 5) {
                try {
                    raMasterApi.persistAcmeAuthorizationList(acmeAuthorizations);
                }  catch (UnsupportedOperationException | RaMasterBackendUnavailableException e) {
                    // Just try next implementation
                }
            }
        }
    }

    @Override
    public AcmeChallenge getAcmeChallengeById(String challengeId) {
        for (RaMasterApi raMasterApi : raMasterApisLocalFirst) {
            if (raMasterApi.isBackendAvailable() && raMasterApi.getApiVersion() >= 5) {
                try {
                    return raMasterApi.getAcmeChallengeById(challengeId);
                }  catch (UnsupportedOperationException | RaMasterBackendUnavailableException e) {
                    // Just try next implementation
                }
            }
        }
        return null;
    }

    @Override
    public List<AcmeChallenge> getAcmeChallengesByAuthorizationId(String authorizationId) {
        for (RaMasterApi raMasterApi : raMasterApisLocalFirst) {
            if (raMasterApi.isBackendAvailable() && raMasterApi.getApiVersion() >= 5) {
                try {
                    return raMasterApi.getAcmeChallengesByAuthorizationId(authorizationId);
                }  catch (UnsupportedOperationException | RaMasterBackendUnavailableException e) {
                    // Just try next implementation
                }
            }
        }
        return null;
    }

    @Override
    public String persistAcmeChallenge(AcmeChallenge acmeChallenge) {
        for (RaMasterApi raMasterApi : raMasterApisLocalFirst) {
            if (raMasterApi.isBackendAvailable() && raMasterApi.getApiVersion() >= 5) {
                try {
                    return raMasterApi.persistAcmeChallenge(acmeChallenge);
                }  catch (UnsupportedOperationException | RaMasterBackendUnavailableException e) {
                    // Just try next implementation
                }
            }
        }
        return null;
    }

    @Override
    public void persistAcmeChallengeList(List<AcmeChallenge> acmeChallenges) {
        for (RaMasterApi raMasterApi : raMasterApisLocalFirst) {
            if (raMasterApi.isBackendAvailable() && raMasterApi.getApiVersion() >= 5) {
                try {
                    raMasterApi.persistAcmeChallengeList(acmeChallenges);
                }  catch (UnsupportedOperationException | RaMasterBackendUnavailableException e) {
                    // Just try next implementation
                }
            }
        }
    }

    @Override
    public HashSet<String> getCaaIdentities(AuthenticationToken authenticationToken, int caId)
            throws AuthorizationDeniedException, CADoesntExistsException {
        for (RaMasterApi raMasterApi : raMasterApis) {
            if (raMasterApi.isBackendAvailable() && raMasterApi.getApiVersion() >= 4) {
                try {
                    return raMasterApi.getCaaIdentities(authenticationToken, caId);
                } catch (UnsupportedOperationException | RaMasterBackendUnavailableException e) {
                    // NOPMD
                }
            }
        }
        log.warn("All " + raMasterApis.length + " upstream peers are unavailable. Returning an empty set of CAA identities.");
        return new HashSet<>();
    }

    @Override
    public byte[] addUserAndGenerateKeyStore(AuthenticationToken authenticationToken, EndEntityInformation endEntity, boolean isClearPwd) throws AuthorizationDeniedException, EjbcaException, WaitingForApprovalException {
            AuthorizationDeniedException authorizationDeniedException = null;
        final GlobalConfiguration globalConfig = (GlobalConfiguration) localNodeGlobalConfigurationSession.getCachedConfiguration(GlobalConfiguration.GLOBAL_CONFIGURATION_ID);
        // Local key pair generation requires special handling, generating keys and storing them locally while letting the CA issue the certificate using that key pair.
        if (endEntity.getKeyRecoverable() && globalConfig.getEnableKeyRecovery() && globalConfig.getLocalKeyRecovery()) {
            addUser(authenticationToken, endEntity, isClearPwd);
            return generateKeyStore(authenticationToken, endEntity);
        }

        for (final RaMasterApi raMasterApi : raMasterApis) {
            if (raMasterApi.isBackendAvailable() && raMasterApi.getApiVersion() >= 4) {
                try {
                    return raMasterApi.addUserAndGenerateKeyStore(authenticationToken, endEntity, isClearPwd);
                } catch (AuthorizationDeniedException e) {
                    if (authorizationDeniedException == null) {
                        authorizationDeniedException = e;
                    }
                    // Just try next implementation
                } catch (UnsupportedOperationException | RaMasterBackendUnavailableException e) {
                    // Just try next implementation
                }
            }
        }
        if (authorizationDeniedException != null) {
            throw authorizationDeniedException;
        }
        return null;
    }

    @Override
    public byte[] addUserAndCreateCertificate(AuthenticationToken authenticationToken, EndEntityInformation endEntity, boolean isClearPwd) throws AuthorizationDeniedException, EjbcaException, WaitingForApprovalException {
        AuthorizationDeniedException authorizationDeniedException = null;
        for (final RaMasterApi raMasterApi : raMasterApis) {
            if (raMasterApi.isBackendAvailable() && raMasterApi.getApiVersion() >= 4) {
                try {
                    return raMasterApi.addUserAndCreateCertificate(authenticationToken, endEntity, isClearPwd);
                } catch (AuthorizationDeniedException e) {
                    if (authorizationDeniedException == null) {
                        authorizationDeniedException = e;
                    }
                    // Just try next implementation
                } catch (UnsupportedOperationException | RaMasterBackendUnavailableException e) {
                    // Just try next implementation
                }
            }
        }
        if (authorizationDeniedException != null) {
            throw authorizationDeniedException;
        }
        return null;
    }

    @Override
    public <T extends ConfigurationBase> T getGlobalConfiguration(final Class<T> type) {
        for (final RaMasterApi raMasterApi : raMasterApis) {
            if (raMasterApi.isBackendAvailable() && raMasterApi.getApiVersion() >= 8) {
                try {
                    return raMasterApi.getGlobalConfiguration(type);
                } catch (UnsupportedOperationException | RaMasterBackendUnavailableException e) {
                    // Just try next implementation
                }
            }
        }
        return null;
    }


}<|MERGE_RESOLUTION|>--- conflicted
+++ resolved
@@ -149,10 +149,6 @@
 /**
  * Proxy implementation of the the RaMasterApi that will get the result of the most preferred API implementation
  * or a mix thereof depending of the type of call.
-<<<<<<< HEAD
-=======
- *
->>>>>>> f49e100e
  */
 @Singleton
 @Startup
