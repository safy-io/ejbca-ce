--- conflicted
+++ resolved
@@ -227,10 +227,6 @@
 
 /**
  * Implementation of the RaMasterApi that invokes functions at the local node.
-<<<<<<< HEAD
-=======
- *
->>>>>>> d160638d
  */
 @Stateless//(mappedName = JndiConstants.APP_JNDI_PREFIX + "RaMasterApiSessionRemote")
 @TransactionAttribute(TransactionAttributeType.NOT_SUPPORTED)
