/*************************************************************************
 *                                                                       *
 *  EJBCA Community: The OpenSource Certificate Authority                *
 *                                                                       *
 *  This software is free software; you can redistribute it and/or       *
 *  modify it under the terms of the GNU Lesser General Public           *
 *  License as published by the Free Software Foundation; either         *
 *  version 2.1 of the License, or any later version.                    *
 *                                                                       *
 *  See terms of license at gnu.org.                                     *
 *                                                                       *
 *************************************************************************/
package org.ejbca.core.model.era;

import java.io.ByteArrayInputStream;
import java.io.ByteArrayOutputStream;
import java.io.IOException;
import java.math.BigInteger;
import java.security.InvalidAlgorithmParameterException;
import java.security.InvalidKeyException;
import java.security.KeyStore;
import java.security.KeyStoreException;
import java.security.NoSuchAlgorithmException;
import java.security.NoSuchProviderException;
import java.security.PublicKey;
import java.security.SignatureException;
import java.security.UnrecoverableKeyException;
import java.security.cert.Certificate;
import java.security.cert.CertificateEncodingException;
import java.security.cert.CertificateException;
import java.security.cert.CertificateExpiredException;
import java.security.cert.CertificateParsingException;
import java.security.cert.X509Certificate;
import java.security.spec.InvalidKeySpecException;
import java.util.ArrayList;
import java.util.Arrays;
import java.util.Collection;
import java.util.Collections;
import java.util.Date;
import java.util.Enumeration;
import java.util.HashMap;
import java.util.HashSet;
import java.util.LinkedHashMap;
import java.util.List;
import java.util.Map;
import java.util.Map.Entry;
import java.util.Objects;
import java.util.Set;

import javax.ejb.EJB;
import javax.ejb.Stateless;
import javax.ejb.TransactionAttribute;
import javax.ejb.TransactionAttributeType;
import javax.persistence.EntityManager;
import javax.persistence.PersistenceContext;
import javax.persistence.PersistenceException;
import javax.persistence.Query;
import javax.persistence.QueryTimeoutException;

import org.apache.commons.collections.CollectionUtils;
import org.apache.commons.lang.StringUtils;
import org.apache.log4j.Logger;
import org.bouncycastle.jce.provider.BouncyCastleProvider;
import org.bouncycastle.util.encoders.Hex;
import org.cesecore.CesecoreException;
import org.cesecore.ErrorCode;
import org.cesecore.audit.enums.EventType;
import org.cesecore.authentication.AuthenticationFailedException;
import org.cesecore.authentication.tokens.AlwaysAllowLocalAuthenticationToken;
import org.cesecore.authentication.tokens.AuthenticationToken;
import org.cesecore.authentication.tokens.PublicAccessAuthenticationTokenMetaData;
import org.cesecore.authentication.tokens.UsernamePrincipal;
import org.cesecore.authorization.AuthorizationDeniedException;
import org.cesecore.authorization.AuthorizationSessionLocal;
import org.cesecore.authorization.access.AccessSet;
import org.cesecore.authorization.cache.AccessTreeUpdateSessionLocal;
import org.cesecore.authorization.control.AuditLogRules;
import org.cesecore.authorization.control.StandardRules;
import org.cesecore.authorization.user.matchvalues.AccessMatchValue;
import org.cesecore.authorization.user.matchvalues.AccessMatchValueReverseLookupRegistry;
import org.cesecore.certificates.ca.ApprovalRequestType;
import org.cesecore.certificates.ca.CACommon;
import org.cesecore.certificates.ca.CAConstants;
import org.cesecore.certificates.ca.CADoesntExistsException;
import org.cesecore.certificates.ca.CAInfo;
import org.cesecore.certificates.ca.CAOfflineException;
import org.cesecore.certificates.ca.CaSessionLocal;
import org.cesecore.certificates.ca.IllegalNameException;
import org.cesecore.certificates.ca.IllegalValidityException;
import org.cesecore.certificates.ca.InvalidAlgorithmException;
import org.cesecore.certificates.ca.SignRequestException;
import org.cesecore.certificates.ca.SignRequestSignatureException;
import org.cesecore.certificates.ca.ssh.SshCaInfo;
import org.cesecore.certificates.certificate.CertificateConstants;
import org.cesecore.certificates.certificate.CertificateCreateException;
import org.cesecore.certificates.certificate.CertificateCreateSessionLocal;
import org.cesecore.certificates.certificate.CertificateDataWrapper;
import org.cesecore.certificates.certificate.CertificateRevokeException;
import org.cesecore.certificates.certificate.CertificateStatus;
import org.cesecore.certificates.certificate.CertificateStoreSessionLocal;
import org.cesecore.certificates.certificate.CertificateWrapper;
import org.cesecore.certificates.certificate.IllegalKeyException;
import org.cesecore.certificates.certificate.NoConflictCertificateStoreSessionLocal;
import org.cesecore.certificates.certificate.certextensions.CertificateExtensionException;
import org.cesecore.certificates.certificate.exception.CertificateSerialNumberException;
import org.cesecore.certificates.certificate.exception.CustomCertificateSerialNumberException;
import org.cesecore.certificates.certificate.request.PKCS10RequestMessage;
import org.cesecore.certificates.certificate.request.RequestMessage;
import org.cesecore.certificates.certificate.request.RequestMessageUtils;
import org.cesecore.certificates.certificate.request.ResponseMessage;
import org.cesecore.certificates.certificate.request.SshResponseMessage;
import org.cesecore.certificates.certificate.request.X509ResponseMessage;
import org.cesecore.certificates.certificate.ssh.SshKeyException;
import org.cesecore.certificates.certificate.ssh.SshKeyFactory;
import org.cesecore.certificates.certificate.ssh.SshPublicKey;
import org.cesecore.certificates.certificateprofile.CertificateProfile;
import org.cesecore.certificates.certificateprofile.CertificateProfileConstants;
import org.cesecore.certificates.certificateprofile.CertificateProfileDoesNotExistException;
import org.cesecore.certificates.certificateprofile.CertificateProfileSessionLocal;
import org.cesecore.certificates.crl.CrlStoreSessionLocal;
import org.cesecore.certificates.endentity.EndEntityConstants;
import org.cesecore.certificates.endentity.EndEntityInformation;
import org.cesecore.certificates.endentity.ExtendedInformation;
import org.cesecore.config.CesecoreConfiguration;
import org.cesecore.config.EABConfiguration;
import org.cesecore.config.GlobalCesecoreConfiguration;
import org.cesecore.config.GlobalOcspConfiguration;
import org.cesecore.config.OAuthConfiguration;
import org.cesecore.config.RaStyleInfo;
import org.cesecore.configuration.ConfigurationBase;
import org.cesecore.configuration.GlobalConfigurationSessionLocal;
import org.cesecore.keys.token.CryptoTokenOfflineException;
import org.cesecore.keys.util.KeyTools;
import org.cesecore.keys.validation.CaaIdentitiesValidator;
import org.cesecore.keys.validation.DnsNameValidator;
import org.cesecore.keys.validation.KeyValidatorSessionLocal;
import org.cesecore.keys.validation.Validator;
import org.cesecore.roles.Role;
import org.cesecore.roles.RoleExistsException;
import org.cesecore.roles.management.RoleSessionLocal;
import org.cesecore.roles.member.RoleMember;
import org.cesecore.roles.member.RoleMemberData;
import org.cesecore.roles.member.RoleMemberSessionLocal;
import org.cesecore.util.CertTools;
import org.cesecore.util.EJBTools;
import org.cesecore.util.StringTools;
import org.cesecore.util.ValidityDate;
import org.ejbca.config.GlobalAcmeConfiguration;
import org.ejbca.config.GlobalConfiguration;
import org.ejbca.config.GlobalCustomCssConfiguration;
import org.ejbca.config.ScepConfiguration;
import org.ejbca.config.WebConfiguration;
import org.ejbca.core.EjbcaException;
import org.ejbca.core.ejb.approval.ApprovalExecutionSessionLocal;
import org.ejbca.core.ejb.approval.ApprovalProfileSessionLocal;
import org.ejbca.core.ejb.approval.ApprovalSessionLocal;
import org.ejbca.core.ejb.authentication.cli.CliAuthenticationTokenMetaData;
import org.ejbca.core.ejb.authorization.AuthorizationSystemSessionLocal;
import org.ejbca.core.ejb.ca.auth.EndEntityAuthenticationSessionLocal;
import org.ejbca.core.ejb.ca.caadmin.CAAdminSessionLocal;
import org.ejbca.core.ejb.ca.publisher.PublisherQueueSessionLocal;
import org.ejbca.core.ejb.ca.publisher.PublisherSessionLocal;
import org.ejbca.core.ejb.ca.sign.SignSessionLocal;
import org.ejbca.core.ejb.ca.store.CertReqHistorySessionLocal;
import org.ejbca.core.ejb.config.GlobalUpgradeConfiguration;
import org.ejbca.core.ejb.dto.CertRevocationDto;
import org.ejbca.core.ejb.its.EtsiEcaOperationsSessionLocal;
import org.ejbca.core.ejb.keyrecovery.KeyRecoverySessionLocal;
import org.ejbca.core.ejb.ra.CertificateRequestSessionLocal;
import org.ejbca.core.ejb.ra.CouldNotRemoveEndEntityException;
import org.ejbca.core.ejb.ra.EndEntityAccessSessionLocal;
import org.ejbca.core.ejb.ra.EndEntityExistsException;
import org.ejbca.core.ejb.ra.EndEntityManagementSessionLocal;
import org.ejbca.core.ejb.ra.KeyStoreCreateSessionLocal;
import org.ejbca.core.ejb.ra.NoSuchEndEntityException;
import org.ejbca.core.ejb.ra.raadmin.EndEntityProfileSessionLocal;
import org.ejbca.core.ejb.rest.EjbcaRestHelperSessionLocal;
import org.ejbca.core.ejb.ws.EjbcaWSHelperSessionLocal;
import org.ejbca.core.model.CertificateSignatureException;
import org.ejbca.core.model.InternalEjbcaResources;
import org.ejbca.core.model.approval.AdminAlreadyApprovedRequestException;
import org.ejbca.core.model.approval.Approval;
import org.ejbca.core.model.approval.ApprovalDataText;
import org.ejbca.core.model.approval.ApprovalDataVO;
import org.ejbca.core.model.approval.ApprovalException;
import org.ejbca.core.model.approval.ApprovalRequest;
import org.ejbca.core.model.approval.ApprovalRequestExecutionException;
import org.ejbca.core.model.approval.ApprovalRequestExpiredException;
import org.ejbca.core.model.approval.SelfApprovalException;
import org.ejbca.core.model.approval.WaitingForApprovalException;
import org.ejbca.core.model.approval.approvalrequests.AddEndEntityApprovalRequest;
import org.ejbca.core.model.approval.approvalrequests.EditEndEntityApprovalRequest;
import org.ejbca.core.model.approval.profile.ApprovalProfile;
import org.ejbca.core.model.authorization.AccessRulesConstants;
import org.ejbca.core.model.ca.AuthLoginException;
import org.ejbca.core.model.ca.AuthStatusException;
import org.ejbca.core.model.ca.publisher.PublisherDoesntExistsException;
import org.ejbca.core.model.ca.publisher.PublisherException;
import org.ejbca.core.model.ca.store.CertReqHistory;
import org.ejbca.core.model.ra.AlreadyRevokedException;
import org.ejbca.core.model.ra.CustomFieldException;
import org.ejbca.core.model.ra.EndEntityInformationFiller;
import org.ejbca.core.model.ra.EndEntityProfileValidationRaException;
import org.ejbca.core.model.ra.KeyStoreGeneralRaException;
import org.ejbca.core.model.ra.NotFoundException;
import org.ejbca.core.model.ra.RAAuthorization;
import org.ejbca.core.model.ra.RevokeBackDateNotAllowedForProfileException;
import org.ejbca.core.model.ra.raadmin.EndEntityProfile;
import org.ejbca.core.model.ra.raadmin.EndEntityProfileNotFoundException;
import org.ejbca.core.model.ra.raadmin.EndEntityProfileValidationException;
import org.ejbca.core.model.ra.raadmin.UserDoesntFullfillEndEntityProfile;
import org.ejbca.core.protocol.NoSuchAliasException;
import org.ejbca.core.protocol.acme.AcmeAccount;
import org.ejbca.core.protocol.acme.AcmeAccountDataSessionLocal;
import org.ejbca.core.protocol.acme.AcmeAuthorization;
import org.ejbca.core.protocol.acme.AcmeAuthorizationDataSessionLocal;
import org.ejbca.core.protocol.acme.AcmeChallenge;
import org.ejbca.core.protocol.acme.AcmeChallengeDataSessionLocal;
import org.ejbca.core.protocol.acme.AcmeConfigurationSessionLocal;
import org.ejbca.core.protocol.acme.AcmeOrder;
import org.ejbca.core.protocol.acme.AcmeOrderDataSessionLocal;
import org.ejbca.core.protocol.acme.AcmeProblemException;
import org.ejbca.core.protocol.cmp.CmpMessageDispatcherSessionLocal;
import org.ejbca.core.protocol.est.EstOperationsSessionLocal;
import org.ejbca.core.protocol.rest.EnrollPkcs10CertificateRequest;
import org.ejbca.core.protocol.scep.ScepMessageDispatcherSessionLocal;
import org.ejbca.core.protocol.ssh.SshRequestMessage;
import org.ejbca.core.protocol.ws.common.CertificateHelper;
import org.ejbca.core.protocol.ws.objects.UserDataVOWS;
import org.ejbca.core.protocol.ws.objects.UserMatch;
import org.ejbca.cvc.exception.ConstructionException;
import org.ejbca.cvc.exception.ParseException;
import org.ejbca.ui.web.protocol.CertificateRenewalException;
import org.ejbca.util.query.ApprovalMatch;
import org.ejbca.util.query.BasicMatch;
import org.ejbca.util.query.IllegalQueryException;

/**
 * Implementation of the RaMasterApi that invokes functions at the local node.
 */
@Stateless//(mappedName = JndiConstants.APP_JNDI_PREFIX + "RaMasterApiSessionRemote")
@TransactionAttribute(TransactionAttributeType.NOT_SUPPORTED)
public class RaMasterApiSessionBean implements RaMasterApiSessionLocal {

    private static final Logger log = Logger.getLogger(RaMasterApiSessionBean.class);
    private static final InternalEjbcaResources intres = InternalEjbcaResources.getInstance();

    @EJB
    private AccessTreeUpdateSessionLocal accessTreeUpdateSession;
    @EJB
    private ApprovalProfileSessionLocal approvalProfileSession;
    @EJB
    private ApprovalSessionLocal approvalSession;
    @EJB
    private ApprovalExecutionSessionLocal approvalExecutionSession;
    @EJB
    private AuthorizationSessionLocal authorizationSession;
    @EJB
    private AuthorizationSystemSessionLocal authorizationSystemSession;
    @EJB
    private CaSessionLocal caSession;
    @EJB
    private CAAdminSessionLocal caAdminSession;
    @EJB
    private CertificateProfileSessionLocal certificateProfileSession;
    @EJB
    private CertificateRequestSessionLocal certificateRequestSession;
    @EJB
    private CertificateStoreSessionLocal certificateStoreSession;
    @EJB
    private CertificateCreateSessionLocal certificateCreateSession;
    @EJB
    private CmpMessageDispatcherSessionLocal cmpMessageDispatcherSession;
    @EJB
    private EjbcaWSHelperSessionLocal ejbcaWSHelperSession;
    @EJB
    private PublisherSessionLocal publisherSession;
    @EJB
    private PublisherQueueSessionLocal publisherQueueSession;
    @EJB
    private CertReqHistorySessionLocal certreqHistorySession;
    @EJB
    private CrlStoreSessionLocal crlStoreSession;
    @EJB
    private EjbcaRestHelperSessionLocal ejbcaRestHelperSession;
    @EJB
    private EndEntityAccessSessionLocal endEntityAccessSession;
    @EJB
    private EndEntityManagementSessionLocal endEntityManagementSession;
    @EJB
    private EndEntityProfileSessionLocal endEntityProfileSession;
    @EJB
    private EstOperationsSessionLocal estOperationsSessionLocal;
    @EJB
    private GlobalConfigurationSessionLocal globalConfigurationSession;
    @EJB
    private KeyRecoverySessionLocal keyRecoverySessionLocal;
    @EJB
    private KeyStoreCreateSessionLocal keyStoreCreateSessionLocal;
    @EJB
    private NoConflictCertificateStoreSessionLocal noConflictCertificateStoreSession;
    @EJB
    private ScepMessageDispatcherSessionLocal scepMessageDispatcherSession;
    @EJB
    private SignSessionLocal signSessionLocal;
    @EJB
    private EndEntityAuthenticationSessionLocal endEntityAuthenticationSessionLocal;
    @EJB
    private RoleSessionLocal roleSession;
    @EJB
    private RoleMemberSessionLocal roleMemberSession;
    @EJB
    private KeyValidatorSessionLocal keyValidatorSession;
    @EJB
    private AcmeConfigurationSessionLocal acmeConfigurationSession;
    @EJB
    private AcmeAccountDataSessionLocal acmeAccountDataSession;
    @EJB
    private AcmeOrderDataSessionLocal acmeOrderDataSession;
    @EJB
    private AcmeAuthorizationDataSessionLocal acmeAuthorizationDataSession;
    @EJB
    private AcmeChallengeDataSessionLocal acmeChallengeDataSession;
    @EJB
    private EtsiEcaOperationsSessionLocal ecaOperationsSession;

    @PersistenceContext(unitName = CesecoreConfiguration.PERSISTENCE_UNIT)
    private EntityManager entityManager;

    /**
     * Defines the current RA Master API version.
     *
     * <p>List of versions:
     * <table>
     * <tr><th>0<td>=<td>6.6.0
     * <tr><th>1<td>=<td>6.8.0
     * <tr><th>2<td>=<td>6.11.0
     * <tr><th>3<td>=<td>6.12.0
     * <tr><th>4<td>=<td>6.14.0
     * <tr><th>5<td>=<td>6.15.0
     * <tr><th>6<td>=<td>7.0.0
     * <tr><th>7<td>=<td>7.1.0
     * <tr><th>8<td>=<td>7.3.0
     * <tr><th>9<td>=<td>7.4.1
     * <tr><th>10<td>=<td>7.4.2
     * <tr><th>11<td>=<td>7.5.0
     * <tr><th>12<td>=<td>7.5.1
<<<<<<< HEAD
     * <tr><th>13<td>=<td>ITS
     * </table>
     */
    private static final int RA_MASTER_API_VERSION = 13; 
=======
     * <tr><th>13<td>=<td>7.9.0
     * </table>
     */
    private static final int RA_MASTER_API_VERSION = 13;
>>>>>>> 24328ab3

    /** Cached value of an active CA, so we don't have to list through all CAs every time as this is a critical path executed every time */
    private int activeCaIdCache = -1;

    @Override
    public boolean isBackendAvailable() {
        if (activeCaIdCache != -1) {
            CAInfo activeCa = caSession.getCAInfoInternal(activeCaIdCache);
            if (activeCa != null) {
                if (activeCa.getStatus() == CAConstants.CA_ACTIVE) {
                    return true;
                }
            } else {
                activeCaIdCache = -1;
                log.debug("Fail to get info for cached CA with ID " + activeCaIdCache);
            }
        }

        // If the cached activeCaIdCache was not active, or didn't exist, we move on to check all in the list
        for (int caId : caSession.getAllCaIds()) {
            if (caSession.getCAInfoInternal(caId).getStatus() == CAConstants.CA_ACTIVE) {
                activeCaIdCache = caId; // Remember this value for the next time
                return true;
            }
        }
        return false;
    }

    @Override
    public int getApiVersion() {
        return RA_MASTER_API_VERSION;
    }

    @Override
    public boolean isAuthorizedNoLogging(AuthenticationToken authenticationToken, String... resources) {
        return authorizationSession.isAuthorizedNoLogging(authenticationToken, resources);
    }

    @Override
    public RaAuthorizationResult getAuthorization(AuthenticationToken authenticationToken) throws AuthenticationFailedException {
        final HashMap<String, Boolean> accessRules = authorizationSession.getAccessAvailableToAuthenticationToken(authenticationToken);
        final int updateNumber = accessTreeUpdateSession.getAccessTreeUpdateNumber();
        return new RaAuthorizationResult(accessRules, updateNumber);
    }

    @Override
    @Deprecated
    public AccessSet getUserAccessSet(final AuthenticationToken authenticationToken) throws AuthenticationFailedException  {
        return authorizationSystemSession.getAccessSetForAuthToken(authenticationToken);
    }

    @Override
    @Deprecated
    public List<AccessSet> getUserAccessSets(final List<AuthenticationToken> authenticationTokens)  {
        final List<AccessSet> ret = new ArrayList<>();
        for (final AuthenticationToken authenticationToken : authenticationTokens) {
            try {
                ret.add(authorizationSystemSession.getAccessSetForAuthToken(authenticationToken));
            } catch (AuthenticationFailedException e) {
                // Always add, even if null. Otherwise the caller won't be able to determine which AccessSet belongs to which AuthenticationToken
                ret.add(null);
            }
        }
        return ret;
    }

    @Override
    public List<CAInfo> getAuthorizedCas(AuthenticationToken authenticationToken) {
        return caSession.getAuthorizedCaInfos(authenticationToken);
    }

    private LinkedHashMap<Integer, RaStyleInfo> getAllCustomRaCss() {
        GlobalCustomCssConfiguration globalCustomCssConfiguration = (GlobalCustomCssConfiguration) globalConfigurationSession.getCachedConfiguration(GlobalCustomCssConfiguration.CSS_CONFIGURATION_ID);
        // Returns an empty map if no CSS was found
        return globalCustomCssConfiguration.getRaStyleInfo();
    }

    @Override
    public LinkedHashMap<Integer,RaStyleInfo> getAllCustomRaStyles(AuthenticationToken authenticationToken) throws AuthorizationDeniedException {
        boolean authorizedToCssArchives = isAuthorizedNoLogging(authenticationToken,
                StandardRules.SYSTEMCONFIGURATION_VIEW.resource(), StandardRules.VIEWROLES.resource());
        if (!authorizedToCssArchives) {
            throw new AuthorizationDeniedException(authenticationToken + " is not authorized to CSS archives");
        }
        return getAllCustomRaCss();
    }

    @Override
    public List<RaStyleInfo> getAvailableCustomRaStyles(AuthenticationToken authenticationToken, int hashCodeOfCurrentList) {
        List<RaStyleInfo> associatedCss = new ArrayList<>();
        LinkedHashMap<Integer, RaStyleInfo> allCssInfos = getAllCustomRaCss();
        List<Role> isMemberOf = roleSession.getRolesAuthenticationTokenIsMemberOf(authenticationToken);
        for (Role role : isMemberOf) {
            RaStyleInfo cssToAdd = allCssInfos.get(role.getStyleId());
            if (cssToAdd != null) {
                associatedCss.add(allCssInfos.get(role.getStyleId()));
            }
        }
        if (associatedCss.hashCode() == hashCodeOfCurrentList) {
            return null;
        }
        return associatedCss;
    }

    @Override
    public List<Role> getAuthorizedRoles(AuthenticationToken authenticationToken) {
        return roleSession.getAuthorizedRoles(authenticationToken);
    }

    @Override
    public Role getRole(final AuthenticationToken authenticationToken, final int roleId) throws AuthorizationDeniedException {
        return roleSession.getRole(authenticationToken, roleId);
    }

    @Override
    public List<String> getAuthorizedRoleNamespaces(final AuthenticationToken authenticationToken, final int roleId) {
        // Skip roles that come from other peers if roleId is set
        try {
            if (roleId != Role.ROLE_ID_UNASSIGNED && getRole(authenticationToken, roleId) == null) {
                if (log.isDebugEnabled()) {
                    log.debug("Requested role with ID " + roleId + " does not exist on this system, returning empty list of namespaces");
                }
                return new ArrayList<>();
            }
        } catch (AuthorizationDeniedException e) {
            // Should usually not happen
            if (log.isDebugEnabled()) {
                log.debug("Client " + authenticationToken + "was denied authorization to role with ID " + roleId + ", returning empty list of namespaces");
            }
            return new ArrayList<>();
        }
        return roleSession.getAuthorizedNamespaces(authenticationToken);
    }

    @Override
    public Map<String,RaRoleMemberTokenTypeInfo> getAvailableRoleMemberTokenTypes(final AuthenticationToken authenticationToken) {
        final Map<String,RaRoleMemberTokenTypeInfo> result = new HashMap<>();
        for (final String tokenType : AccessMatchValueReverseLookupRegistry.INSTANCE.getAllTokenTypes()) {
            // Disallow access to Public Access and CLI token types on the RA, as well as non-user-configurable token types such as AlwaysAllowLocal
            if (!AccessMatchValueReverseLookupRegistry.INSTANCE.getMetaData(tokenType).isUserConfigurable() ||
                    PublicAccessAuthenticationTokenMetaData.TOKEN_TYPE.equals(tokenType) ||
                    CliAuthenticationTokenMetaData.TOKEN_TYPE.equals(tokenType)) {
                continue;
            }

            final Map<String,Integer> stringToNumberMap = new HashMap<>();
            for (final Entry<String,AccessMatchValue> entry : AccessMatchValueReverseLookupRegistry.INSTANCE.getNameLookupRegistryForTokenType(tokenType).entrySet()) {
                stringToNumberMap.put(entry.getKey(), entry.getValue().getNumericValue());
            }
            final AccessMatchValue defaultValue = AccessMatchValueReverseLookupRegistry.INSTANCE.getDefaultValueForTokenType(tokenType);
            final boolean hasMatchTypes = !defaultValue.getAvailableAccessMatchTypes().isEmpty();

            result.put(tokenType, new RaRoleMemberTokenTypeInfo(stringToNumberMap, defaultValue.name(), defaultValue.isIssuedByCa(),
                    defaultValue.isIssuedByOauthProvider(), hasMatchTypes, hasMatchTypes ? defaultValue.getAvailableAccessMatchTypes().get(0).getNumericValue() : 0));

        }
        return result;
    }

    @Override
    public Role saveRole(final AuthenticationToken authenticationToken, final Role role) throws AuthorizationDeniedException, RoleExistsException {
        if (role.getRoleId() != Role.ROLE_ID_UNASSIGNED) {
            // Updating a role
            Role oldRole = roleSession.getRole(authenticationToken, role.getRoleId());
            if (oldRole == null) {
                if (log.isDebugEnabled()) {
                    log.debug("Role with ID " + role.getRoleId() + " does not exist on this system, and will not be updated here. The role name to save was '" + role.getRoleNameFull() + "'");
                }
                return null; // not present on this system
            }
        }
        if (log.isDebugEnabled()) {
            log.debug("Persisting a role with ID " + role.getRoleId() + " and name '" + role.getRoleNameFull() + "'");
        }
        return roleSession.persistRole(authenticationToken, role);
    }

    @Override
    public boolean deleteRole(AuthenticationToken authenticationToken, int roleId) throws AuthorizationDeniedException {
        if (log.isDebugEnabled()) {
            log.debug("Deleting role with ID " + roleId);
        }
        return roleSession.deleteRoleIdempotent(authenticationToken, roleId);
    }

    @Override
    public RoleMember getRoleMember(final AuthenticationToken authenticationToken, final int roleMemberId) throws AuthorizationDeniedException {
        return roleMemberSession.getRoleMember(authenticationToken, roleMemberId);
    }

    @Override
    public RoleMember saveRoleMember(final AuthenticationToken authenticationToken, final RoleMember roleMember) throws AuthorizationDeniedException {
        if (log.isDebugEnabled()) {
            log.debug("Persisting a role member with ID " + roleMember.getRoleId() + " and match value '" + roleMember.getTokenMatchValue() + "'");
        }
        return roleMemberSession.persist(authenticationToken, roleMember);
    }

    @Override
    public boolean deleteRoleMember(AuthenticationToken authenticationToken, int roleId, int roleMemberId) throws AuthorizationDeniedException {
        if (log.isDebugEnabled()) {
            log.debug("Removing role member with ID " + roleMemberId + " from the role with ID " + roleId);
        }
        final RoleMember roleMember = roleMemberSession.getRoleMember(authenticationToken, roleMemberId);
        if (roleMember == null) {
            if (log.isDebugEnabled()) {
                log.debug("Can't delete role member with ID " + roleMemberId + " because it does not exist.");
            }
            log.info("Client " + authenticationToken + " failed to delete role member with ID " + roleMemberId + " because it does not exist.");
            return false;
        }
        // Sanity check that there's no ID collision
        if (roleMember.getRoleId() != roleId) {
            if (log.isDebugEnabled()) {
                log.debug("Role member has an unexpected Role ID " + roleMemberId + ". Role ID " + roleId);
            }
            return false;
        }
        return roleMemberSession.remove(authenticationToken, roleMemberId);
    }


    private ApprovalDataVO getApprovalDataNoAuth(final int id) {
        final org.ejbca.util.query.Query query = new org.ejbca.util.query.Query(org.ejbca.util.query.Query.TYPE_APPROVALQUERY);
        query.add(ApprovalMatch.MATCH_WITH_UNIQUEID, BasicMatch.MATCH_TYPE_EQUALS, Integer.toString(id));

        final List<ApprovalDataVO> approvals;
        try {
            approvals = approvalSession.query(query, 0, 100, "", ""); // authorization checks are performed afterwards
        } catch (IllegalQueryException e) {
            throw new IllegalStateException("Query for approval request failed: " + e.getMessage(), e);
        }

        if (approvals.isEmpty()) {
            return null;
        }
        return approvals.iterator().next();
    }

    /** @param approvalId Calculated hash of the request (this somewhat confusing name is re-used from the ApprovalRequest class)
     * @return ApprovalDataVO or null if not found
     */
    private ApprovalDataVO getApprovalDataByRequestHash(final int approvalId) {
        final List<ApprovalDataVO> approvalDataVOs = approvalSession.findApprovalDataVO(approvalId);
        return approvalDataVOs.isEmpty() ? null : approvalDataVOs.get(0);
    }

    /** Gets the complete text representation of a request (unlike ApprovalRequest.getNewRequestDataAsText which doesn't do any database queries) */
    private List<ApprovalDataText> getRequestDataAsText(final AuthenticationToken authenticationToken, final ApprovalDataVO approval) {
        final ApprovalRequest approvalRequest = approval.getApprovalRequest();
        if (approvalRequest instanceof EditEndEntityApprovalRequest) {
            return ((EditEndEntityApprovalRequest)approvalRequest).getNewRequestDataAsText(caSession, endEntityProfileSession, certificateProfileSession);
        } else if (approvalRequest instanceof AddEndEntityApprovalRequest) {
            return ((AddEndEntityApprovalRequest)approvalRequest).getNewRequestDataAsText(caSession, endEntityProfileSession, certificateProfileSession);
        } else {
            return approvalRequest.getNewRequestDataAsText(authenticationToken);
        }
    }

    private RaEditableRequestData getRequestEditableData(final ApprovalDataVO approvalDataVO) {
        final ApprovalRequest approvalRequest = approvalDataVO.getApprovalRequest();
        final RaEditableRequestData editableData = new RaEditableRequestData();
        EndEntityInformation userData = null;
        if (approvalRequest instanceof EditEndEntityApprovalRequest) {
            final EditEndEntityApprovalRequest req = (EditEndEntityApprovalRequest)approvalRequest;
            userData = req.getNewEndEntityInformation();
        } else if (approvalRequest instanceof AddEndEntityApprovalRequest) {
            final AddEndEntityApprovalRequest req = (AddEndEntityApprovalRequest)approvalRequest;
            userData = req.getEndEntityInformation();
        }
        // TODO handle more types or approval requests? (ECA-5290)
        if (userData != null) {
            editableData.setUsername(userData.getUsername());
            editableData.setEmail(userData.getEmail());
            editableData.setSubjectDN(userData.getDN());
            editableData.setSubjectAltName(userData.getSubjectAltName());
            if (userData.getExtendedInformation() != null) {
                final ExtendedInformation ei = userData.getExtendedInformation();
                editableData.setSubjectDirAttrs(ei.getSubjectDirectoryAttributes());
            }
        }
        return editableData;
    }

    @Override
    public RaApprovalRequestInfo getApprovalRequest(final AuthenticationToken authenticationToken, final int id) {
        final ApprovalDataVO approvalDataVO = getApprovalDataNoAuth(id);
        if (approvalDataVO == null) {
            return null;
        }
        return getApprovalRequest(authenticationToken, approvalDataVO);
    }

    @Override
    public RaApprovalRequestInfo getApprovalRequestByRequestHash(final AuthenticationToken authenticationToken, final int approvalId) {
        final ApprovalDataVO approvalDataVO = getApprovalDataByRequestHash(approvalId);
        if (approvalDataVO == null) {
            return null;
        }
        return getApprovalRequest(authenticationToken, approvalDataVO);
    }

    private RaApprovalRequestInfo getApprovalRequest(final AuthenticationToken authenticationToken, final ApprovalDataVO approvalDataVO) {
        // By getting the CA we perform an implicit auth check
        String caName;
        if (approvalDataVO.getCAId() == ApprovalDataVO.ANY_CA) {
            caName = null;
        } else {
            try {
                final CAInfo cainfo = caSession.getCAInfo(authenticationToken, approvalDataVO.getCAId());
                if (cainfo != null) {
                    caName = cainfo.getName();
                } else {
                    if (log.isDebugEnabled()) {
                        log.debug("Approval request " + approvalDataVO.getId() + " references CA ID " + approvalDataVO.getCAId() + " which doesn't exist");
                    }
                    caName = "Missing CA ID " + approvalDataVO.getCAId();
                }
            } catch (AuthorizationDeniedException e) {
                if (log.isDebugEnabled()) {
                    log.debug("Administrator " + authenticationToken + " was denied access to CA " + approvalDataVO.getCAId()
                            + ". Returning null instead of the approval with ID " + approvalDataVO.getId());
                }
                return null;
            }
        }

        final ApprovalRequest approvalRequest = approvalDataVO.getApprovalRequest();
        final String endEntityProfileName = endEntityProfileSession.getEndEntityProfileName(approvalDataVO.getEndEntityProfileId());
        final EndEntityProfile endEntityProfile = endEntityProfileSession.getEndEntityProfile(approvalDataVO.getEndEntityProfileId());
        final String certificateProfileName;
        if (approvalRequest instanceof AddEndEntityApprovalRequest) {
            certificateProfileName = certificateProfileSession.getCertificateProfileName(((AddEndEntityApprovalRequest)approvalRequest).getEndEntityInformation().getCertificateProfileId());
        } else if (approvalRequest instanceof EditEndEntityApprovalRequest) {
            certificateProfileName = certificateProfileSession.getCertificateProfileName(((EditEndEntityApprovalRequest)approvalRequest).getNewEndEntityInformation().getCertificateProfileId());
        } else {
            certificateProfileName = null;
        }

        // Get request data as text
        final List<ApprovalDataText> requestData = getRequestDataAsText(authenticationToken, approvalDataVO);

        // Editable data
        final RaEditableRequestData editableData = getRequestEditableData(approvalDataVO);

        return new RaApprovalRequestInfo(authenticationToken, caName, endEntityProfileName, endEntityProfile, certificateProfileName, approvalDataVO,
                requestData, editableData);
    }

    @Override
    public RaApprovalRequestInfo editApprovalRequest(final AuthenticationToken authenticationToken, final RaApprovalEditRequest edit) throws AuthorizationDeniedException {
        final int id = edit.getId();
        if (log.isDebugEnabled()) {
            log.debug("Editing approval request " + id + ". Administrator: " + authenticationToken);
        }
        final ApprovalDataVO approvalDataVO = getApprovalDataNoAuth(id);
        if (approvalDataVO == null) {
            if (log.isDebugEnabled()) {
                log.debug("Approval Request with ID " + id + " not found in editApprovalRequest");
            }
            // This method may be called on multiple nodes (e.g. both locally on RA, and on multiple CAs),
            // so we must not throw any exceptions on the nodes where the request does not exist.
            return null;
        } else if (getApprovalRequest(authenticationToken, approvalDataVO) == null) { // Authorization check
            if (log.isDebugEnabled()) {
                log.debug("Authorization denied to approval request with ID " + id + " for administrator '" + authenticationToken + "'");
            }
            throw new AuthorizationDeniedException(authenticationToken + " is not authorized to the Request with ID " + id + " at this point");
        }

        if (approvalDataVO.getStatus() != ApprovalDataVO.STATUS_WAITINGFORAPPROVAL) {
            throw new IllegalStateException("Was not in waiting for approval state");
        }

        if (!approvalDataVO.getApprovals().isEmpty()) {
            throw new IllegalStateException("Can't edit a request that has one or more approvals");
        }

        final ApprovalRequest approvalRequest = approvalDataVO.getApprovalRequest();
        final RaEditableRequestData editData = edit.getEditableData();

        // Can only edit approvals that we have requested, or that we are authorized to approve (ECA-5408)
        final AuthenticationToken requestAdmin = approvalRequest.getRequestAdmin();
        final boolean requestedByMe = requestAdmin != null && requestAdmin.equals(authenticationToken);
        if (requestedByMe) {
            if (log.isDebugEnabled()) {
                log.debug("Request (ID " + id + ") was created by this administrator, so authorization is granted. Editing administrator: '" + authenticationToken + "'");
            }
        } else {
            if (log.isDebugEnabled()) {
                log.debug("Will perform approval authorization check, because request (ID " + id + ") was create by another administrator '" + requestAdmin + "'. Editing administrator: '" + authenticationToken + "'");
            }
            approvalExecutionSession.assertAuthorizedToApprove(authenticationToken, approvalDataVO);
        }

        if (approvalRequest instanceof AddEndEntityApprovalRequest) {
            // Quick check for obviously illegal values
            if (StringUtils.isEmpty(editData.getUsername()) || StringUtils.isEmpty(editData.getSubjectDN())) {
                throw new IllegalArgumentException("Attempted to set Username or Subject DN to an empty value");
            }

            final AddEndEntityApprovalRequest addReq = (AddEndEntityApprovalRequest) approvalRequest;
            final EndEntityInformation userData = addReq.getEndEntityInformation();
            userData.setUsername(editData.getUsername());
            userData.setEmail(editData.getEmail());
            userData.setDN(editData.getSubjectDN());
            userData.setSubjectAltName(editData.getSubjectAltName());
            if (userData.getExtendedInformation() == null && editData.getSubjectDirAttrs() != null) {
                userData.setExtendedInformation(new ExtendedInformation());
            }
            final ExtendedInformation ei = userData.getExtendedInformation();
            ei.setSubjectDirectoryAttributes(editData.getSubjectDirAttrs());
        } else {
            // TODO implement more types of requests? (ECA-5290)
            if (log.isDebugEnabled()) {
                log.debug("Tried to edit approval request with ID " + id + " which is of an unsupported type: " + approvalRequest.getClass().getName());
            }
            throw new IllegalStateException("Editing of this type of request is not implemented: " + approvalRequest.getClass().getName());
        }

        try {
            approvalSession.editApprovalRequest(authenticationToken, id, approvalRequest);
        } catch (ApprovalException e) {
            // Shouldn't happen
            throw new IllegalStateException(e);
        }

        final int newCalculatedHash = approvalRequest.generateApprovalId();
        final Collection<ApprovalDataVO> newApprovalDataVOs = approvalSession.findApprovalDataVO(newCalculatedHash);
        if (newApprovalDataVOs.isEmpty()) {
            throw new IllegalStateException("Approval with calculated hash (approvalId) " + newCalculatedHash + " could not be found");
        }
        return getApprovalRequest(authenticationToken, newApprovalDataVOs.iterator().next());
    }

    @Override
    public void extendApprovalRequest(final AuthenticationToken authenticationToken, final int id, final long extendForMillis) throws AuthorizationDeniedException {
        final ApprovalDataVO approvalDataVO = getApprovalDataNoAuth(id);
        if (approvalDataVO == null) {
            if (log.isDebugEnabled()) {
                log.debug("Approval request with ID " + id + " does not exist on this node.");
            }
            return;
        }

        if (getApprovalRequest(authenticationToken, approvalDataVO) == null) { // Check read authorization (includes authorization to referenced CAs)
            if (log.isDebugEnabled()) {
                log.debug("Authorization denied to approval request ID " + id + " for " + authenticationToken);
            }
            throw new AuthorizationDeniedException(authenticationToken + " is not authorized to the Request with ID " + id + " at this point");
        }

        // Check specifically for approval authorization
        approvalExecutionSession.assertAuthorizedToApprove(authenticationToken, approvalDataVO);

        approvalSession.extendApprovalRequestNoAuth(authenticationToken, id, extendForMillis);
    }

    @Override
    public boolean addRequestResponse(final AuthenticationToken authenticationToken, final RaApprovalResponseRequest requestResponse)
            throws AuthorizationDeniedException, ApprovalException, ApprovalRequestExpiredException, ApprovalRequestExecutionException,
            AdminAlreadyApprovedRequestException, SelfApprovalException, AuthenticationFailedException {
        final ApprovalDataVO approvalDataVO = getApprovalDataNoAuth(requestResponse.getId());
        if (approvalDataVO == null) {
            // Return false so the next master api backend can see if it can handle the approval
            return false;
        } else if (getApprovalRequest(authenticationToken, approvalDataVO) == null) { // Check read authorization (includes authorization to referenced CAs)
            if (log.isDebugEnabled()) {
                log.debug("Authorization denied to approval request ID " + requestResponse.getId() + " for " + authenticationToken);
            }
            throw new AuthorizationDeniedException(authenticationToken + " is not authorized to the Request with ID " + requestResponse.getId() + " at this point");
        }

        // Check specifically for approval authorization
        approvalExecutionSession.assertAuthorizedToApprove(authenticationToken, approvalDataVO);

        // Save the update request (needed if there are properties, e.g. checkboxes etc. in the partitions)
        approvalSession.updateApprovalRequest(approvalDataVO.getId(), requestResponse.getApprovalRequest());

        // Add the approval
        final Approval approval = new Approval(requestResponse.getComment(), requestResponse.getStepIdentifier(), requestResponse.getPartitionIdentifier());
        switch (requestResponse.getAction()) {
            case APPROVE:
                approvalExecutionSession.approve(authenticationToken, approvalDataVO.getApprovalId(), approval);
                return true;
            case REJECT:
                approvalExecutionSession.reject(authenticationToken, approvalDataVO.getApprovalId(), approval);
                return true;
            case SAVE:
                // All work is already done above
                return true;
            default:
                throw new IllegalStateException("Invalid action");
        }
    }

    @Override
    public RaRequestsSearchResponse searchForApprovalRequests(final AuthenticationToken authenticationToken, final RaRequestsSearchRequest request) {
        final RaRequestsSearchResponse response = new RaRequestsSearchResponse();
        final List<CAInfo> authorizedCas = getAuthorizedCas(authenticationToken);
        if (authorizedCas.size() == 0) {
            return response; // not authorized to any CAs. return empty response
        }
        final Map<Integer,String> caIdToNameMap = new HashMap<>();
        for (final CAInfo cainfo : authorizedCas) {
            caIdToNameMap.put(cainfo.getCAId(), cainfo.getName());
        }

        if (!request.isSearchingWaitingForMe() && !request.isSearchingPending() && !request.isSearchingHistorical() && !request.isSearchingExpired()) {
            return response; // not searching for anything. return empty response
        }

        final List<ApprovalDataVO> approvals;
        try {
            String endEntityProfileAuthorizationString = getEndEntityProfileAuthorizationString(authenticationToken);
            RAAuthorization raAuthorization = new RAAuthorization(authenticationToken, globalConfigurationSession,
                    authorizationSession, caSession, endEntityProfileSession);
            approvals = approvalSession.queryByStatus(request.isSearchingWaitingForMe() || request.isSearchingPending(), request.isSearchingHistorical(),
                    request.isSearchingExpired(), request.getStartDate(), request.getEndDate(), request.getExpiresBefore(), request.getCustomSearchSubjectDn(), request.getCustomSearchEmail(), 0, 100, raAuthorization.getCAAuthorizationString(), endEntityProfileAuthorizationString);
        } catch (AuthorizationDeniedException e) {
            // Not currently ever thrown by query()
            throw new IllegalStateException(e);
        }
        final Date now = new Date();

        if (log.isDebugEnabled()) {
            log.debug("Got " + approvals.size() + " approvals from Master API");
        }

        if (approvals.size() >= 100) {
            response.setMightHaveMoreResults(true);
        }

        for (final ApprovalDataVO approvalDataVO : approvals) {
            final List<ApprovalDataText> requestDataLite = approvalDataVO.getApprovalRequest().getNewRequestDataAsText(authenticationToken); // this method isn't guaranteed to return the full information
            final RaEditableRequestData editableData = getRequestEditableData(approvalDataVO);
            // We don't pass the end entity profile or certificate profile details for each approval request, when searching.
            // That information is only needed when viewing the details or editing a request.
            final RaApprovalRequestInfo ari = new RaApprovalRequestInfo(authenticationToken, caIdToNameMap.get(approvalDataVO.getCAId()), null, null, null,
                    approvalDataVO, requestDataLite, editableData);

            // Check if this approval should be included in the search results
            boolean include;
            if (request.getIncludeOtherAdmins()) {
                include = (request.isSearchingWaitingForMe() && ari.isWaitingForFirstApproval(now)) ||
                        (request.isSearchingPending() && ari.isInProgress(now)) ||
                        (request.isSearchingHistorical() && ari.isProcessed()) ||
                        (request.isSearchingExpired() && ari.isExpired(now));
            } else {
                include = (request.isSearchingWaitingForMe() && ari.isWaitingForMe(authenticationToken)) ||
                    (request.isSearchingPending() && ari.isPending(authenticationToken)) ||
                    (request.isSearchingHistorical() && ari.isProcessed()) ||
                    (request.isSearchingExpired() && ari.isExpired(now));
            }

            if (include) {
                response.getApprovalRequests().add(ari);
            }
        }
        if (log.isDebugEnabled()) {
            log.debug("Returning " + response.getApprovalRequests().size() + " approvals from search");
        }
        return response;
    }

    // TODO this method is copied from RAAuthorization because we couldn't use ComplexAccessControlSession.
    // We should find a way to use ComplexAccessControlSession here instead
    private String getEndEntityProfileAuthorizationString(AuthenticationToken authenticationToken) throws AuthorizationDeniedException {
        // i.e approvals with EEP ApprovalDataVO.ANY_ENDENTITYPROFILE
        boolean authorizedToApproveCAActions = authorizationSession.isAuthorizedNoLogging(authenticationToken, AccessRulesConstants.REGULAR_APPROVECAACTION);
        // i.e approvals with EEP not ApprovalDataVO.ANY_ENDENTITYPROFILE
        boolean authorizedToApproveRAActions = authorizationSession.isAuthorizedNoLogging(authenticationToken, AccessRulesConstants.REGULAR_APPROVEENDENTITY);
        boolean authorizedToAudit = authorizationSession.isAuthorizedNoLogging(authenticationToken, AuditLogRules.VIEW.resource());
        boolean authorizedToViewApprovals = authorizationSession.isAuthorizedNoLogging(authenticationToken, AccessRulesConstants.REGULAR_VIEWAPPROVALS);
        if (!authorizedToApproveCAActions && !authorizedToApproveRAActions && !authorizedToAudit && !authorizedToViewApprovals) {
            throw new AuthorizationDeniedException(authenticationToken + " not authorized to query for approvals: ApproveCA, ApproveRA, Audit, ViewApprovals all false");
        }

        String endEntityAuth = null;
        GlobalConfiguration globalconfiguration = (GlobalConfiguration) globalConfigurationSession.getCachedConfiguration(GlobalConfiguration.GLOBAL_CONFIGURATION_ID);
        if (globalconfiguration.getEnableEndEntityProfileLimitations()){
            endEntityAuth = getAuthorizedEndEntityProfileIdsString(authenticationToken);
            if(authorizedToApproveCAActions && authorizedToApproveRAActions){
                endEntityAuth = getAuthorizedEndEntityProfileIdsString(authenticationToken);
                if(endEntityAuth != null){
                  endEntityAuth = "(" + getAuthorizedEndEntityProfileIdsString(authenticationToken) + " OR endEntityProfileId=" + ApprovalDataVO.ANY_ENDENTITYPROFILE + " ) ";
                }
            }
            else if (authorizedToApproveCAActions) {
                endEntityAuth = " endEntityProfileId=" + ApprovalDataVO.ANY_ENDENTITYPROFILE;
            }
            else if (authorizedToApproveRAActions) {
                endEntityAuth = getAuthorizedEndEntityProfileIdsString(authenticationToken);
            }

        }
        return endEntityAuth == null ? null : endEntityAuth.trim();
    }

    // TODO this method is copied from RAAuthorization because we couldn't use ComplexAccessControlSession.
    // Previous name: getEndEntityProfileAuthorizationString
    // We should find a way to use ComplexAccessControlSession here instead
    private String getAuthorizedEndEntityProfileIdsString(AuthenticationToken authenticationToken){
        StringBuilder authEndEntityProfileStringBuilder = null;
        Collection<Integer> profileIds = new ArrayList<>(endEntityProfileSession.getEndEntityProfileIdToNameMap().keySet());
        Collection<Integer> results = getAuthorizedEndEntityProfileIds(authenticationToken, profileIds);
        results.retainAll(this.endEntityProfileSession.getAuthorizedEndEntityProfileIds(authenticationToken, AccessRulesConstants.APPROVE_END_ENTITY));
        for(Integer resultId : results) {
            if(authEndEntityProfileStringBuilder == null) {
                authEndEntityProfileStringBuilder = new StringBuilder(" endEntityProfileId = " + resultId);
            } else {
                authEndEntityProfileStringBuilder.append(" OR endEntityProfileId = ").append(resultId);
            }
        }
        if(authEndEntityProfileStringBuilder != null) {
            authEndEntityProfileStringBuilder = new StringBuilder("( " + authEndEntityProfileStringBuilder + " )");
        }
        return authEndEntityProfileStringBuilder != null ? authEndEntityProfileStringBuilder.toString() : null;
      }

    // TODO this method is copied from ComplexAccessControlSession. We should find a way to use ComplexAccessControlSession here instead
    private Collection<Integer> getAuthorizedEndEntityProfileIds(
            AuthenticationToken authenticationToken, Collection<Integer> availableEndEntityProfileId) {
        ArrayList<Integer> returnValues = new ArrayList<>();
        for (final Integer profileId : availableEndEntityProfileId) {
            if (authorizationSession.isAuthorizedNoLogging(authenticationToken, AccessRulesConstants.ENDENTITYPROFILEPREFIX + profileId + AccessRulesConstants.VIEW_END_ENTITY)) {
                returnValues.add(profileId);
            } else {
                if (log.isDebugEnabled()) {
                    log.debug("Administrator " + authenticationToken + " is not authorized to end entity profile: " + profileId);
                }
            }
        }
        return returnValues;
    }

    private boolean isNotAuthorizedToCert(final AuthenticationToken authenticationToken, final CertificateDataWrapper cdw) {
        if (!caSession.authorizedToCANoLogging(authenticationToken, cdw.getCertificateData().getIssuerDN().hashCode())) {
            return true;
        }
        // Check EEP authorization (allow an highly privileged admin, e.g. superadmin, that can access all profiles to ignore this check
        // so certificates can still be accessed by this admin even after a EEP has been removed.
        // Also, if we have access to the EMPTY profile, then we allow access to certificates with zero/null profile IDs, so they can at least be revoked.
        final Collection<Integer> authorizedEepIds = new ArrayList<>(endEntityProfileSession.getAuthorizedEndEntityProfileIds(authenticationToken, AccessRulesConstants.VIEW_END_ENTITY));
        final boolean accessAnyEepAvailable = authorizedEepIds.containsAll(endEntityProfileSession.getEndEntityProfileIdToNameMap().keySet());
        if (authorizedEepIds.contains(EndEntityConstants.EMPTY_END_ENTITY_PROFILE)) {
            authorizedEepIds.add(EndEntityConstants.NO_END_ENTITY_PROFILE);
        }
        return !accessAnyEepAvailable && !authorizedEepIds.contains(cdw.getCertificateData().getEndEntityProfileIdOrZero());
    }

    @Override
    public CertificateDataWrapper searchForCertificate(final AuthenticationToken authenticationToken, final String fingerprint) {
        final CertificateDataWrapper cdw = certificateStoreSession.getCertificateData(fingerprint);
        if (cdw==null || isNotAuthorizedToCert(authenticationToken, cdw)) {
            return null;
        }
        return cdw;
    }

    @Override
    public List<CertificateWrapper> searchForCertificateChain(AuthenticationToken authenticationToken, String fingerprint) {
        final CertificateDataWrapper cdw = certificateStoreSession.getCertificateData(fingerprint);
        if (Objects.isNull(cdw) || isNotAuthorizedToCert(authenticationToken, cdw)) {
            return Collections.emptyList();
        }
        final List<CertificateWrapper> retval = new ArrayList<>();
        retval.add(cdw);
        appendCaChain(retval, cdw.getCertificate());
        return retval;
    }

    @Override
    public CertificateDataWrapper searchForCertificateByIssuerAndSerial(final AuthenticationToken authenticationToken, final String issuerDN, final String serNo) {
        final CertificateDataWrapper cdw = certificateStoreSession.getCertificateDataByIssuerAndSerno(issuerDN, new BigInteger(serNo, 16));
        if (cdw==null || isNotAuthorizedToCert(authenticationToken, cdw)) {
            return null;
        }
        return cdw;
    }

    @SuppressWarnings("unchecked")
    @Override
    public RaCertificateSearchResponse searchForCertificates(AuthenticationToken authenticationToken, RaCertificateSearchRequest request) {
        final RaCertificateSearchResponse response = new RaCertificateSearchResponse();
        final List<Integer> authorizedLocalCaIds = new ArrayList<>(caSession.getAuthorizedCaIds(authenticationToken));
        // Only search a subset of the requested CAs if requested
        if (!request.getCaIds().isEmpty()) {
            authorizedLocalCaIds.retainAll(request.getCaIds());
        }
        final List<String> issuerDns = new ArrayList<>();
        for (final int caId : authorizedLocalCaIds) {
            final String issuerDn = CertTools.stringToBCDNString(StringTools.strip(caSession.getCAInfoInternal(caId).getSubjectDN()));
            issuerDns.add(issuerDn);
        }
        if (issuerDns.isEmpty()) {
            // Empty response since there were no authorized CAs
            if (log.isDebugEnabled()) {
                log.debug("Client '"+authenticationToken+"' was not authorized to any of the requested CAs and the search request will be dropped.");
            }
            return response;
        }
        // Check Certificate Profile authorization
        final List<Integer> authorizedCpIds = new ArrayList<>(certificateProfileSession.getAuthorizedCertificateProfileIds(authenticationToken, 0));
        final boolean accessAnyCpAvailable = authorizedCpIds.containsAll(certificateProfileSession.getCertificateProfileIdToNameMap().keySet());
        if (!request.getCpIds().isEmpty()) {
            authorizedCpIds.retainAll(request.getCpIds());
        }
        if (authorizedCpIds.isEmpty()) {
            // Empty response since there were no authorized Certificate Profiles
            if (log.isDebugEnabled()) {
                log.debug("Client '"+authenticationToken+"' was not authorized to any of the requested CPs and the search request will be dropped.");
            }
            return response;
        }
        // Check End Entity Profile authorization
        final Collection<Integer> authorizedEepIds = new ArrayList<>(endEntityProfileSession.getAuthorizedEndEntityProfileIds(authenticationToken, AccessRulesConstants.VIEW_END_ENTITY));
        final boolean accessAnyEepAvailable = authorizedEepIds.containsAll(endEntityProfileSession.getEndEntityProfileIdToNameMap().keySet());
        if (!request.getEepIds().isEmpty()) {
            authorizedEepIds.retainAll(request.getEepIds());
        }
        if (authorizedEepIds.isEmpty()) {
            // Empty response since there were no authorized End Entity Profiles
            if (log.isDebugEnabled()) {
                log.debug("Client '"+authenticationToken+"' was not authorized to any of the requested EEPs and the search request will be dropped.");
            }
            return response;
        }
        // If we have access to the EMPTY profile, then allow viewing certificates with zero/null profile IDs, so they can at least be revoked
        if (authorizedEepIds.contains(EndEntityConstants.EMPTY_END_ENTITY_PROFILE)) {
            authorizedEepIds.add(EndEntityConstants.NO_END_ENTITY_PROFILE);
            authorizedCpIds.add(CertificateProfileConstants.NO_CERTIFICATE_PROFILE);
        }

        // Copies the search certificates V1 request type to V2.
        final Query query = createQuery(authenticationToken, new RaCertificateSearchRequestV2(request), false, issuerDns, authorizedLocalCaIds, authorizedCpIds, accessAnyCpAvailable, authorizedEepIds, accessAnyEepAvailable);
        int maxResults = Math.min(getGlobalCesecoreConfiguration().getMaximumQueryCount(), request.getMaxResults());
        int offset = request.getPageNumber() * maxResults;
        query.setMaxResults(maxResults);
        query.setFirstResult(offset);

        /* Try to use the non-portable hint (depends on DB and JDBC driver) to specify how long in milliseconds the query may run. Possible behaviors:
         * - The hint is ignored
         * - A QueryTimeoutException is thrown
         * - A PersistenceException is thrown (and the transaction which don't have here is marked for roll-back)
         */
        final long queryTimeout = getGlobalCesecoreConfiguration().getMaximumQueryTimeout();
        if (queryTimeout>0L) {
            query.setHint("javax.persistence.query.timeout", String.valueOf(queryTimeout));
        }
        final List<String> fingerprints;
        try {
        	fingerprints = query.getResultList();
            for (final String fingerprint : fingerprints) {
                response.getCdws().add(certificateStoreSession.getCertificateData(fingerprint));
            }
            response.setMightHaveMoreResults(fingerprints.size()==maxResults);
            if (log.isDebugEnabled()) {
                log.debug("Certificate search query: page " + request.getPageNumber() + ", page size " + maxResults + ", count " + fingerprints.size() + " results. queryTimeout=" + queryTimeout + "ms");
            }
        } catch (QueryTimeoutException e) {
            // Query.toString() does not return the SQL query executed just a java object hash. If Hibernate is being used we can get it using:
            // query.unwrap(org.hibernate.Query.class).getQueryString()
            // We don't have access to hibernate when building this class though, all querying should be moved to the ejbca-entity package.
            // See ECA-5341
            final Query q = e.getQuery();
            String queryString = null;
            if (q != null) {
                queryString = q.toString();
            }
//            try {
//                queryString = e.getQuery().unwrap(org.hibernate.Query.class).getQueryString();
//            } catch (PersistenceException pe) {
//                log.debug("Query.unwrap(org.hibernate.Query.class) is not supported by JPA provider");
//            }
            log.info("Requested search query by " + authenticationToken +  " took too long. Query was '" + queryString + "'. " + e.getMessage());
            response.setMightHaveMoreResults(true);
        } catch (PersistenceException e) {
            log.info("Requested search query by " + authenticationToken +  " failed, possibly due to timeout. " + e.getMessage());
            response.setMightHaveMoreResults(true);
        }
        return response;
    }
    
    @SuppressWarnings("unchecked")
    @Override
    public RaCertificateSearchResponseV2 searchForCertificatesV2(AuthenticationToken authenticationToken, RaCertificateSearchRequestV2 request) {
        final RaCertificateSearchResponseV2 response = new RaCertificateSearchResponseV2();
        final List<Integer> authorizedLocalCaIds = new ArrayList<>(caSession.getAuthorizedCaIds(authenticationToken));
        // Only search a subset of the requested CAs if requested
        if (!request.getCaIds().isEmpty()) {
            authorizedLocalCaIds.retainAll(request.getCaIds());
        }
        final List<String> issuerDns = new ArrayList<>();
        for (final int caId : authorizedLocalCaIds) {
            final String issuerDn = CertTools.stringToBCDNString(StringTools.strip(caSession.getCAInfoInternal(caId).getSubjectDN()));
            issuerDns.add(issuerDn);
        }
        if (issuerDns.isEmpty()) {
            // Empty response since there were no authorized CAs
            if (log.isDebugEnabled()) {
                log.debug("Client '"+authenticationToken+"' was not authorized to any of the requested CAs and the search request will be dropped.");
            }
            return response;
        }
        // Check Certificate Profile authorization
        final List<Integer> authorizedCpIds = new ArrayList<>(certificateProfileSession.getAuthorizedCertificateProfileIds(authenticationToken, 0));
        final boolean accessAnyCpAvailable = authorizedCpIds.containsAll(certificateProfileSession.getCertificateProfileIdToNameMap().keySet());
        if (!request.getCpIds().isEmpty()) {
            authorizedCpIds.retainAll(request.getCpIds());
        }
        if (authorizedCpIds.isEmpty()) {
            // Empty response since there were no authorized Certificate Profiles
            if (log.isDebugEnabled()) {
                log.debug("Client '"+authenticationToken+"' was not authorized to any of the requested CPs and the search request will be dropped.");
            }
            return response;
        }
        // Check End Entity Profile authorization
        final Collection<Integer> authorizedEepIds = new ArrayList<>(endEntityProfileSession.getAuthorizedEndEntityProfileIds(authenticationToken, AccessRulesConstants.VIEW_END_ENTITY));
        final boolean accessAnyEepAvailable = authorizedEepIds.containsAll(endEntityProfileSession.getEndEntityProfileIdToNameMap().keySet());
        if (!request.getEepIds().isEmpty()) {
            authorizedEepIds.retainAll(request.getEepIds());
        }
        if (authorizedEepIds.isEmpty()) {
            // Empty response since there were no authorized End Entity Profiles
            if (log.isDebugEnabled()) {
                log.debug("Client '"+authenticationToken+"' was not authorized to any of the requested EEPs and the search request will be dropped.");
            }
            return response;
        }
        // If we have access to the EMPTY profile, then allow viewing certificates with zero/null profile IDs, so they can at least be revoked
        if (authorizedEepIds.contains(EndEntityConstants.EMPTY_END_ENTITY_PROFILE)) {
            authorizedEepIds.add(EndEntityConstants.NO_END_ENTITY_PROFILE);
            authorizedCpIds.add(CertificateProfileConstants.NO_CERTIFICATE_PROFILE);
        }

        final boolean countOnly = request.getPageNumber() == -1;
        final Query query = createQuery(authenticationToken, request, countOnly, issuerDns, authorizedLocalCaIds, authorizedCpIds, accessAnyCpAvailable, authorizedEepIds, accessAnyEepAvailable);;
        int maxResults = -1;
        int offset = -1;
        if (!countOnly) {
            maxResults = Math.min(getGlobalCesecoreConfiguration().getMaximumQueryCount(), request.getMaxResults());
            offset = (request.getPageNumber() - 1) * maxResults;
            query.setMaxResults(maxResults);
            query.setFirstResult(offset);
        }

        /* Try to use the non-portable hint (depends on DB and JDBC driver) to specify how long in milliseconds the query may run. Possible behaviors:
         * - The hint is ignored
         * - A QueryTimeoutException is thrown
         * - A PersistenceException is thrown (and the transaction which don't have here is marked for roll-back)
         */
        final long queryTimeout = getGlobalCesecoreConfiguration().getMaximumQueryTimeout();
        if (queryTimeout>0L) {
            query.setHint("javax.persistence.query.timeout", String.valueOf(queryTimeout));
        }
        final List<String> fingerprints;
        try {
            if (countOnly) {
                final long count = (long) query.getSingleResult();
                response.setTotalCount(count);
                if (log.isDebugEnabled()) {
                    log.debug("Certificate search count: " + count + ". queryTimeout=" + queryTimeout + "ms");
                }
            } else {
                fingerprints = query.getResultList();
                for (final String fingerprint : fingerprints) {
                    response.getCdws().add(certificateStoreSession.getCertificateData(fingerprint));
                }
                if (log.isDebugEnabled()) {
                    log.debug("Certificate search query: page " + request.getPageNumber() + ", page size " + maxResults + ", count " + fingerprints.size() + " results. queryTimeout=" + queryTimeout + "ms");
                }
            }
        } catch (QueryTimeoutException e) {
            // Query.toString() does not return the SQL query executed just a java object hash. If Hibernate is being used we can get it using:
            // query.unwrap(org.hibernate.Query.class).getQueryString()
            // We don't have access to hibernate when building this class though, all querying should be moved to the ejbca-entity package.
            // See ECA-5341
            final Query q = e.getQuery();
            String queryString = null;
            if (q != null) {
                queryString = q.toString();
            }
//            try {
//                queryString = e.getQuery().unwrap(org.hibernate.Query.class).getQueryString();
//            } catch (PersistenceException pe) {
//                log.debug("Query.unwrap(org.hibernate.Query.class) is not supported by JPA provider");
//            }
            log.info("Requested search query by " + authenticationToken +  " took too long. Query was '" + queryString + "'. " + e.getMessage());
        } catch (PersistenceException e) {
            log.info("Requested search query by " + authenticationToken +  " failed, possibly due to timeout. " + e.getMessage());
        }
        return response;
    }
    
    private Query createQuery(final AuthenticationToken authenticationToken, final RaCertificateSearchRequestV2 request, final boolean countOnly, 
            final List<String> issuerDns, final List<Integer> authorizedLocalCaIds, 
            final List<Integer> authorizedCpIds, final boolean accessAnyCpAvailable, 
            final Collection<Integer> authorizedEepIds, final boolean accessAnyEepAvailable) {
        final String subjectDnSearchString = request.getSubjectDnSearchString();
        final String subjectAnSearchString = request.getSubjectAnSearchString();
        final String usernameSearchString = request.getUsernameSearchString();
        final String externalAccountIdSearchString = request.getExternalAccountIdSearchString();
        final String serialNumberSearchStringFromDec = request.getSerialNumberSearchStringFromDec();
        final String serialNumberSearchStringFromHex = request.getSerialNumberSearchStringFromHex();
        final StringBuilder sb = new StringBuilder("SELECT ");
        if (countOnly) {
            sb.append("count(*)");
        } else {
            sb.append("a.fingerprint");
        }
        sb.append(" FROM CertificateData a WHERE (a.issuerDN IN (:issuerDN))");
        if (!subjectDnSearchString.isEmpty() || !subjectAnSearchString.isEmpty() || !usernameSearchString.isEmpty() ||
                !serialNumberSearchStringFromDec.isEmpty() || !serialNumberSearchStringFromHex.isEmpty()
                || !StringUtils.isEmpty(externalAccountIdSearchString)) {
            sb.append(" AND (");
            boolean firstAppended = false;
            if (!subjectDnSearchString.isEmpty()) {
                sb.append("UPPER(a.subjectDN) LIKE :subjectDN");
                firstAppended = true;
            }
            if (!subjectAnSearchString.isEmpty()) {
                if (firstAppended) {
                    sb.append(" OR ");
                } else {
                    firstAppended = true;
                }
                sb.append("a.subjectAltName LIKE :subjectAltName");
            }
            if (!usernameSearchString.isEmpty()) {
                if (firstAppended) {
                    sb.append(" OR ");
                } else {
                    firstAppended = true;
                }
                sb.append("UPPER(a.username) LIKE :username");
            }
            if (!serialNumberSearchStringFromDec.isEmpty()) {
                if (firstAppended) {
                    sb.append(" OR ");
                } else {
                    firstAppended = true;
                }
                sb.append("a.serialNumber LIKE :serialNumberDec");
            }
            if (!serialNumberSearchStringFromHex.isEmpty()) {
                if (firstAppended) {
                    sb.append(" OR ");
                } else {
                    firstAppended = true;
                }
                sb.append("a.serialNumber LIKE :serialNumberHex");
            }
            if (!StringUtils.isEmpty(externalAccountIdSearchString)) {
                if (firstAppended) {
                    sb.append(" OR ");
                }
                sb.append("UPPER(a.accountBindingId) LIKE :accountBindingId");
            }
            sb.append(")");
        }
        // NOTE: notBefore is not indexed.. we might want to disallow such search.
        if (request.isIssuedAfterUsed()) {
            sb.append(" AND (a.notBefore > :issuedAfter)");
        }
        if (request.isIssuedBeforeUsed()) {
            sb.append(" AND (a.notBefore < :issuedBefore)");
        }
        if (request.isExpiresAfterUsed()) {
            sb.append(" AND (a.expireDate > :expiresAfter)");
        }
        if (request.isExpiresBeforeUsed()) {
            sb.append(" AND (a.expireDate < :expiresBefore)");
        }
        // NOTE: revocationDate is not indexed.. we might want to disallow such search.
        if (request.isRevokedAfterUsed()) {
            sb.append(" AND (a.revocationDate > :revokedAfter)");
        }
        if (request.isRevokedBeforeUsed()) {
            sb.append(" AND (a.revocationDate < :revokedBefore)");
        }
        if (!request.getStatuses().isEmpty()) {
            sb.append(" AND (a.status IN (:status))");
            if ((request.getStatuses().contains(CertificateConstants.CERT_REVOKED) || request.getStatuses().contains(CertificateConstants.CERT_ARCHIVED)) &&
                    !request.getRevocationReasons().isEmpty()) {
                sb.append(" AND (a.revocationReason IN (:revocationReason))");
            }
        }
        // Don't constrain results to certain certificate profiles if root access is available and "any" CP is requested
        if (!accessAnyCpAvailable || !request.getCpIds().isEmpty()) {
            sb.append(" AND (a.certificateProfileId IN (:certificateProfileId))");
        }
        // Don't constrain results to certain end entity profiles if root access is available and "any" EEP is requested
        if (!accessAnyEepAvailable || !request.getEepIds().isEmpty()) {
            sb.append(" AND (a.endEntityProfileId IN (:endEntityProfileId))");
        }
        
        String orderProperty = request.getOrderProperty();
        String orderOperation = request.getOrderOperation();
        if (!countOnly && StringUtils.isNotBlank(orderProperty) && StringUtils.isNotBlank(orderOperation)) {
            orderOperation = orderOperation.trim();
            if("ASC".equalsIgnoreCase(orderOperation) || "DESC".equalsIgnoreCase(orderOperation)) {
                orderProperty = mapOrderColumn(orderProperty);
                if (orderProperty != null) { 
                    sb.append(" ORDER BY a.").append(orderProperty).append(" ").append(orderOperation);
                }
            } else {
                log.warn("Invalid order JPQL order operation '" + orderOperation + "'.");
            }
        } 
        
        final Query query = entityManager.createQuery(sb.toString());
        query.setParameter("issuerDN", issuerDns);
        if (!accessAnyCpAvailable || !request.getCpIds().isEmpty()) {
            query.setParameter("certificateProfileId", authorizedCpIds);
        }
        if (!accessAnyEepAvailable || !request.getEepIds().isEmpty()) {
            query.setParameter("endEntityProfileId", authorizedEepIds);
        }
        if (log.isDebugEnabled()) {
            log.debug(" issuerDN: " + Arrays.toString(issuerDns.toArray()));
            if (!accessAnyCpAvailable || !request.getCpIds().isEmpty()) {
                log.debug(" certificateProfileId: " + Arrays.toString(authorizedCpIds.toArray()));
            } else {
                log.debug(" certificateProfileId: Any (even deleted) profile(s) due to root access.");
            }
            if (!accessAnyEepAvailable || !request.getEepIds().isEmpty()) {
                log.debug(" endEntityProfileId: " + Arrays.toString(authorizedEepIds.toArray()));
            } else {
                log.debug(" endEntityProfileId: Any (even deleted) profile(s) due to root access.");
            }
        }
        if (!subjectDnSearchString.isEmpty()) {
            if (request.isSubjectDnSearchExact()) {
                query.setParameter("subjectDN", subjectDnSearchString.toUpperCase());
            } else {
                query.setParameter("subjectDN", "%" + subjectDnSearchString.toUpperCase() + "%");
            }
        }
        if (!subjectAnSearchString.isEmpty()) {
            if (request.isSubjectAnSearchExact()) {
                query.setParameter("subjectAltName", subjectAnSearchString);
            } else {
                query.setParameter("subjectAltName", "%" + subjectAnSearchString + "%");
            }
        }
        if (!usernameSearchString.isEmpty()) {
            if (request.isUsernameSearchExact()) {
                query.setParameter("username", usernameSearchString.toUpperCase());
            } else {
                query.setParameter("username", "%" + usernameSearchString.toUpperCase() + "%");
            }
        }
        if (!serialNumberSearchStringFromDec.isEmpty()) {
            query.setParameter("serialNumberDec", serialNumberSearchStringFromDec);
            if (log.isDebugEnabled()) {
                log.debug(" serialNumberDec: " + serialNumberSearchStringFromDec);
            }
        }
        if (!serialNumberSearchStringFromHex.isEmpty()) {
            query.setParameter("serialNumberHex", serialNumberSearchStringFromHex);
            if (log.isDebugEnabled()) {
                log.debug(" serialNumberHex: " + serialNumberSearchStringFromHex);
            }
        }
        if (!StringUtils.isEmpty(externalAccountIdSearchString)) {
            if (request.isExternalAccountIdSearchExact()) {
                query.setParameter("accountBindingId", externalAccountIdSearchString.toUpperCase());
            } else {
                query.setParameter("accountBindingId", "%" + externalAccountIdSearchString.toUpperCase() + "%");
            }
        }
        if (request.isIssuedAfterUsed()) {
            query.setParameter("issuedAfter", request.getIssuedAfter());
        }
        if (request.isIssuedBeforeUsed()) {
            query.setParameter("issuedBefore", request.getIssuedBefore());
        }
        if (request.isExpiresAfterUsed()) {
            query.setParameter("expiresAfter", request.getExpiresAfter());
        }
        if (request.isExpiresBeforeUsed()) {
            query.setParameter("expiresBefore", request.getExpiresBefore());
        }
        if (request.isRevokedAfterUsed()) {
            query.setParameter("revokedAfter", request.getRevokedAfter());
        }
        if (request.isRevokedBeforeUsed()) {
            query.setParameter("revokedBefore", request.getRevokedBefore());
        }
        if (!request.getStatuses().isEmpty()) {
            query.setParameter("status", request.getStatuses());
            if ((request.getStatuses().contains(CertificateConstants.CERT_REVOKED) || request.getStatuses().contains(CertificateConstants.CERT_ARCHIVED)) &&
                    !request.getRevocationReasons().isEmpty()) {
                query.setParameter("revocationReason", request.getRevocationReasons());
            }
        }
        return query;
    }
    
    private final String mapOrderColumn(final String property) {
        if (property != null) {
            switch (property.trim()) {
                case "USERNAME": return "username";
                case "ISSUER_DN": return "issuerDN";
                case "SUBJECT_DN": return "subjectDN";
                case "EXTERNAL_ACCOUNT_BINDING_ID": return "accountBindingId";
                case "END_ENTITY_PROFILE": return "endEntityProfileId";
                case "CERTIFICATE_PROFILE": return "certificateProfileId";
                case "STATUS": return "status";
                case "TAG": return "tag";
                case "TYPE": return "type";
                case "UPDATE_TIME": return "updateTime";
                case "ISSUED_DATE": return "notBefore";
                case "EXPIRE_DATE": return "expireDate";
                case "REVOCATION_DATE": return "revocationDate";
            }
        }
        log.warn("Invalid query order property '" + property + "'.");
        return null;
    }
    
    @SuppressWarnings("unchecked")
    @Override
    public RaEndEntitySearchResponse searchForEndEntities(AuthenticationToken authenticationToken, RaEndEntitySearchRequest request) {
        final RaEndEntitySearchResponse response = new RaEndEntitySearchResponse();
        final List<Integer> authorizedLocalCaIds = new ArrayList<>(caSession.getAuthorizedCaIds(authenticationToken));
        // Only search a subset of the requested CAs if requested
        if (!request.getCaIds().isEmpty()) {
            authorizedLocalCaIds.retainAll(request.getCaIds());
        }
        if (authorizedLocalCaIds.isEmpty()) {
            // Empty response since there were no authorized CAs
            if (log.isDebugEnabled()) {
                log.debug("Client '"+authenticationToken+"' was not authorized to any of the requested CAs and the search request will be dropped.");
            }
            return response;
        }
        // Check Certificate Profile authorization
        final List<Integer> authorizedCpIds = new ArrayList<>(certificateProfileSession.getAuthorizedCertificateProfileIds(authenticationToken, 0));
        final boolean accessAnyCpAvailable = authorizedCpIds.containsAll(certificateProfileSession.getCertificateProfileIdToNameMap().keySet());
        if (!request.getCpIds().isEmpty()) {
            authorizedCpIds.retainAll(request.getCpIds());
        }
        if (authorizedCpIds.isEmpty()) {
            // Empty response since there were no authorized Certificate Profiles
            if (log.isDebugEnabled()) {
                log.debug("Client '"+authenticationToken+"' was not authorized to any of the requested CPs and the search request will be dropped.");
            }
            return response;
        }
        // Check End Entity Profile authorization
        final Collection<Integer> authorizedEepIds = new ArrayList<>(endEntityProfileSession.getAuthorizedEndEntityProfileIds(authenticationToken, AccessRulesConstants.VIEW_END_ENTITY));
        final boolean accessAnyEepAvailable = authorizedEepIds.containsAll(endEntityProfileSession.getEndEntityProfileIdToNameMap().keySet());
        if (!request.getEepIds().isEmpty()) {
            authorizedEepIds.retainAll(request.getEepIds());
        }
        if (authorizedEepIds.isEmpty()) {
            // Empty response since there were no authorized End Entity Profiles
            if (log.isDebugEnabled()) {
                log.debug("Client '"+authenticationToken+"' was not authorized to any of the requested EEPs and the search request will be dropped.");
            }
            return response;
        }
        final String subjectDnSearchString = request.getSubjectDnSearchString();
        final String subjectAnSearchString = request.getSubjectAnSearchString();
        final String usernameSearchString = request.getUsernameSearchString();
        final StringBuilder sb = new StringBuilder("SELECT a.username FROM UserData a WHERE (a.caId IN (:caId))");
        if (!subjectDnSearchString.isEmpty() || !subjectAnSearchString.isEmpty() || !usernameSearchString.isEmpty()) {
            sb.append(" AND (");
            boolean firstAppended = false;
            if (!subjectDnSearchString.isEmpty()) {
                sb.append("UPPER(a.subjectDN) LIKE :subjectDN");
                firstAppended = true;
            }
            if (!subjectAnSearchString.isEmpty()) {
                if (firstAppended) {
                    sb.append(" OR ");
                } else {
                    firstAppended = true;
                }
                sb.append("a.subjectAltName LIKE :subjectAltName");
            }
            if (!usernameSearchString.isEmpty()) {
                if (firstAppended) {
                    sb.append(" OR ");
                }
                sb.append("UPPER(a.username) LIKE :username");
            }
            sb.append(")");
        }

        if (request.isModifiedAfterUsed()) {
            sb.append(" AND (a.timeModified > :modifiedAfter)");
        }
        if (request.isModifiedBeforeUsed()) {
            sb.append(" AND (a.timeModified < :modifiedBefore)");
        }
        if (!request.getStatuses().isEmpty()) {
            sb.append(" AND (a.status IN (:status))");
        }
        // Don't constrain results to certain end entity profiles if root access is available and "any" CP is requested
        if (!accessAnyCpAvailable || !request.getCpIds().isEmpty()) {
            sb.append(" AND (a.certificateProfileId IN (:certificateProfileId))");
        }
        // Don't constrain results to certain end entity profiles if root access is available and "any" EEP is requested
        if (!accessAnyEepAvailable || !request.getEepIds().isEmpty()) {
            sb.append(" AND (a.endEntityProfileId IN (:endEntityProfileId))");
        }
        final Query query = entityManager.createQuery(sb.toString());
        query.setParameter("caId", authorizedLocalCaIds);
        if (!accessAnyCpAvailable || !request.getCpIds().isEmpty()) {
            query.setParameter("certificateProfileId", authorizedCpIds);
        }
        if (!accessAnyEepAvailable || !request.getEepIds().isEmpty()) {
            query.setParameter("endEntityProfileId", authorizedEepIds);
        }
        if (log.isDebugEnabled()) {
            log.debug(" CA IDs: " + Arrays.toString(authorizedLocalCaIds.toArray()));
            if (!accessAnyCpAvailable || !request.getCpIds().isEmpty()) {
                log.debug(" certificateProfileId: " + Arrays.toString(authorizedCpIds.toArray()));
            } else {
                log.debug(" certificateProfileId: Any (even deleted) profile(s) due to root access.");
            }
            if (!accessAnyEepAvailable || !request.getEepIds().isEmpty()) {
                log.debug(" endEntityProfileId: " + Arrays.toString(authorizedEepIds.toArray()));
            } else {
                log.debug(" endEntityProfileId: Any (even deleted) profile(s) due to root access.");
            }
        }
        if (!subjectDnSearchString.isEmpty()) {
            if (request.isSubjectDnSearchExact()) {
                query.setParameter("subjectDN", subjectDnSearchString.toUpperCase());
            } else {
                query.setParameter("subjectDN", "%" + subjectDnSearchString.toUpperCase() + "%");
            }
        }
        if (!subjectAnSearchString.isEmpty()) {
            if (request.isSubjectAnSearchExact()) {
                query.setParameter("subjectAltName", subjectAnSearchString);
            } else {
                query.setParameter("subjectAltName", "%" + subjectAnSearchString + "%");
            }
        }
        if (!usernameSearchString.isEmpty()) {
            if (request.isUsernameSearchExact()) {
                query.setParameter("username", usernameSearchString.toUpperCase());
            } else {
                query.setParameter("username", "%" + usernameSearchString.toUpperCase() + "%");
            }
        }
        if (request.isModifiedAfterUsed()) {
            query.setParameter("modifiedAfter", request.getModifiedAfter());
        }
        if (request.isModifiedBeforeUsed()) {
            query.setParameter("modifiedBefore", request.getModifiedBefore());
        }
        if (!request.getStatuses().isEmpty()) {
            query.setParameter("status", request.getStatuses());
        }
        final int maxResults = Math.min(getGlobalCesecoreConfiguration().getMaximumQueryCount(), request.getMaxResults());
        final int offset = maxResults * request.getPageNumber();
        query.setMaxResults(maxResults);
        query.setFirstResult(offset);
        /* Try to use the non-portable hint (depends on DB and JDBC driver) to specify how long in milliseconds the query may run. Possible behaviors:
         * - The hint is ignored
         * - A QueryTimeoutException is thrown
         * - A PersistenceException is thrown (and the transaction which don't have here is marked for roll-back)
         */
        final long queryTimeout = getGlobalCesecoreConfiguration().getMaximumQueryTimeout();
        if (queryTimeout>0L) {
            query.setHint("javax.persistence.query.timeout", String.valueOf(queryTimeout));
        }
        final List<String> usernames;
        try {
            usernames = query.getResultList();
            for (final String username : usernames) {
                response.getEndEntities().add(endEntityAccessSession.findUser(username));
            }
            response.setMightHaveMoreResults(usernames.size()==maxResults);
            if (log.isDebugEnabled()) {
                log.debug("Certificate search query: " + sb.toString() + " LIMIT " + maxResults + " \u2192 " + usernames.size() + " results. queryTimeout=" + queryTimeout + "ms");
            }
        } catch (QueryTimeoutException e) {
            log.info("Requested search query by " + authenticationToken +  " took too long. Query was " + e.getQuery().toString() + ". " + e.getMessage());
            response.setMightHaveMoreResults(true);
        } catch (PersistenceException e) {
            log.info("Requested search query by " + authenticationToken +  " failed, possibly due to timeout. " + e.getMessage());
            response.setMightHaveMoreResults(true);
        }
        return response;
    }

    @Override
    public RaRoleSearchResponse searchForRoles(AuthenticationToken authenticationToken, RaRoleSearchRequest request) {
        // TODO optimize this (ECA-5721), should filter with a database query
        final List<Role> authorizedRoles = getAuthorizedRoles(authenticationToken);
        final RaRoleSearchResponse searchResponse = new RaRoleSearchResponse();
        final String searchString = request.getGenericSearchString();
        for (final Role role : authorizedRoles) {
            if (searchString == null || StringUtils.containsIgnoreCase(role.getRoleName(), searchString) ||
                    (role.getNameSpace() != null && StringUtils.containsIgnoreCase(role.getNameSpace(), searchString))) {
                searchResponse.getRoles().add(role);
            }
        }
        return searchResponse;
    }

    @SuppressWarnings("unchecked")
    @Override
    public RaRoleMemberSearchResponse searchForRoleMembers(AuthenticationToken authenticationToken, RaRoleMemberSearchRequest request) {
        final RaRoleMemberSearchResponse response = new RaRoleMemberSearchResponse();

        final List<Integer> authorizedLocalCaIds = new ArrayList<>(caSession.getAuthorizedCaIds(authenticationToken));
        authorizedLocalCaIds.add(RoleMember.NO_ISSUER);
        // Only search a subset of the requested CAs if requested
        if (!request.getCaIds().isEmpty()) {
            authorizedLocalCaIds.retainAll(request.getCaIds());
        }

        // Dito for roles
        final List<Integer> authorizedLocalRoleIds = new ArrayList<>();
        for (final Role role : roleSession.getAuthorizedRoles(authenticationToken)) {
            final int roleId = role.getRoleId();
            if (request.getRoleIds().isEmpty() || request.getRoleIds().contains(roleId)) {
                authorizedLocalRoleIds.add(roleId);
            }
        }
        if (request.getRoleIds().contains(RoleMember.NO_ROLE)) {
            authorizedLocalRoleIds.add(RoleMember.NO_ROLE);
        }

        // Token types
        final List<String> authorizedLocalTokenTypes = new ArrayList<>(getAvailableRoleMemberTokenTypes(authenticationToken).keySet());
        if (!request.getTokenTypes().isEmpty()) {
            authorizedLocalTokenTypes.retainAll(request.getTokenTypes());
        }

        if (authorizedLocalCaIds.isEmpty()) {
            log.debug("No authorized CAs found for client " + authenticationToken + ". Returning empty response in role member search");
            return response;
        }
        if (authorizedLocalRoleIds.isEmpty()) {
            log.debug("No authorized Roles found for client " + authenticationToken + " Returning empty response in role member search");
            return response;
        }
        if (authorizedLocalTokenTypes.isEmpty()) {
            log.debug("No authorized token types found for client " + authenticationToken + " Returning empty response in role member search");
            return response;
        }

        // Build query
        final StringBuilder sb = new StringBuilder("SELECT a FROM RoleMemberData a WHERE a.tokenIssuerId IN (:caId) AND a.roleId IN (:roleId) AND a.tokenType IN (:tokenType)");
        // TODO only search by exact tokenMatchValue if it seems to be a serial number?
        if (!StringUtils.isEmpty(request.getGenericSearchString())) {
            sb.append(" AND (a.tokenMatchValueColumn LIKE :searchStringInexact OR a.descriptionColumn LIKE :searchStringInexact)");
        }
        if (!request.getProviderIds().isEmpty()) {
            sb.append(" AND  a.tokenProviderId IN (:providerId) ");
        }
        final Query query = entityManager.createQuery(sb.toString());
        query.setParameter("caId", authorizedLocalCaIds);
        query.setParameter("roleId", authorizedLocalRoleIds);
        query.setParameter("tokenType", authorizedLocalTokenTypes);
        if (!StringUtils.isEmpty(request.getGenericSearchString())) {
            //query.setParameter("searchString", request.getGenericSearchString());
            query.setParameter("searchStringInexact", request.getGenericSearchString() + '%');
        }
        if (!request.getProviderIds().isEmpty()) {
            query.setParameter("providerId", request.getProviderIds());
        }


        final int maxResults = getGlobalCesecoreConfiguration().getMaximumQueryCount();
        query.setMaxResults(maxResults);
        final long queryTimeout = getGlobalCesecoreConfiguration().getMaximumQueryTimeout();
        if (queryTimeout>0L) {
            query.setHint("javax.persistence.query.timeout", String.valueOf(queryTimeout));
        }

        // Execute
        try {
            final List<RoleMemberData> roleMemberDatas = query.getResultList();
            for (final RoleMemberData roleMemberData : roleMemberDatas) {
                response.getRoleMembers().add(roleMemberData.asValueObject());
            }
            response.setMightHaveMoreResults(roleMemberDatas.size()==maxResults);
            if (log.isDebugEnabled()) {
                log.debug("Role Member search query: " + sb.toString() + " LIMIT " + maxResults + " \u2192 " + roleMemberDatas.size() + " results. queryTimeout=" + queryTimeout + "ms");
            }
        } catch (QueryTimeoutException e) {
            log.info("Requested search query by " + authenticationToken +  " took too long. Query was " + e.getQuery().toString() + ". " + e.getMessage());
            response.setMightHaveMoreResults(true);
        } catch (PersistenceException e) {
            log.info("Requested search query by " + authenticationToken +  " failed, possibly due to timeout. " + e.getMessage());
            response.setMightHaveMoreResults(true);
        }
        return response;
    }

    @Override
    public Map<Integer, String> getAuthorizedEndEntityProfileIdsToNameMap(AuthenticationToken authenticationToken) {
        final Collection<Integer> authorizedEepIds = endEntityProfileSession.getAuthorizedEndEntityProfileIds(authenticationToken, AccessRulesConstants.VIEW_END_ENTITY);
        final Map<Integer, String> idToNameMap = endEntityProfileSession.getEndEntityProfileIdToNameMap();
        final Map<Integer, String> authorizedIdToNameMap = new HashMap<>();
        for (final Integer eepId : authorizedEepIds) {
            authorizedIdToNameMap.put(eepId, idToNameMap.get(eepId));
        }
        return authorizedIdToNameMap;
    }

    @Override
    public Map<Integer, String> getAuthorizedCertificateProfileIdsToNameMap(AuthenticationToken authenticationToken) {
        final List<Integer> authorizedCpIds = new ArrayList<>(certificateProfileSession.getAuthorizedCertificateProfileIds(authenticationToken, 0));
        // There is no reason to return a certificate profile if it is not present in one of the authorized EEPs
        final Collection<Integer> authorizedEepIds = endEntityProfileSession.getAuthorizedEndEntityProfileIds(authenticationToken, AccessRulesConstants.VIEW_END_ENTITY);
        final Set<Integer> cpIdsInAuthorizedEeps = new HashSet<>();
        for (final Integer eepId : authorizedEepIds) {
            final EndEntityProfile eep = endEntityProfileSession.getEndEntityProfile(eepId);
            cpIdsInAuthorizedEeps.addAll(eep.getAvailableCertificateProfileIds());
        }
        authorizedCpIds.retainAll(cpIdsInAuthorizedEeps);
        final Map<Integer, String> idToNameMap = certificateProfileSession.getCertificateProfileIdToNameMap();
        final Map<Integer, String> authorizedIdToNameMap = new HashMap<>();
        for (final Integer cpId : authorizedCpIds) {
            authorizedIdToNameMap.put(cpId, idToNameMap.get(cpId));
        }
        return authorizedIdToNameMap;
    }

    @Override
    public IdNameHashMap<EndEntityProfile> getAuthorizedEndEntityProfiles(final AuthenticationToken authenticationToken, final String endEntityAccessRule) {
        Collection<Integer> ids = endEntityProfileSession.getAuthorizedEndEntityProfileIds(authenticationToken, endEntityAccessRule);
        Map<Integer, String> idToNameMap = endEntityProfileSession.getEndEntityProfileIdToNameMap();
        IdNameHashMap<EndEntityProfile> authorizedEndEntityProfiles = new IdNameHashMap<>();
        for (Integer id : ids){
            authorizedEndEntityProfiles.put(id, idToNameMap.get(id), endEntityProfileSession.getEndEntityProfile(id));
        }
        return authorizedEndEntityProfiles;
    }

    @Override
    public IdNameHashMap<CertificateProfile> getAllAuthorizedCertificateProfiles(AuthenticationToken authenticationToken){
        IdNameHashMap<CertificateProfile> authorizedCertificateProfiles = getAuthorizedCertificateProfiles(authenticationToken, CertificateConstants.CERTTYPE_UNKNOWN);
        return authorizedCertificateProfiles;
    }

    @Override
    public IdNameHashMap<CertificateProfile> getAuthorizedCertificateProfiles(AuthenticationToken authenticationToken){
        IdNameHashMap<CertificateProfile> authorizedCertificateProfiles = getAuthorizedCertificateProfiles(authenticationToken, CertificateConstants.CERTTYPE_ENDENTITY);
        return authorizedCertificateProfiles;
    }

    private IdNameHashMap<CertificateProfile> getAuthorizedCertificateProfiles(AuthenticationToken authenticationToken, int certificateProfileType) {
        IdNameHashMap<CertificateProfile> authorizedCertificateProfiles = new IdNameHashMap<>();
        List<Integer> authorizedCertificateProfileIds = certificateProfileSession.getAuthorizedCertificateProfileIds(authenticationToken, certificateProfileType);
        for (Integer certificateProfileId : authorizedCertificateProfileIds) {
            final CertificateProfile certificateProfile = certificateProfileSession.getCertificateProfile(certificateProfileId);
            final String certificateProfileName = certificateProfileSession.getCertificateProfileName(certificateProfileId);
            authorizedCertificateProfiles.put(certificateProfileId, certificateProfileName, certificateProfile);
        }
        return authorizedCertificateProfiles;
    }

    @Override
    public CertificateProfile getCertificateProfile(int id) {
        return certificateProfileSession.getCertificateProfile(id);
    }

    @Override
    public IdNameHashMap<CAInfo> getAuthorizedCAInfos(AuthenticationToken authenticationToken) {
        IdNameHashMap<CAInfo> authorizedCAInfos = new IdNameHashMap<>();
        List<CAInfo> authorizedCAInfosList = caSession.getAuthorizedAndNonExternalCaInfos(authenticationToken);
        for (CAInfo caInfo : authorizedCAInfosList){
            if (caInfo.getStatus() == CAConstants.CA_ACTIVE) {
                authorizedCAInfos.put(caInfo.getCAId(), caInfo.getName(), caInfo);
            }
        }
        return authorizedCAInfos;
    }

    @Override
    public void checkSubjectDn(final AuthenticationToken admin, final EndEntityInformation endEntity) throws EjbcaException{
        KeyToValueHolder<CAInfo> caInfoEntry = getAuthorizedCAInfos(admin).get(endEntity.getCAId());
        if(caInfoEntry == null) {
            log.info("No authorized CAs found for " + admin);
            return;
        }
        try {
            certificateCreateSession.assertSubjectEnforcements(caInfoEntry.getValue(), endEntity);
        } catch (CertificateCreateException e) {
            // Wrapping the CesecoreException.errorCode
            throw new EjbcaException(e);
        }
    }

    @Override
    public boolean addUser(final AuthenticationToken admin, final EndEntityInformation endEntity, final boolean isClearPwd) throws AuthorizationDeniedException,
            EjbcaException, WaitingForApprovalException{
        try {
            endEntityManagementSession.addUser(admin, endEntity, isClearPwd);
        } catch (CesecoreException e) {
            //Wrapping the CesecoreException.errorCode
            throw new EjbcaException(e);
        } catch (EndEntityProfileValidationException e) {
            //Wraps @WebFault Exception based with @NonSensitive EjbcaException based
            throw new EndEntityProfileValidationRaException(e);
        }
        return endEntityAccessSession.findUser(endEntity.getUsername()) != null;
    }

    @Override
    public boolean addUserFromWS(final AuthenticationToken authenticationToken, UserDataVOWS userDataVOWS, final boolean isClearPwd)
            throws AuthorizationDeniedException, EndEntityProfileValidationException, EndEntityExistsException, WaitingForApprovalException,
            CADoesntExistsException, IllegalNameException, CertificateSerialNumberException, EjbcaException {
        EndEntityInformation endEntityInformation = ejbcaWSHelperSession.convertUserDataVOWS(authenticationToken, userDataVOWS);
        endEntityManagementSession.addUser(authenticationToken, endEntityInformation, isClearPwd);
        return endEntityAccessSession.findUser(endEntityInformation.getUsername()) != null;
    }


    @Override
    public void deleteUser(final AuthenticationToken admin, final String username) throws AuthorizationDeniedException{
        try {
            endEntityManagementSession.deleteUser(admin, username);
        } catch (NoSuchEndEntityException | CouldNotRemoveEndEntityException e) {
            log.info(e.getMessage());
        }
    }

    @Override
    public EndEntityInformation searchUser(final AuthenticationToken admin, String username) {
        try {
            return endEntityAccessSession.findUser(admin, username);
        } catch (AuthorizationDeniedException e) {
            if (log.isDebugEnabled()) {
                log.debug("Not authorized to end entity '" + username + "'");
            }
            return null;
        }
    }
    
    @Override
    public EndEntityInformation searchUserWithoutViewEndEntityAccessRule(final AuthenticationToken admin, String username) {
        try {
            return endEntityAccessSession.findUserWithoutViewEndEntityAccessRule(admin, username);
        } catch (AuthorizationDeniedException e) {
            if (log.isDebugEnabled()) {
                log.debug("Not authorized to end entity '" + username + "'");
            }
            return null;
        }
    }

    @Override
    public void checkUserStatus(AuthenticationToken admin, String username, String password) throws NoSuchEndEntityException, AuthStatusException, AuthLoginException {
        endEntityAuthenticationSessionLocal.authenticateUser(admin, username, password);
    }

    @Override
    public void finishUserAfterLocalKeyRecovery(final AuthenticationToken authenticationToken, final String username, final String password) throws AuthorizationDeniedException, EjbcaException {
        EndEntityInformation userData = endEntityAccessSession.findUser(username);
        if (userData == null) {
            throw new EjbcaException(ErrorCode.USER_NOT_FOUND, "User '"+username+"' does not exist");
        }
        if (userData.getStatus() != EndEntityConstants.STATUS_KEYRECOVERY) {
            throw new EjbcaException(ErrorCode.USER_WRONG_STATUS, "User '"+username+"' is not in KEYRECOVERY status");
        }
        try {
            final GlobalConfiguration globalConfig = (GlobalConfiguration) globalConfigurationSession.getCachedConfiguration(GlobalConfiguration.GLOBAL_CONFIGURATION_ID);
            if (globalConfig.getEnableEndEntityProfileLimitations()) {
                // Check if administrator is authorized to perform key recovery
                endEntityAuthenticationSessionLocal.isAuthorizedToEndEntityProfile(authenticationToken, userData.getEndEntityProfileId(), AccessRulesConstants.KEYRECOVERY_RIGHTS);
            }
            endEntityAuthenticationSessionLocal.authenticateUser(authenticationToken, username, password);
            final boolean shouldFinishUser = caSession.getCAInfo(authenticationToken, userData.getCAId()).getFinishUser();
            if (shouldFinishUser) {
                    endEntityManagementSession.finishUser(userData);
            }

            userData = endEntityAccessSession.findUser(username);
            if (userData.getStatus() == EndEntityConstants.STATUS_GENERATED) {
                // We require keyrecovery access. The operation below should not require edit access, so we use an AlwaysAllowLocalAuthenticationToken
                endEntityManagementSession.setClearTextPassword(new AlwaysAllowLocalAuthenticationToken(
                        new UsernamePrincipal("Implicit authorization from key recovery operation to reset password.")), username, null);
            }
        } catch (NoSuchEndEntityException | EndEntityProfileValidationException e) {
            throw new IllegalStateException(e);
        }
    }

    @Override
    public byte[] generateKeyStore(final AuthenticationToken admin, final EndEntityInformation endEntity) throws AuthorizationDeniedException, EjbcaException {
        KeyStore keyStore;
        try {
            final EndEntityProfile endEntityProfile = endEntityProfileSession.getEndEntityProfile(endEntity.getEndEntityProfileId());
            boolean useKeyRecovery = ((GlobalConfiguration) globalConfigurationSession.getCachedConfiguration(GlobalConfiguration.GLOBAL_CONFIGURATION_ID)).getEnableKeyRecovery();
            EndEntityInformation data = endEntityAccessSession.findUser(endEntity.getUsername());
            if (data == null) {
                throw new EjbcaException(ErrorCode.USER_NOT_FOUND, "User '"+endEntity.getUsername()+"' does not exist");
            }
            final boolean saveKeysFlag = data.getKeyRecoverable() && useKeyRecovery && (data.getStatus() != EndEntityConstants.STATUS_KEYRECOVERY);
            final boolean loadKeysFlag = (data.getStatus() == EndEntityConstants.STATUS_KEYRECOVERY) && useKeyRecovery;
            final boolean reuseCertificateFlag = endEntityProfile.getReUseKeyRecoveredCertificate();
            ExtendedInformation ei = endEntity.getExtendedInformation();
            if (ei == null) {
                // ExtendedInformation is optional, and we don't want any NPEs here
            	// Make it easy for ourselves and create a default one if there is none in the end entity
                ei = new ExtendedInformation();
            }
            final String encodedValidity = ei.getCertificateEndTime();
            final Date notAfter = encodedValidity == null ? null :
                ValidityDate.getDate(encodedValidity, new Date(), isNotAfterInclusive(admin, endEntity));
            keyStore = keyStoreCreateSessionLocal.generateOrKeyRecoverToken(admin, // Authentication token
                    endEntity.getUsername(), // Username
                    endEntity.getPassword(), // Enrollment code
                    endEntity.getCAId(), // The CA signing the private keys
                    ei.getKeyStoreAlgorithmSubType(), // Keylength
                    ei.getKeyStoreAlgorithmType(), // Signature algorithm
                    null, // Not valid before
                    notAfter, // Not valid after
                    endEntity.getTokenType(), // Type of token
                    loadKeysFlag, // Perform key recovery?
                    saveKeysFlag, // Save private keys?
                    reuseCertificateFlag, // Reuse recovered cert?
                    endEntity.getEndEntityProfileId()); // Identifier for end entity
        } catch (KeyStoreException | InvalidAlgorithmParameterException | CADoesntExistsException | IllegalKeyException
                | CertificateCreateException | IllegalNameException | CertificateRevokeException | CertificateSerialNumberException
                | CryptoTokenOfflineException | IllegalValidityException | CAOfflineException | InvalidAlgorithmException
                | CustomCertificateSerialNumberException | CertificateException | NoSuchAlgorithmException | InvalidKeySpecException
                | EndEntityProfileValidationException | CertificateSignatureException | NoSuchEndEntityException e) {
            throw new KeyStoreGeneralRaException(e);
        }
        if (endEntity.getTokenType() == EndEntityConstants.TOKEN_SOFT_PEM){
            try (ByteArrayOutputStream outputStream = new ByteArrayOutputStream()) {
                outputStream.write(KeyTools.getSinglePemFromKeyStore(keyStore, endEntity.getPassword().toCharArray()));
                return outputStream.toByteArray();
            } catch (IOException | CertificateEncodingException | UnrecoverableKeyException | KeyStoreException | NoSuchAlgorithmException e) {
                log.error(e); //should never happen if keyStore is valid object
            }
        } else{
            try (ByteArrayOutputStream outputStream = new ByteArrayOutputStream()) {
                keyStore.store(outputStream, endEntity.getPassword().toCharArray());
                return outputStream.toByteArray();
            } catch (IOException | KeyStoreException | NoSuchAlgorithmException | CertificateException e) {
                log.error(e); //should never happen if keyStore is valid object
            }
        }
        return null;
    }
    
    @Override
    public byte[] generateKeyStoreWithoutViewEndEntityAccessRule(final AuthenticationToken admin, final EndEntityInformation endEntity) throws AuthorizationDeniedException, EjbcaException {
        KeyStore keyStore;
        try {
            final EndEntityProfile endEntityProfile = endEntityProfileSession.getEndEntityProfile(endEntity.getEndEntityProfileId());
            boolean useKeyRecovery = ((GlobalConfiguration) globalConfigurationSession.getCachedConfiguration(GlobalConfiguration.GLOBAL_CONFIGURATION_ID)).getEnableKeyRecovery();
            EndEntityInformation data = endEntityAccessSession.findUser(endEntity.getUsername());
            if (data == null) {
                throw new EjbcaException(ErrorCode.USER_NOT_FOUND, "User '"+endEntity.getUsername()+"' does not exist");
            }
            final boolean saveKeysFlag = data.getKeyRecoverable() && useKeyRecovery && (data.getStatus() != EndEntityConstants.STATUS_KEYRECOVERY);
            final boolean loadKeysFlag = (data.getStatus() == EndEntityConstants.STATUS_KEYRECOVERY) && useKeyRecovery;
            final boolean reuseCertificateFlag = endEntityProfile.getReUseKeyRecoveredCertificate();
            ExtendedInformation ei = endEntity.getExtendedInformation();
            if (ei == null) {
                // ExtendedInformation is optional, and we don't want any NPEs here
                // Make it easy for ourselves and create a default one if there is none in the end entity
                ei = new ExtendedInformation();
            }
            final String encodedValidity = ei.getCertificateEndTime();
            final Date notAfter = encodedValidity == null ? null :
                ValidityDate.getDate(encodedValidity, new Date(), isNotAfterInclusive(admin, endEntity));
            keyStore = keyStoreCreateSessionLocal.generateOrKeyRecoverTokenWithoutViewEndEntityAccessRule(admin, // Authentication token
                    endEntity.getUsername(), // Username
                    endEntity.getPassword(), // Enrollment code
                    endEntity.getCAId(), // The CA signing the private keys
                    ei.getKeyStoreAlgorithmSubType(), // Keylength
                    ei.getKeyStoreAlgorithmType(), // Signature algorithm
                    null, // Not valid before
                    notAfter, // Not valid after
                    endEntity.getTokenType(), // Type of token
                    loadKeysFlag, // Perform key recovery?
                    saveKeysFlag, // Save private keys?
                    reuseCertificateFlag, // Reuse recovered cert?
                    endEntity.getEndEntityProfileId()); // Identifier for end entity
        } catch (KeyStoreException | InvalidAlgorithmParameterException | CADoesntExistsException | IllegalKeyException
                | CertificateCreateException | IllegalNameException | CertificateRevokeException | CertificateSerialNumberException
                | CryptoTokenOfflineException | IllegalValidityException | CAOfflineException | InvalidAlgorithmException
                | CustomCertificateSerialNumberException | CertificateException | NoSuchAlgorithmException | InvalidKeySpecException
                | EndEntityProfileValidationException | CertificateSignatureException | NoSuchEndEntityException e) {
            throw new KeyStoreGeneralRaException(e);
        }
        if (endEntity.getTokenType() == EndEntityConstants.TOKEN_SOFT_PEM){
            try (ByteArrayOutputStream outputStream = new ByteArrayOutputStream()) {
                outputStream.write(KeyTools.getSinglePemFromKeyStore(keyStore, endEntity.getPassword().toCharArray()));
                return outputStream.toByteArray();
            } catch (IOException | CertificateEncodingException | UnrecoverableKeyException | KeyStoreException | NoSuchAlgorithmException e) {
                log.error(e); //should never happen if keyStore is valid object
            }
        } else {
            try (ByteArrayOutputStream outputStream = new ByteArrayOutputStream()) {
                keyStore.store(outputStream, endEntity.getPassword().toCharArray());
                return outputStream.toByteArray();
            } catch (IOException | KeyStoreException | NoSuchAlgorithmException | CertificateException e) {
                log.error(e); //should never happen if keyStore is valid object
            }
        }
        return null;
    }

    private boolean isNotAfterInclusive(final AuthenticationToken authenticationToken, final EndEntityInformation endEntity) throws AuthorizationDeniedException {
        final CAInfo caInfo = caSession.getCAInfo(authenticationToken, endEntity.getCAId());
        if (caInfo == null) {
            log.warn("CA "+ endEntity.getCAId() + " was not found. Username: " + endEntity.getUsername());
            return true; // Assume X.509
        }
        return caInfo.isExpirationInclusive();
    }

    @Override
    public byte[] createCertificate(AuthenticationToken authenticationToken, EndEntityInformation endEntityInformation)
            throws AuthorizationDeniedException, EjbcaException {
        if(endEntityInformation.getExtendedInformation() == null || endEntityInformation.getExtendedInformation().getCertificateRequest() == null){
            throw new IllegalArgumentException("Could not find CSR for end entity with username " + endEntityInformation.getUsername() + " CSR must be set under endEntityInformation.extendedInformation.certificateRequest");
        }

        RequestMessage req;
        req = RequestMessageUtils.parseRequestMessage(endEntityInformation.getExtendedInformation().getCertificateRequest());
        req.setUsername(endEntityInformation.getUsername());
        req.setPassword(endEntityInformation.getPassword());
        final String encodedValidity = endEntityInformation.getExtendedInformation().getCertificateEndTime();
        req.setRequestValidityNotAfter(encodedValidity == null ? null :
            ValidityDate.getDate(encodedValidity, new Date(), isNotAfterInclusive(authenticationToken, endEntityInformation)));
        try {
            ResponseMessage resp = signSessionLocal.createCertificate(authenticationToken, req, X509ResponseMessage.class, null);
            Certificate cert = CertTools.getCertfromByteArray(resp.getResponseMessage(), Certificate.class);
            return cert.getEncoded();
        } catch (NoSuchEndEntityException | CustomCertificateSerialNumberException | CryptoTokenOfflineException | IllegalKeyException
                | CADoesntExistsException | SignRequestException | SignRequestSignatureException | IllegalNameException | CertificateCreateException
                | CertificateRevokeException | CertificateSerialNumberException | IllegalValidityException | CAOfflineException
                | InvalidAlgorithmException | CertificateExtensionException e) {
            throw new EjbcaException(e);
        } catch (CertificateParsingException | CertificateEncodingException e) {
            throw new IllegalStateException("Internal error with creating Certificate from CertificateResponseMessage");
        }
    }


    @Override
    public byte[] createCertificateRest(final AuthenticationToken authenticationToken, EnrollPkcs10CertificateRequest enrollCertificateRequest)
            throws CertificateProfileDoesNotExistException, CADoesntExistsException, AuthorizationDeniedException,
            EjbcaException, EndEntityProfileValidationException {

        EndEntityInformation endEntityInformation = ejbcaRestHelperSession.convertToEndEntityInformation(authenticationToken, enrollCertificateRequest);
        try {
            return certificateRequestSession.processCertReq(authenticationToken,
                    endEntityInformation,
                    enrollCertificateRequest.getCertificateRequest(),
                    CertificateHelper.CERT_REQ_TYPE_PKCS10,
                    CertificateConstants.CERT_RES_TYPE_CERTIFICATE);
        } catch (NotFoundException e) {
            log.debug("EJBCA REST exception", e);
            throw e; // NFE extends EjbcaException
        } catch (InvalidKeyException e) {
            log.debug("EJBCA REST exception", e);
            throw new EjbcaException(ErrorCode.INVALID_KEY, e.getMessage());
        } catch (IllegalKeyException e) {
            log.debug("EJBCA REST exception", e);
            throw new EjbcaException(ErrorCode.ILLEGAL_KEY, e.getMessage());
        } catch (AuthStatusException e) {
            log.debug("EJBCA REST exception", e);
            throw new EjbcaException(ErrorCode.USER_WRONG_STATUS, e.getMessage());
        } catch (AuthLoginException e) {
            log.debug("EJBCA REST exception", e);
            throw new EjbcaException(ErrorCode.LOGIN_ERROR, e.getMessage());
        } catch (SignatureException e) {
            log.debug("EJBCA REST exception", e);
            throw new EjbcaException(ErrorCode.SIGNATURE_ERROR, e.getMessage());
        } catch (SignRequestSignatureException e) {
            log.debug("EJBCA REST exception", e);
            throw new EjbcaException(e.getMessage());
        } catch (InvalidKeySpecException e) {
            log.debug("EJBCA REST exception", e);
            throw new EjbcaException(ErrorCode.INVALID_KEY_SPEC, e.getMessage());
        } catch (CesecoreException e) {
            log.debug("EJBCA REST exception", e);
            // Will convert the CESecore exception to an EJBCA exception with the same error code
            throw new EjbcaException(e.getErrorCode(), e);
        } catch (CertificateExtensionException | NoSuchAlgorithmException | NoSuchProviderException | CertificateException | IOException | RuntimeException e) {  // EJBException, ClassCastException, ...
            log.debug("EJBCA REST exception", e);
            throw new EjbcaException(ErrorCode.INTERNAL_ERROR, e.getMessage());
        }
    }


    @Override
    public byte[] createCertificateWS(final AuthenticationToken authenticationToken, final UserDataVOWS userData, final String requestData, final int requestType,
            final String hardTokenSN, final String responseType) throws AuthorizationDeniedException, EjbcaException,
            EndEntityProfileValidationException {
        try {
            // Some of the session beans are only needed for authentication or certificate operations, and are passed as null
            final EndEntityInformation endEntityInformation = ejbcaWSHelperSession.convertUserDataVOWS(authenticationToken, userData);
            int responseTypeInt = CertificateConstants.CERT_RES_TYPE_CERTIFICATE;
            if (!responseType.equalsIgnoreCase(CertificateHelper.RESPONSETYPE_CERTIFICATE)) {
                if (responseType.equalsIgnoreCase(CertificateHelper.RESPONSETYPE_PKCS7)) {
                    responseTypeInt = CertificateConstants.CERT_RES_TYPE_PKCS7;
                }
                else if (responseType.equalsIgnoreCase(CertificateHelper.RESPONSETYPE_PKCS7WITHCHAIN)) {
                    responseTypeInt = CertificateConstants.CERT_RES_TYPE_PKCS7WITHCHAIN;
                }
                else{
                    throw new NoSuchAlgorithmException("Bad responseType:" + responseType);
                }
            }
            return certificateRequestSession.processCertReq(authenticationToken, endEntityInformation, requestData, requestType, responseTypeInt);
        } catch (NotFoundException e) {
            log.debug("EJBCA WebService error", e);
            throw e; // NFE extends EjbcaException
        } catch (InvalidKeyException e) {
            log.debug("EJBCA WebService error", e);
            throw new EjbcaException(ErrorCode.INVALID_KEY, e.getMessage());
        } catch (IllegalKeyException e) {
            log.debug("EJBCA WebService error", e);
            throw new EjbcaException(ErrorCode.ILLEGAL_KEY, e.getMessage());
        } catch (AuthStatusException e) {
            log.debug("EJBCA WebService error", e);
            throw new EjbcaException(ErrorCode.USER_WRONG_STATUS, e.getMessage());
        } catch (AuthLoginException e) {
            log.debug("EJBCA WebService error", e);
            throw new EjbcaException(ErrorCode.LOGIN_ERROR, e.getMessage());
        } catch (SignatureException e) {
            log.debug("EJBCA WebService error", e);
            throw new EjbcaException(ErrorCode.SIGNATURE_ERROR, e.getMessage());
        } catch (SignRequestSignatureException e) {
            log.debug("EJBCA WebService error", e);
            throw new EjbcaException(e.getMessage());
        } catch (InvalidKeySpecException e) {
            log.debug("EJBCA WebService error", e);
            throw new EjbcaException(ErrorCode.INVALID_KEY_SPEC, e.getMessage());
        } catch (CesecoreException e) {
            log.debug("EJBCA WebService error", e);
            // Will convert the CESecore exception to an EJBCA exception with the same error code
            throw new EjbcaException(e.getErrorCode(), e);
        } catch (CertificateExtensionException | NoSuchAlgorithmException | NoSuchProviderException | CertificateException | IOException | RuntimeException e) {  // EJBException, ClassCastException, ...
            log.debug("EJBCA WebService error", e);
            throw new EjbcaException(ErrorCode.INTERNAL_ERROR, e.getMessage());
        }
    }

    @Override
    public byte[] softTokenRequest(AuthenticationToken authenticationToken, UserDataVOWS userdata, String keyspec, String keyalg, boolean createJKS) 
            throws AuthorizationDeniedException, CADoesntExistsException, EndEntityProfileValidationException, EjbcaException {
        try {
            // Some of the session beans are only needed for authentication or certificate operations, and are passed as null
            final EndEntityInformation endEntityInformation = ejbcaWSHelperSession.convertUserDataVOWS(authenticationToken, userdata);
            if (endEntityInformation.getExtendedInformation() == null) {
                endEntityInformation.setExtendedInformation(new ExtendedInformation());
            }
            endEntityInformation.getExtendedInformation().setKeyStoreAlgorithmSubType(keyspec);
            endEntityInformation.getExtendedInformation().setKeyStoreAlgorithmType(keyalg);
            return certificateRequestSession.processSoftTokenReq(authenticationToken, endEntityInformation, keyspec, keyalg, createJKS);
        } catch (NotFoundException e) {
            log.debug("EJBCA WebService error", e);
            throw e; // NFE extends EjbcaException
        } catch (AuthStatusException e) {
            log.debug("EJBCA WebService error", e);
            throw new EjbcaException(ErrorCode.USER_WRONG_STATUS, e.getMessage());
        } catch (AuthLoginException e) {
            log.debug("EJBCA WebService error", e);
            throw new EjbcaException(ErrorCode.LOGIN_ERROR, e.getMessage());
        } catch (InvalidKeySpecException | InvalidAlgorithmParameterException e) {
            log.debug("EJBCA WebService error", e);
            throw new EjbcaException(ErrorCode.INVALID_KEY_SPEC, e.getMessage());
        } catch (CesecoreException e) {
            log.debug("EJBCA WebService error", e);
            // Will convert the CESecore exception to an EJBCA exception with the same error code
            throw new EjbcaException(e.getErrorCode(), e);
        } catch (KeyStoreException| NoSuchAlgorithmException | CertificateException |  RuntimeException e) {  // EJBException, ClassCastException, ...
            log.debug("EJBCA WebService error", e);
            throw new EjbcaException(ErrorCode.INTERNAL_ERROR, e.getMessage());
        }
    }

    @Override
    public byte[] enrollAndIssueSshCertificateWs(final AuthenticationToken authenticationToken, final UserDataVOWS userDataVOWS,
            final SshRequestMessage sshRequestMessage)
            throws AuthorizationDeniedException, EjbcaException, EndEntityProfileValidationException {
        try {
            // Some of the session beans are only needed for authentication or certificate operations, and are passed as null
            final EndEntityInformation endEntityInformation = ejbcaWSHelperSession.convertUserDataVOWS(authenticationToken, userDataVOWS);
            SshResponseMessage sshResponseMessage = (SshResponseMessage) certificateRequestSession.processCertReq(authenticationToken,
                    endEntityInformation, sshRequestMessage, SshResponseMessage.class);
            return sshResponseMessage.getResponseMessage();
        } catch (NotFoundException e) {
            log.debug("EJBCA WebService error", e);
            throw e; // NFE extends EjbcaException
        } catch (IllegalKeyException e) {
            log.debug("EJBCA WebService error", e);
            throw new EjbcaException(ErrorCode.ILLEGAL_KEY, e.getMessage(), e);
        } catch (AuthStatusException e) {
            log.debug("EJBCA WebService error", e);
            throw new EjbcaException(ErrorCode.USER_WRONG_STATUS, e.getMessage(), e);
        } catch (AuthLoginException e) {
            log.debug("EJBCA WebService error", e);
            throw new EjbcaException(ErrorCode.LOGIN_ERROR, e.getMessage(), e);
        } catch (SignRequestSignatureException e) {
            log.debug("EJBCA WebService error", e);
            throw new EjbcaException(e.getMessage());
        } catch (CesecoreException e) {
            log.debug("EJBCA WebService error", e);
            // Will convert the CESecore exception to an EJBCA exception with the same error code
            throw new EjbcaException(e.getErrorCode(), e);
        } catch (CertificateExtensionException | RuntimeException e) { // EJBException, ClassCastException, ...
            log.debug("EJBCA WebService error", e);
            throw new EjbcaException(ErrorCode.INTERNAL_ERROR, e.getMessage(), e);
        }
    }

    @Override
    public List<CertificateWrapper> getLastCertChain(final AuthenticationToken authenticationToken, final String username) throws AuthorizationDeniedException {
        if (log.isTraceEnabled()) {
            log.trace(">getLastCertChain: "+username);
        }
        final List<CertificateWrapper> retValues = new ArrayList<>();
        if (endEntityAccessSession.findUser(authenticationToken, username) != null) { // checks authorization on CA and profiles and view_end_entity
            Collection<CertificateWrapper> certs = certificateStoreSession.findCertificatesByUsername(username);
            if (certs.size() > 0) {
                // The latest certificate will be first
                CertificateWrapper firstCert = certs.iterator().next();
                Certificate lastCert;
                if (firstCert != null) {
                    retValues.add(firstCert);
                    lastCert = firstCert.getCertificate();
                    if (log.isDebugEnabled()) {
                        log.debug("Found certificate for user with subjectDN: "+CertTools.getSubjectDN(lastCert)+" and serialNo: "+CertTools.getSerialNumberAsString(lastCert));
                    }
                    // If we added a certificate, we will also append the CA certificate chain
                    appendCaChain(retValues, lastCert);

                } else {
                    log.debug("Found no certificate (in non null list??) for user "+username);
                }
            }
        }
        if (log.isTraceEnabled()) {
            log.trace("<getLastCertChain: "+username);
        }
        return retValues;
    }

    private void appendCaChain(List<CertificateWrapper> certificateList, Certificate certificate) {
        boolean selfSigned = false;
        int iteration = 0; // to control so we don't enter an infinite loop. Max chain length is 10
        while (!selfSigned && iteration < 10) {
            iteration++;
            final String issuerDN = CertTools.getIssuerDN(certificate);
            final Collection<Certificate> caCerts = certificateStoreSession.findCertificatesBySubject(issuerDN);
            if (CollectionUtils.isEmpty(caCerts)) {
                log.info("No certificate found for CA with subjectDN: "+issuerDN);
                break;
            }
            for (final Certificate cert : caCerts) {
                try {
                    certificate.verify(cert.getPublicKey());
                    // this was the right certificate
                    certificateList.add(EJBTools.wrap(cert));
                    // To determine if we have found the last certificate or not
                    selfSigned = CertTools.isSelfSigned(cert);
                    // Find the next certificate in the chain now
                    certificate = cert;
                    break; // Break of iteration over this CAs certs
                } catch (Exception e) {
                    log.debug("Failed verification when looking for CA certificate, this was not the correct CA certificate. IssuerDN: "+issuerDN+", serno: "+CertTools.getSerialNumberAsString(cert));
                }
            }
        }
    }

    @Override
    public boolean markForRecovery(AuthenticationToken authenticationToken, String username, String newPassword, CertificateWrapper cert, boolean localKeyGeneration) throws AuthorizationDeniedException, ApprovalException,
                                    CADoesntExistsException, WaitingForApprovalException, NoSuchEndEntityException, EndEntityProfileValidationException {
        boolean keyRecoverySuccessful;
        boolean authorized = true;
        // If called from the wrong instance, return to proxybean and try next implementation
        final EndEntityInformation endEntityInformation = endEntityAccessSession.findUser(authenticationToken, username);
        if (endEntityInformation == null) {
            return false;
        }
        int endEntityProfileId = endEntityInformation.getEndEntityProfileId();
        if (((GlobalConfiguration) globalConfigurationSession.getCachedConfiguration(GlobalConfiguration.GLOBAL_CONFIGURATION_ID)).getEnableEndEntityProfileLimitations()) {
            authorized = authorizationSession.isAuthorized(
                    authenticationToken,
                    AccessRulesConstants.ENDENTITYPROFILEPREFIX + endEntityProfileId + AccessRulesConstants.KEYRECOVERY_RIGHTS,
                    AccessRulesConstants.REGULAR_RAFUNCTIONALITY + AccessRulesConstants.KEYRECOVERY_RIGHTS
            );
        }
        if (authorized) {
            try {
                if (!localKeyGeneration) {
                    keyRecoverySuccessful = endEntityManagementSession.prepareForKeyRecovery(authenticationToken, username, endEntityProfileId, cert.getCertificate());
                } else {
                    // In this case, the users status is set to 'Key Recovery' but not the flag in KeyRecoveryData since
                    // this is stored in another instance database
                    keyRecoverySuccessful = endEntityManagementSession.prepareForKeyRecoveryInternal(authenticationToken, username, endEntityProfileId, cert.getCertificate());
                }
                if (keyRecoverySuccessful && newPassword != null) {
                    // No approval required, continue by setting a new enrollment code
                    endEntityManagementSession.setPassword(authenticationToken, username, newPassword);
                }
            } catch (WaitingForApprovalException e) {
                // Set new EE password anyway
                if (newPassword != null) { // Password may null if there is a call from EjbcaWS
                    endEntityManagementSession.setPassword(authenticationToken, username, newPassword);
                }
                throw e;
            }
            return keyRecoverySuccessful;
        }
        return false;
    }

    @Override
    public boolean editUser(AuthenticationToken authenticationToken, EndEntityInformation endEntityInformation, boolean isClearPwd, String newUsername)
            throws AuthorizationDeniedException, EndEntityProfileValidationException,
            WaitingForApprovalException, CADoesntExistsException, ApprovalException,
            CertificateSerialNumberException, IllegalNameException, NoSuchEndEntityException, CustomFieldException {
        if (endEntityAccessSession.findUser(authenticationToken, endEntityInformation.getUsername()) == null) {
            // If called from the wrong instance, return to proxybean and try next implementation
            return false;
        } else {
            if (newUsername == null)
                endEntityManagementSession.changeUser(authenticationToken, endEntityInformation, isClearPwd);
            else
                endEntityManagementSession.changeUser(authenticationToken, endEntityInformation, isClearPwd, newUsername);
            return true;
        }
    }

    @Override
    public boolean editUserWs(AuthenticationToken authenticationToken, UserDataVOWS userDataVOWS)
            throws AuthorizationDeniedException, EndEntityProfileValidationException,
            WaitingForApprovalException, CADoesntExistsException, CertificateSerialNumberException, IllegalNameException, NoSuchEndEntityException, EjbcaException {
        return editUser(authenticationToken, ejbcaWSHelperSession.convertUserDataVOWS(authenticationToken, userDataVOWS), userDataVOWS.isClearPwd(), null);
    }

    @Override
    public List<UserDataVOWS> findUserWS(AuthenticationToken authenticationToken, UserMatch usermatch, int maxNumberOfRows)
            throws AuthorizationDeniedException, IllegalQueryException, EjbcaException {
        List<UserDataVOWS> retValue = null;
        try {
            final org.ejbca.util.query.Query query = ejbcaWSHelperSession.convertUserMatch(authenticationToken, usermatch);
            final Collection<EndEntityInformation> results = endEntityAccessSession.query(authenticationToken, query, null,null, maxNumberOfRows, AccessRulesConstants.VIEW_END_ENTITY); // also checks authorization
            if (results.size() > 0) {
                retValue = new ArrayList<>(results.size());
                for (final EndEntityInformation userData : results) {
                    retValue.add(ejbcaWSHelperSession.convertEndEntityInformation(userData));
                }
            }
        } catch (CesecoreException e) {
            // Convert cesecore exception to EjbcaException
            throw  new EjbcaException(e.getErrorCode(), e);
        }
        return retValue;
    }

    @Override
    public int getPublisherQueueLength(AuthenticationToken authenticationToken, String name) throws PublisherDoesntExistsException {
        final int id = publisherSession.getPublisherId(name);
        if (id == 0) {
            throw new PublisherDoesntExistsException("Publisher does not exist: " + name);
        }
        return publisherQueueSession.getPendingEntriesCountForPublisher(id);
    }

    @Override
    public boolean keyRecoveryPossible(final AuthenticationToken authenticationToken, Certificate cert, String username) {
        boolean returnValue = isAuthorizedNoLogging(authenticationToken, AccessRulesConstants.REGULAR_KEYRECOVERY);
        if (((GlobalConfiguration) globalConfigurationSession.getCachedConfiguration(GlobalConfiguration.GLOBAL_CONFIGURATION_ID)).getEnableEndEntityProfileLimitations()) {
            try {
                EndEntityInformation data = endEntityAccessSession.findUser(authenticationToken, username);
                if (data != null) {
                    int profileId = data.getEndEntityProfileId();
                    returnValue = endEntityAuthorization(authenticationToken, profileId);
                } else {
                    returnValue = false;
                }
            } catch (AuthorizationDeniedException e) {
                log.debug("Administrator: " + authenticationToken + " was not authorized to perform key recovery for end entity: " + username);
                return false;
            }
        }
        return returnValue && keyRecoverySessionLocal.existsKeys(EJBTools.wrap(cert)) && !keyRecoverySessionLocal.isUserMarked(username);
    }

    @Override
    public void keyRecoverWS(AuthenticationToken authenticationToken, String username, String certSNinHex, String issuerDN)
            throws EjbcaException, AuthorizationDeniedException, WaitingForApprovalException, CADoesntExistsException {
        try {
            final boolean useKeyRecovery = ((GlobalConfiguration) globalConfigurationSession.getCachedConfiguration(GlobalConfiguration.GLOBAL_CONFIGURATION_ID)).getEnableKeyRecovery();
            if (!useKeyRecovery) {
                throw new EjbcaException(ErrorCode.KEY_RECOVERY_NOT_AVAILABLE, "Keyrecovery must be enabled in the system configuration in order to execute this command.");

            }
            final EndEntityInformation userData = endEntityAccessSession.findUser(authenticationToken, username);
            if (userData == null) {
                log.info(intres.getLocalizedMessage("ra.errorentitynotexist", username));
                final String msg = intres.getLocalizedMessage("ra.errorentitynotexist", username);
                throw new NotFoundException(msg);
            }
            if (keyRecoverySessionLocal.isUserMarked(username)) {
                // User is already marked for recovery.
                return;
            }
            // check CAID
            final int caId = userData.getCAId();
            caSession.verifyExistenceOfCA(caId);
            if (!authorizationSession.isAuthorizedNoLogging(authenticationToken, StandardRules.CAACCESS.resource() + caId)) {
                final String msg = intres.getLocalizedMessage("authorization.notauthorizedtoresource", StandardRules.CAACCESS.resource() + caId, null);
                throw new AuthorizationDeniedException(msg);
            }

            // find certificate to recover
            final Certificate cert = certificateStoreSession.findCertificateByIssuerAndSerno(issuerDN, new BigInteger(certSNinHex,16));
            if (cert == null) {
                final String msg = intres.getLocalizedMessage("ra.errorfindentitycert", issuerDN, certSNinHex);
                throw new NotFoundException(msg);
            }

            // Do the work, mark user for key recovery
            if (!endEntityManagementSession.prepareForKeyRecovery(authenticationToken, userData.getUsername(), userData.getEndEntityProfileId(), cert)) {
                // Reset user status and throw exception
                endEntityManagementSession.setUserStatus(authenticationToken, username, userData.getStatus());
                throw new EjbcaException(ErrorCode.KEY_RECOVERY_NOT_AVAILABLE, "Key recovery data not found for user '" + username + "'");
            }
        } catch (NotFoundException e) {
            log.debug("EJBCA WebService error", e);
            throw e; // extends EjbcaException
        } catch (NoSuchEndEntityException e) {
            throw new NotFoundException(intres.getLocalizedMessage("ra.errorentitynotexist", username));
        }
    }

    @Override
    public byte[] keyRecoverEnrollWS(AuthenticationToken authenticationToken, String username, String certSNinHex, String issuerDN, String password, String hardTokenSN)
            throws AuthorizationDeniedException, CADoesntExistsException, EjbcaException, WaitingForApprovalException {
        keyRecoverWS(authenticationToken, username, certSNinHex, issuerDN);
        EndEntityInformation userData = endEntityAccessSession.findUser(authenticationToken, username);
        userData.setPassword(password);
        byte[] keyStoreBytes = generateKeyStore(authenticationToken, userData);

        // Lots of checks. Can't know what WS client sends in.
        if (!StringUtils.isEmpty(hardTokenSN) && !hardTokenSN.equals("NONE") && !hardTokenSN.equals("null")) {
            final KeyStore keyStore;
            try {
                if (userData.getTokenType() == EndEntityConstants.TOKEN_SOFT_P12) {
                    keyStore = KeyStore.getInstance("PKCS12", BouncyCastleProvider.PROVIDER_NAME);
                } else {
                    keyStore = KeyStore.getInstance("JKS");
                }
                keyStore.load(new ByteArrayInputStream(keyStoreBytes), password.toCharArray());
                final Enumeration<String> en = keyStore.aliases();
                final String alias = en.nextElement();
                keyStore.getCertificate(alias);
            } catch (CertificateException e) {
                throw new EjbcaException(ErrorCode.CERT_COULD_NOT_BE_PARSED, e.getMessage());
            } catch (NoSuchAlgorithmException | IOException | KeyStoreException | NoSuchProviderException e) {
                throw new EjbcaException(ErrorCode.NOT_SUPPORTED_KEY_STORE, e.getMessage());
            }
        }
        return keyStoreBytes;
    }

    /** Help function used to check end entity profile authorization. */
    private boolean endEntityAuthorization(AuthenticationToken admin, int profileId) {
        return isAuthorizedNoLogging(admin, AccessRulesConstants.ENDENTITYPROFILEPREFIX + profileId
                    + AccessRulesConstants.KEYRECOVERY_RIGHTS, AccessRulesConstants.REGULAR_RAFUNCTIONALITY + AccessRulesConstants.KEYRECOVERY_RIGHTS);
    }

    @Override
    public boolean changeCertificateStatus(final AuthenticationToken authenticationToken, final String fingerprint, final int newStatus, final int newRevocationReason)
            throws ApprovalException, WaitingForApprovalException {
        final CertificateDataWrapper cdw = searchForCertificate(authenticationToken, fingerprint);
        if (cdw!=null) {
            final BigInteger serialNumber = new BigInteger(cdw.getCertificateData().getSerialNumber());
            final String issuerDn = cdw.getCertificateData().getIssuerDN();
            try {
                // This call checks CA authorization, EEP authorization (if enabled) and /ra_functionality/revoke_end_entity
                endEntityManagementSession.revokeCert(authenticationToken, serialNumber, issuerDn, newRevocationReason);
                return true;
            } catch (AlreadyRevokedException e) {
                // If it is already revoked, great! The client got what the client wanted.. (almost at least, since reason might differ)
                log.info("Client '"+authenticationToken+"' requested status change of when status was already set for certificate '"+fingerprint+"'. Considering operation successful.");
                return true;
            } catch (AuthorizationDeniedException e) {
                log.info("Client '"+authenticationToken+"' requested status change of certificate '"+fingerprint+"' but is not authorized to revoke certificates.");
            } catch (NoSuchEndEntityException e) {
                // The certificate did exist a few lines ago, but must have been removed since then. Treat this like it never existed
                log.info("Client '"+authenticationToken+"' requested status change of certificate '"+fingerprint+"' that does not exist.");
            }
        } else {
            log.info("Client '"+authenticationToken+"' requested status change of certificate '"+fingerprint+"' that does not exist or the client is not authorized to see.");
        }
        return false;
    }

    @Override
    public void revokeCert(AuthenticationToken authenticationToken, BigInteger certSerNo, Date revocationDate, String issuerDn, int reason, boolean checkDate)
            throws AuthorizationDeniedException, NoSuchEndEntityException, ApprovalException, WaitingForApprovalException,
            RevokeBackDateNotAllowedForProfileException, AlreadyRevokedException, CADoesntExistsException {
        // First check if we handle the CA, to fail-fast, and reflect the functionality of remote API (WS)
        final int caId = CertTools.stringToBCDNString(issuerDn).hashCode();
        caSession.verifyExistenceOfCA(caId);
        endEntityManagementSession.revokeCert(authenticationToken, certSerNo, revocationDate, issuerDn, reason, checkDate);
    }

    @Override
    public void revokeAndDeleteUser(final AuthenticationToken authenticationToken, final String username, final int reason)
        throws AuthorizationDeniedException, NoSuchEndEntityException, WaitingForApprovalException, CouldNotRemoveEndEntityException, ApprovalException {
        endEntityManagementSession.revokeAndDeleteUser(authenticationToken, username, reason);
    }

    @Override
    public void revokeCertWithMetadata(AuthenticationToken authenticationToken, CertRevocationDto certRevocationDto)
            throws AuthorizationDeniedException, NoSuchEndEntityException, ApprovalException, WaitingForApprovalException,
            RevokeBackDateNotAllowedForProfileException, AlreadyRevokedException, CADoesntExistsException, IllegalArgumentException, CertificateProfileDoesNotExistException {
        // First check if we handle the CA, to fail-fast, and reflect the functionality of remote API (WS)

        final int caId = CertTools.stringToBCDNString(certRevocationDto.getIssuerDN()).hashCode();
        caSession.verifyExistenceOfCA(caId);
        endEntityManagementSession.revokeCertWithMetadata(authenticationToken, certRevocationDto);
    }

    @Override
    public void revokeUser(final AuthenticationToken authenticationToken, final String username, final int reason, final boolean deleteUser) throws AuthorizationDeniedException, CADoesntExistsException,
        WaitingForApprovalException, NoSuchEndEntityException, CouldNotRemoveEndEntityException, EjbcaException {
        endEntityManagementSession.revokeUser(authenticationToken, username, reason, deleteUser);
    }

    @Override
    public CertificateStatus getCertificateStatus(AuthenticationToken authenticationToken, String issuerDn, BigInteger serNo) throws CADoesntExistsException, AuthorizationDeniedException {
        // First check if we handle the CA, to fail-fast, and reflect the functionality of remote API (WS)
        final int caId = CertTools.stringToBCDNString(issuerDn).hashCode();
        caSession.verifyExistenceOfCA(caId);
        // Check if we are authorized to this CA
        if(!authorizationSession.isAuthorizedNoLogging(authenticationToken, StandardRules.CAACCESS.resource() +caId)) {
            final String msg = intres.getLocalizedMessage("authorization.notauthorizedtoresource", StandardRules.CAACCESS.resource() +caId, null);
            throw new AuthorizationDeniedException(msg);
        }

        return noConflictCertificateStoreSession.getStatus(issuerDn, serNo);
    }

    private GlobalCesecoreConfiguration getGlobalCesecoreConfiguration() {
        return (GlobalCesecoreConfiguration) globalConfigurationSession.getCachedConfiguration(GlobalCesecoreConfiguration.CESECORE_CONFIGURATION_ID);
    }

    @Override
    public ApprovalProfile getApprovalProfileForAction(final AuthenticationToken authenticationToken, final ApprovalRequestType action, final int caId, final int certificateProfileId) throws AuthorizationDeniedException{
        KeyToValueHolder<CAInfo> caInfoHolder = getAuthorizedCAInfos(authenticationToken).get(caId);
        KeyToValueHolder<CertificateProfile> certificateProfileHolder = getAllAuthorizedCertificateProfiles(authenticationToken).get(certificateProfileId);
        if(caInfoHolder == null){
            throw new AuthorizationDeniedException("Could not get approval profile because " + authenticationToken + " doesn't have access to CA with ID = " + caId);
        }
        if(certificateProfileHolder == null){
            throw new AuthorizationDeniedException("Could not get approval profile because " + authenticationToken + " doesn't have access to certificate profile with ID = " + certificateProfileId);
        }
        return approvalProfileSession.getApprovalProfileForAction(action, caInfoHolder.getValue(), certificateProfileHolder.getValue());
    }
    
    @Override
    public Integer createApprovalRequest(final AuthenticationToken authenticationToken, final int type, final int approvalProfileId, final int endEntityProfileId, final String acmeAccountId) throws AuthorizationDeniedException, ApprovalException {
        return approvalSession.createApprovalRequest(authenticationToken, type, approvalProfileId, endEntityProfileId, acmeAccountId);
    }

    @Override
    public byte[] scepDispatch(final AuthenticationToken authenticationToken, final String operation, final String message, final String scepConfigurationAlias)
            throws NoSuchAliasException, CADoesntExistsException, NoSuchEndEntityException, CustomCertificateSerialNumberException,
            CryptoTokenOfflineException, IllegalKeyException, SignRequestException, SignRequestSignatureException, AuthStatusException, AuthLoginException, IllegalNameException,
            CertificateCreateException, CertificateRevokeException, CertificateSerialNumberException, IllegalValidityException, CAOfflineException, InvalidAlgorithmException,
            SignatureException, CertificateException, AuthorizationDeniedException, CertificateExtensionException, CertificateRenewalException {
        return scepMessageDispatcherSession.dispatchRequest(authenticationToken, operation, message, scepConfigurationAlias);
    }
    
    @Override
    public byte[] verifyScepPkcs10RequestMessage(AuthenticationToken authenticationToken, String alias, byte[] message) throws CertificateCreateException {
        return scepMessageDispatcherSession.verifyRequestMessage(authenticationToken, alias, message);
    }

    @Override
    public byte[] cmpDispatch(final AuthenticationToken authenticationToken, final byte[] pkiMessageBytes, final String cmpConfigurationAlias) throws NoSuchAliasException {
        return cmpMessageDispatcherSession.dispatchRequest(authenticationToken, pkiMessageBytes, cmpConfigurationAlias);
    }

    @Override
    public byte[] estDispatch(String operation, String alias, X509Certificate cert, String username, String password, byte[] requestBody)
            throws NoSuchAliasException, CADoesntExistsException, CertificateCreateException, CertificateRenewalException, AuthenticationFailedException {
        // throws UnsupportedOperationException if EST is not available (Community);
        if (!WebConfiguration.isLegacyEstRaApiAllowed()) { // default is off
            log.info("RA tried to use legacy RA API call for EST, which is disabled by default for security reasons. Please upgrade the RA, or set raapi.legacyest.enabled=true in web.properties to allow this.");
            throw new NoSuchAliasException("CA configuration does not allow RA to use legacy API for EST."); // No better exception. We can't change an existing API.
        }
        try {
            return estOperationsSessionLocal.dispatchRequest(new AlwaysAllowLocalAuthenticationToken("EST - Call using legacy RA API call"), operation, alias, cert, username, password, requestBody);
        } catch (AuthorizationDeniedException e) {
            throw new IllegalStateException("Should not get AuthorizationDeniedException with AlwaysAllowLocalAuthenticationToken");
        }
    }

    @Override
    public byte[] estDispatchAuthenticated(final AuthenticationToken authenticationToken, String operation, String alias, X509Certificate cert, String username, String password, byte[] requestBody)
            throws NoSuchAliasException, CADoesntExistsException, CertificateCreateException, CertificateRenewalException, AuthenticationFailedException, AuthorizationDeniedException {
        // throws UnsupportedOperationException if EST is not available (Community);
        return estOperationsSessionLocal.dispatchRequest(authenticationToken, operation, alias, cert, username, password, requestBody);
    }

    @Override
    public Collection<CertificateWrapper> getCertificateChain(final AuthenticationToken authenticationToken, int caId) throws AuthorizationDeniedException, CADoesntExistsException {
        if(!authorizationSession.isAuthorizedNoLogging(authenticationToken, StandardRules.CAACCESS.resource() + caId)) {
            final String msg = intres.getLocalizedMessage("authorization.notauthorizedtoresource", StandardRules.CAACCESS.resource() + caId, null);
            throw new AuthorizationDeniedException(msg);
        }
        CAInfo caInfo = caSession.getCAInfoInternal(caId);
        if(caInfo == null) {
            throw new CADoesntExistsException("CA with ID " + caId + " doesn't exist");
        }
        return EJBTools.wrapCertCollection(caInfo.getCertificateChain());
    }

    private Date getDate(long days) {
        Date findDate = new Date();
        long millis = (days * 24 * 60 * 60 * 1000);
        findDate.setTime(findDate.getTime() + millis);
        return findDate;
    }

    @Override
    public int getCountOfCertificatesByExpirationTime(final AuthenticationToken authenticationToken, long days) throws AuthorizationDeniedException {
        if(!authorizationSession.isAuthorizedNoLogging(authenticationToken, StandardRules.CAFUNCTIONALITY.resource()+"/view_certificate")) {
            final String msg = intres.getLocalizedMessage("authorization.notauthorizedtoresource", StandardRules.CAFUNCTIONALITY.resource()+"/view_certificate", null);
            throw new AuthorizationDeniedException(msg);
        }
        Date findDate = getDate(days);
        return certificateStoreSession.findNumberOfExpiringCertificates(findDate);
    }

    @Override
    public void customLog(final AuthenticationToken authenticationToken, final String type, final String caName, final String username, final String certificateSn,
    		final String msg, final EventType event) throws AuthorizationDeniedException, CADoesntExistsException {
        caAdminSession.customLog(authenticationToken, type, caName, username, certificateSn, msg, event);
    }

    @Override
    public Collection<CertificateWrapper> getCertificatesByUsername(final AuthenticationToken authenticationToken, final String username, final boolean onlyValid, final long now)
            throws AuthorizationDeniedException, CertificateEncodingException {
        return endEntityAccessSession.findCertificatesByUsername(authenticationToken, username, onlyValid, now);
    }

    @Override
    public Map<String, Integer> getAvailableCertificateProfiles(final AuthenticationToken authenticationToken, final int entityProfileId)
            throws EndEntityProfileNotFoundException {
        return endEntityProfileSession.getAvailableCertificateProfiles(authenticationToken, entityProfileId);
    }

    @Override
    public Map<String, Integer> getAvailableCasInProfile(final AuthenticationToken authenticationToken, final int entityProfileId)
            throws AuthorizationDeniedException, EndEntityProfileNotFoundException {
        return endEntityProfileSession.getAvailableCasInProfile(authenticationToken, entityProfileId);
    }

    @Override
    public CertificateWrapper getCertificate(AuthenticationToken authenticationToken, String certSNinHex, String issuerDN)
            throws AuthorizationDeniedException, CADoesntExistsException, EjbcaException {
        return endEntityAccessSession.getCertificate(authenticationToken, certSNinHex, issuerDN);
    }

    @Override
    public Collection<CertificateWrapper> getCertificatesByExpirationTime(final AuthenticationToken authenticationToken, final long days,
            final int maxNumberOfResults, final int offset) throws AuthorizationDeniedException {
        if (!authorizationSession.isAuthorizedNoLogging(authenticationToken, StandardRules.CAFUNCTIONALITY.resource() + "/view_certificate")) {
            final String msg = intres.getLocalizedMessage("authorization.notauthorizedtoresource",
                    StandardRules.CAFUNCTIONALITY.resource() + "/view_certificate", null);
            throw new AuthorizationDeniedException(msg);
        }
        Date findDate = getDate(days);
        return EJBTools.wrapCertCollection(certificateStoreSession.findExpiringCertificates(findDate, maxNumberOfResults, offset));
    }

    @Override
    public Collection<CertificateWrapper> getCertificatesByExpirationTimeAndType(AuthenticationToken authenticationToken, long days, int certificateType, int maxNumberOfResults)
            throws AuthorizationDeniedException {
        if (!authorizationSession.isAuthorizedNoLogging(authenticationToken, StandardRules.CAFUNCTIONALITY.resource() + "/view_certificate")) {
            final String msg = intres.getLocalizedMessage("authorization.notauthorizedtoresource",
                    StandardRules.CAFUNCTIONALITY.resource() + "/view_certificate", null);
            throw new AuthorizationDeniedException(msg);
        }
        final Date findDate = new Date();
        final long millis = (days * 24 * 60 * 60 * 1000);
        findDate.setTime(findDate.getTime() + millis);
        final List<Certificate> result = certificateStoreSession.findCertificatesByExpireTimeAndTypeWithLimit(findDate, certificateType, maxNumberOfResults);
        return EJBTools.wrapCertCollection(result);
    }

    @Override
    public Collection<CertificateWrapper> getCertificatesByExpirationTimeAndIssuer(AuthenticationToken authenticationToken, long days, String issuerDN, int maxNumberOfResults)
            throws AuthorizationDeniedException {
        if (!authorizationSession.isAuthorizedNoLogging(authenticationToken, StandardRules.CAFUNCTIONALITY.resource() + "/view_certificate")) {
            final String msg = intres.getLocalizedMessage("authorization.notauthorizedtoresource",
                    StandardRules.CAFUNCTIONALITY.resource() + "/view_certificate", null);
            throw new AuthorizationDeniedException(msg);
        }
        final Date findDate = new Date();
        final long millis = (days * 24 * 60 * 60 * 1000);
        findDate.setTime(findDate.getTime() + millis);
        final List<java.security.cert.Certificate> result = certificateStoreSession.findCertificatesByExpireTimeAndIssuerWithLimit(findDate, issuerDN, maxNumberOfResults);
        return EJBTools.wrapCertCollection(result);
    }

    @Override
    public Collection<CertificateWrapper> getLastCaChain(final AuthenticationToken authenticationToken, final String caName)
            throws AuthorizationDeniedException, CADoesntExistsException {
        return caSession.getCaChain(authenticationToken, caName);
    }

    @Override
    public byte[] processCertificateRequest(final AuthenticationToken authenticationToken, final String username, final String password, final String req, final int reqType,
            final String hardTokenSN, final String responseType)
            throws AuthorizationDeniedException, EjbcaException, CesecoreException,
            CertificateExtensionException, InvalidKeyException, SignatureException,
            InvalidKeySpecException, NoSuchAlgorithmException, NoSuchProviderException, CertificateException, IOException {
        try {
            return signSessionLocal.createCertificateWS(authenticationToken, username, password, req, reqType, responseType);
        } catch (ParseException | ConstructionException | NoSuchFieldException e) {
            throw new EjbcaException(ErrorCode.INTERNAL_ERROR, e.getMessage());
        }
    }

    @Override
    public byte[] getLatestCrl(final AuthenticationToken authenticationToken, final String caName, final boolean deltaCRL)
            throws AuthorizationDeniedException, CADoesntExistsException {
        final CAInfo cainfo = caSession.getCAInfo(authenticationToken, caName);
        if (cainfo == null) {
            throw new CADoesntExistsException("CA with name " + caName + " doesn't exist.");
        }
        // This method is used from the EjbcaWS.getLatestCRL Web Service method, and it does not allow specifying a partition.
        return crlStoreSession.getLastCRL(cainfo.getSubjectDN(), CertificateConstants.NO_CRL_PARTITION, deltaCRL);
    }

    @Override
    public byte[] getLatestCrlByRequest(AuthenticationToken authenticationToken, RaCrlSearchRequest request) throws AuthorizationDeniedException, CADoesntExistsException {
        String issuerDn;
        if (StringUtils.isNotEmpty(request.getIssuerDn())) {
            issuerDn = request.getIssuerDn();
        } else {
            final CAInfo cainfo = caSession.getCAInfo(authenticationToken, request.getCaName());
            if (cainfo == null) {
                throw new CADoesntExistsException("CA with name " + request.getCaName() + " doesn't exist.");
            }
            issuerDn = cainfo.getSubjectDN();
        }
        return crlStoreSession.getLastCRL(issuerDn, request.getCrlPartitionIndex(), request.isDeltaCRL());
    }

    @Override
    public byte[] getLatestCrlByIssuerDn(AuthenticationToken authenticationToken, String issuerDn, boolean deltaCRL)
            throws AuthorizationDeniedException, CADoesntExistsException {
        final CAInfo cainfo = caSession.getCAInfo(authenticationToken, issuerDn.hashCode());
        if (cainfo == null) {
            throw new CADoesntExistsException("CA with subjectDn " + issuerDn + " doesn't exist.");
        }
        // This method is used from the EjbcaWS.getLatestCRL Web Service method, and it does not allow specifying a partition.
        return crlStoreSession.getLastCRL(issuerDn, CertificateConstants.NO_CRL_PARTITION, deltaCRL);
    }

    @Override
    public Integer getRemainingNumberOfApprovals(final AuthenticationToken authenticationToken, final int requestId)
            throws ApprovalException, ApprovalRequestExpiredException {
        return approvalSession.getRemainingNumberOfApprovals(requestId);
    }

    @Override
    public Integer isApproved(final AuthenticationToken authenticationToken, final int approvalId)
            throws ApprovalException, ApprovalRequestExpiredException {
        return approvalSession.isApproved(approvalId);
    }

    @Override
    public boolean isAuthorized(final AuthenticationToken authenticationToken, final String... resource) {
        return authorizationSession.isAuthorized(authenticationToken, resource);
    }

    @Override
    public void republishCertificate(AuthenticationToken authenticationToken, String serialNumberInHex, String issuerDN)
            throws AuthorizationDeniedException, CADoesntExistsException, EjbcaException {
        final String bcIssuerDN = CertTools.stringToBCDNString(issuerDN);
        caSession.verifyExistenceOfCA(bcIssuerDN.hashCode());
        final CertReqHistory certReqHistory = certreqHistorySession.retrieveCertReqHistory(new BigInteger(serialNumberInHex,16), bcIssuerDN);
        if(certReqHistory == null){
            throw new PublisherException("Error: the certificate with serialnumber : " + serialNumberInHex +" and issuerdn " + issuerDN + " couldn't be found in database.");
        }
        ejbcaWSHelperSession.isAuthorizedToRepublish(authenticationToken, certReqHistory.getUsername(),bcIssuerDN.hashCode());
        final CertificateProfile certificateProfile = certificateProfileSession.getCertificateProfile(certReqHistory.getEndEntityInformation().getCertificateProfileId());
        if (certificateProfile != null) {
            if (certificateProfile.getPublisherList().size() > 0) {
                final boolean pubStoreCertificateResult = publisherSession.storeCertificate(
                        authenticationToken, certificateProfile.getPublisherList(), certReqHistory.getFingerprint(),
                        certReqHistory.getEndEntityInformation().getPassword(), certReqHistory.getEndEntityInformation().getCertificateDN(),
                        certReqHistory.getEndEntityInformation().getExtendedInformation());
                if(!pubStoreCertificateResult) {
                    throw new PublisherException("Error: publication failed to at least one of the defined publishers.");
                }
            } else {
                throw new PublisherException("Error no publisher defined for the given certificate.");
            }
        }
        throw new PublisherException("Error : Certificate profile couldn't be found for the given certificate.");
    }

    @Override
    public byte[] generateOrKeyRecoverToken(final AuthenticationToken authenticationToken, final String username, final String password, final String hardTokenSN, final String keySpecification,
            final String keyAlgorithm) throws AuthorizationDeniedException, CADoesntExistsException, EjbcaException {
        return keyStoreCreateSessionLocal.generateOrKeyRecoverTokenAsByteArray(authenticationToken, username, password, keySpecification, keyAlgorithm);
    }

    @Override
    public byte[] getEndEntityProfileAsXml(final AuthenticationToken authenticationToken, final int profileId)
            throws AuthorizationDeniedException, EndEntityProfileNotFoundException {
        return endEntityProfileSession.getProfileAsXml(authenticationToken, profileId);
    }

    @Override
    public byte[] getSshCaPublicKey(String caName) throws SshKeyException, CADoesntExistsException {
        CAInfo caInfo = caSession.getCAInfoInternal(-1, caName, true);
        if(caInfo == null) {
            throw new CADoesntExistsException("CA with name " + caName + " does not exist.");
        }
        if(caInfo.getCAType() != SshCaInfo.CATYPE_SSH) {
            throw new SshKeyException("CA of name " + caName + " is not an SSH CA.");
        } else {
            PublicKey publicKey = caInfo.getCertificateChain().get(0).getPublicKey();
            SshPublicKey sshPublicKey = SshKeyFactory.INSTANCE.getSshPublicKey(publicKey);
            try {
                return sshPublicKey.encodeForExport(caName);
            } catch (IOException e) {
                throw new SshKeyException("Could not encode public key for export.", e);
            }
        }
    }

    @Override
    public byte[] getCertificateProfileAsXml(final AuthenticationToken authenticationToken, final int profileId)
            throws AuthorizationDeniedException, CertificateProfileDoesNotExistException {
        return certificateProfileSession.getProfileAsXml(authenticationToken, profileId);
    }

    @Override
    public Collection<CertificateWrapper> processCardVerifiableCertificateRequest(
            final AuthenticationToken authenticationToken, final String username, final String password, final String cvcReq
    ) throws AuthorizationDeniedException, UserDoesntFullfillEndEntityProfile, EjbcaException, WaitingForApprovalException,
            CertificateExpiredException, CesecoreException {
        return signSessionLocal.createCardVerifiableCertificateWS(authenticationToken, username, password, cvcReq);
    }

    @Override
    public HashSet<String> getCaaIdentities(final AuthenticationToken authenticationToken, final int caId)
            throws AuthorizationDeniedException, CADoesntExistsException {
        final HashSet<String> caaIdentities = new HashSet<>();
        final CACommon ca = caSession.getCA(authenticationToken, caId);
        if (ca == null) {
            throw new CADoesntExistsException("The CA with id " + caId + " does not exist on peer.");
        }
        for (final int validatorId : ca.getValidators()) {
            final Validator validator = keyValidatorSession.getValidator(validatorId);
            if (validator == null) {
                if (log.isDebugEnabled()) {
                    log.debug("Missing validator ID " + validatorId + " in CA '" + ca.getName() + "'");
                }
                continue;
            }
            if (validator.getValidatorTypeIdentifier().equals(DnsNameValidator.CAA_TYPE_IDENTIFIER)) {
                caaIdentities.addAll(((CaaIdentitiesValidator) validator).getIssuers());
            }
        }
        return caaIdentities;
    }

    @Override
    public AcmeAccount getAcmeAccountById(String accountId) {
        return acmeAccountDataSession.getAcmeAccount(accountId);
    }

    @Override
    public AcmeAccount getAcmeAccountByPublicKeyStorageId(final String publicKeyStorageId) {
        return acmeAccountDataSession.getAcmeAccountByPublicKeyStorageId(publicKeyStorageId);
    }

    @Override
    public String parseAcmeEabMessage(AuthenticationToken authenticationToken, String alias, String requestUrl, String requestJwk,
            String eabRequestJsonString) throws AcmeProblemException {
        return acmeConfigurationSession.parseAcmeEabMessage(authenticationToken, alias, requestUrl, requestJwk, eabRequestJsonString);
    }

    @Override
    public String persistAcmeAccount(final AcmeAccount acmeAccount) {
        return acmeAccountDataSession.createOrUpdate(acmeAccount);
    }

    @Override
    public AcmeOrder getAcmeOrderById(final String orderId) {
        return acmeOrderDataSession.getAcmeOrder(orderId);
    }

    @Override
    public Set<AcmeOrder> getAcmeOrdersByAccountId(String accountId) {
        return acmeOrderDataSession.getAcmeOrdersByAccountId(accountId);
    }

    @Override
    public Set<AcmeOrder> getFinalizedAcmeOrdersByFingerprint(String fingerprint) {
        return acmeOrderDataSession.getFinalizedAcmeOrdersByFingerprint(fingerprint);
    }

    @Override
    public String persistAcmeOrder(final AcmeOrder acmeOrder) {
        return acmeOrderDataSession.createOrUpdate(acmeOrder);
    }

    @Override
    public List<String> persistAcmeOrders(final List<AcmeOrder> acmeOrders) {
        return acmeOrderDataSession.createOrUpdate(acmeOrders);
    }

    @Override
    public void removeAcmeOrder(String orderId) {
        acmeOrderDataSession.remove(orderId);
    }

    @Override
    public void removeAcmeOrders(List<String> orderIds) {
        acmeOrderDataSession.removeAll(orderIds);
    }

    @Override
    public AcmeAuthorization getAcmeAuthorizationById(String authorizationId) {
        return acmeAuthorizationDataSession.getAcmeAuthorization(authorizationId);
    }

    @Override
    public List<AcmeAuthorization> getAcmeAuthorizationsByOrderId(String orderId) {
        return acmeAuthorizationDataSession.getAcmeAuthorizationsByOrderId(orderId);
    }

    @Override
    public List<AcmeAuthorization> getAcmeAuthorizationsByAccountId(String accountId) {
        return acmeAuthorizationDataSession.getAcmeAuthorizationsByAccountId(accountId);
    }

    @Override
    public String persistAcmeAuthorization(AcmeAuthorization acmeAuthorization) {
        return acmeAuthorizationDataSession.createOrUpdate(acmeAuthorization);
    }

    @Override
    public void persistAcmeAuthorizationList(List<AcmeAuthorization> acmeAuthorizations) {
        acmeAuthorizationDataSession.createOrUpdateList(acmeAuthorizations);
    }

    @Override
    public AcmeChallenge getAcmeChallengeById(String challengeId) {
        return acmeChallengeDataSession.getAcmeChallenge(challengeId);
    }

    @Override
    public List<AcmeChallenge> getAcmeChallengesByAuthorizationId(String authorizationId) {
        return acmeChallengeDataSession.getAcmeChallengesByAuthorizationId(authorizationId);
    }

    @Override
    public String persistAcmeChallenge(AcmeChallenge acmeChallenge) {
        return acmeChallengeDataSession.createOrUpdate(acmeChallenge);
    }

    @Override
    public void persistAcmeChallengeList(List<AcmeChallenge> acmeChallenges) {
        acmeChallengeDataSession.createOrUpdateList(acmeChallenges);
    }

    @Override
    public byte[] addUserAndGenerateKeyStore(AuthenticationToken authenticationToken, EndEntityInformation endEntity, boolean isClearPwd) throws AuthorizationDeniedException, EjbcaException, WaitingForApprovalException {
        //Authorization
        if (!endEntityAuthenticationSessionLocal.isAuthorizedToEndEntityProfile(authenticationToken, endEntity.getEndEntityProfileId(),
                AccessRulesConstants.DELETE_END_ENTITY)) {
            log.warn("Missing *" + AccessRulesConstants.DELETE_END_ENTITY + " rights for user '" + authenticationToken
                    + "' to be able to add an end entity (Delete is only needed for clean-up if something goes wrong after an end-entity has been added)");
            return null;
        }

        try {
            endEntity = endEntityManagementSession.addUser(authenticationToken, endEntity, isClearPwd);
        } catch (CesecoreException e) {
            //Wrapping the CesecoreException.errorCode
            throw new EjbcaException(e);
        } catch (EndEntityProfileValidationException e) {
            //Wraps @WebFault Exception based with @NonSensitive EjbcaException based
            throw new EndEntityProfileValidationRaException(e);
        }
        KeyStore keyStore;
        try {
            final EndEntityProfile endEntityProfile = endEntityProfileSession.getEndEntityProfile(endEntity.getEndEntityProfileId());
            boolean useKeyRecovery = ((GlobalConfiguration) globalConfigurationSession.getCachedConfiguration(GlobalConfiguration.GLOBAL_CONFIGURATION_ID)).getEnableKeyRecovery();
            EndEntityInformation data = endEntityAccessSession.findUser(endEntity.getUsername());
            if (data == null) {
                throw new EjbcaException(ErrorCode.USER_NOT_FOUND, "User '" + endEntity.getUsername() + "' does not exist");
            }
            final boolean saveKeysFlag = data.getKeyRecoverable() && useKeyRecovery && (data.getStatus() != EndEntityConstants.STATUS_KEYRECOVERY);
            final boolean loadKeysFlag = (data.getStatus() == EndEntityConstants.STATUS_KEYRECOVERY) && useKeyRecovery;
            final boolean reuseCertificateFlag = endEntityProfile.getReUseKeyRecoveredCertificate();
            final String encodedValidity = endEntity.getExtendedInformation().getCertificateEndTime();
            final Date notAfter = encodedValidity == null ? null :
                ValidityDate.getDate(encodedValidity, new Date(), isNotAfterInclusive(authenticationToken, endEntity));
            keyStore = keyStoreCreateSessionLocal.generateOrKeyRecoverToken(authenticationToken,
                    endEntity.getUsername(), // Username
                    endEntity.getPassword(), // Enrollment code
                    endEntity.getCAId(), // The CA signing the private keys
                    endEntity.getExtendedInformation().getKeyStoreAlgorithmSubType(), // Keylength
                    endEntity.getExtendedInformation().getKeyStoreAlgorithmType(), // Signature algorithm
                    null, // Not valid before
                    notAfter, // Not valid after
                    endEntity.getTokenType(), // Type of token
                    loadKeysFlag, // Perform key recovery?
                    saveKeysFlag, // Save private keys?
                    reuseCertificateFlag, // Reuse recovered cert?
                    endEntity.getEndEntityProfileId()); // Identifier for end entity
        } catch (KeyStoreException | InvalidAlgorithmParameterException | CADoesntExistsException | IllegalKeyException
                | CertificateCreateException | IllegalNameException | CertificateRevokeException | CertificateSerialNumberException
                | CryptoTokenOfflineException | IllegalValidityException | CAOfflineException | InvalidAlgorithmException
                | CustomCertificateSerialNumberException | CertificateException | NoSuchAlgorithmException | InvalidKeySpecException
                | EndEntityProfileValidationException | CertificateSignatureException | NoSuchEndEntityException e) {
            throw new KeyStoreGeneralRaException(e);
        }
        if (endEntity.getTokenType() == EndEntityConstants.TOKEN_SOFT_PEM) {
            try (ByteArrayOutputStream outputStream = new ByteArrayOutputStream()) {
                outputStream.write(KeyTools.getSinglePemFromKeyStore(keyStore, endEntity.getPassword().toCharArray()));
                return outputStream.toByteArray();
            } catch (IOException | CertificateEncodingException | UnrecoverableKeyException | KeyStoreException | NoSuchAlgorithmException e) {
                log.error(e); //should never happen if keyStore is valid object
            }
        } else {
            try (ByteArrayOutputStream outputStream = new ByteArrayOutputStream()) {
                keyStore.store(outputStream, endEntity.getPassword().toCharArray());
                return outputStream.toByteArray();
            } catch (IOException | KeyStoreException | NoSuchAlgorithmException | CertificateException e) {
                log.error(e); //should never happen if keyStore is valid object
            }
        }
        return null;
    }


    @Override
    public byte[] addUserAndCreateCertificate(AuthenticationToken authenticationToken, EndEntityInformation endEntityInformation, boolean isClearPwd)
            throws AuthorizationDeniedException, EjbcaException, WaitingForApprovalException {
        if(endEntityInformation.getExtendedInformation() == null || endEntityInformation.getExtendedInformation().getCertificateRequest() == null){
            throw new IllegalArgumentException("Could not find CSR for end entity with username " + endEntityInformation.getUsername() + " CSR must be set under endEntityInformation.extendedInformation.certificateRequest");
        }
        //Authorization
        if (!endEntityAuthenticationSessionLocal.isAuthorizedToEndEntityProfile(authenticationToken, endEntityInformation.getEndEntityProfileId(),
                AccessRulesConstants.DELETE_END_ENTITY)) {
            log.warn("Missing *" + AccessRulesConstants.DELETE_END_ENTITY + " rights for user '" + authenticationToken
                    + "' to be able to add an end entity (Delete is only needed for clean-up if something goes wrong after an end-entity has been added)");
            return null;
        }

        try {
            endEntityInformation = endEntityManagementSession.addUser(authenticationToken, endEntityInformation, isClearPwd);
        } catch (CesecoreException e) {
            //Wrapping the CesecoreException.errorCode
            throw new EjbcaException(e);
        } catch (EndEntityProfileValidationException e) {
            //Wraps @WebFault Exception based with @NonSensitive EjbcaException based
            throw new EndEntityProfileValidationRaException(e);
        }
        try {
            PKCS10RequestMessage req = RequestMessageUtils.genPKCS10RequestMessage(endEntityInformation.getExtendedInformation().getCertificateRequest());
            req.setUsername(endEntityInformation.getUsername());
            req.setPassword(endEntityInformation.getPassword());
            final String encodedValidity = endEntityInformation.getExtendedInformation().getCertificateEndTime();
            req.setRequestValidityNotAfter(encodedValidity == null ? null :
                    ValidityDate.getDate(encodedValidity, new Date(), isNotAfterInclusive(authenticationToken, endEntityInformation)));
            ResponseMessage resp = signSessionLocal.createCertificate(authenticationToken, req, X509ResponseMessage.class, null);
            X509Certificate cert = CertTools.getCertfromByteArray(resp.getResponseMessage(), X509Certificate.class);
            return cert.getEncoded();
        } catch (NoSuchEndEntityException | CustomCertificateSerialNumberException | CryptoTokenOfflineException | IllegalKeyException
                | CADoesntExistsException | SignRequestException | SignRequestSignatureException | IllegalNameException | CertificateCreateException
                | CertificateRevokeException | CertificateSerialNumberException | IllegalValidityException | CAOfflineException
                | InvalidAlgorithmException | CertificateExtensionException e) {
            throw new EjbcaException(e);
        } catch (CertificateParsingException | CertificateEncodingException | IOException e) {
            throw new IllegalStateException("Internal error with creating X509Certificate from CertificateResponseMessage", e);
        }
    }

    @SuppressWarnings("unchecked")
    @Override
    public <T extends ConfigurationBase> T getGlobalConfiguration(final Class<T> type) {
        T result = null;
        if (GlobalConfiguration.class.getName().equals(type.getName())) {
            result = (T) globalConfigurationSession.getCachedConfiguration(GlobalConfiguration.GLOBAL_CONFIGURATION_ID);
        } else if (GlobalCesecoreConfiguration.class.getName().equals(type.getName())) {
            result = (T) globalConfigurationSession.getCachedConfiguration(GlobalCesecoreConfiguration.CESECORE_CONFIGURATION_ID);
        } else if (GlobalAcmeConfiguration.class.getName().equals(type.getName())) {
            result = (T) globalConfigurationSession.getCachedConfiguration(GlobalAcmeConfiguration.ACME_CONFIGURATION_ID);
        } else if (GlobalOcspConfiguration.class.getName().equals(type.getName())) {
            result = (T) globalConfigurationSession.getCachedConfiguration(GlobalOcspConfiguration.OCSP_CONFIGURATION_ID);
        } else if (GlobalUpgradeConfiguration.class.getName().equals(type.getName())) {
            result = (T) globalConfigurationSession.getCachedConfiguration(GlobalUpgradeConfiguration.CONFIGURATION_ID);
        } else if (OAuthConfiguration.class.getName().equals(type.getName())) {
            result = (T) globalConfigurationSession.getCachedConfiguration(OAuthConfiguration.OAUTH_CONFIGURATION_ID);
        } else if (ScepConfiguration.class.getName().equals(type.getName())) {
            result = (T) globalConfigurationSession.getCachedConfiguration(ScepConfiguration.SCEP_CONFIGURATION_ID);
        } else if (EABConfiguration.class.getName().equals(type.getName())) {
            result = (T) globalConfigurationSession.getCachedConfiguration(EABConfiguration.EAB_CONFIGURATION_ID);
        }
        if (log.isDebugEnabled()) {
            if (result != null) {
                log.debug("Found configuration of class '" + type.getName() + "': " + result.getRawData() + ".");
            } else  {
                log.debug("Could not find configuration with class '" + type.getName() + "'. Probably the request was sent from an RA peer of a newer version");
            }
        }
        return result;
    }

    @Override
    public ScepResponseInfo scepDispatchIntune(final AuthenticationToken authenticationToken, final String operation, final String message, final String scepConfigurationAlias)
            throws NoSuchAliasException, CADoesntExistsException, NoSuchEndEntityException, CustomCertificateSerialNumberException,
            CryptoTokenOfflineException, IllegalKeyException, SignRequestException, SignRequestSignatureException, AuthStatusException, AuthLoginException, IllegalNameException,
            CertificateCreateException, CertificateRevokeException, CertificateSerialNumberException, IllegalValidityException, CAOfflineException, InvalidAlgorithmException,
            SignatureException, CertificateException, AuthorizationDeniedException, CertificateExtensionException, CertificateRenewalException {
        return scepMessageDispatcherSession.dispatchRequestIntune(authenticationToken, operation, message, scepConfigurationAlias);
    }

    @Override
    public byte[] enrollItsCredential(AuthenticationToken authenticationToken, byte[] requestBody) throws AuthorizationDeniedException {
        log.info("requestBody: " + Hex.toHexString(requestBody));
        ecaOperationsSession.enrollItsCredential(authenticationToken, requestBody);
        return null;
    }
}<|MERGE_RESOLUTION|>--- conflicted
+++ resolved
@@ -345,17 +345,10 @@
      * <tr><th>10<td>=<td>7.4.2
      * <tr><th>11<td>=<td>7.5.0
      * <tr><th>12<td>=<td>7.5.1
-<<<<<<< HEAD
-     * <tr><th>13<td>=<td>ITS
+     * <tr><th>13<td>=<td>7.9.0
      * </table>
      */
     private static final int RA_MASTER_API_VERSION = 13; 
-=======
-     * <tr><th>13<td>=<td>7.9.0
-     * </table>
-     */
-    private static final int RA_MASTER_API_VERSION = 13;
->>>>>>> 24328ab3
 
     /** Cached value of an active CA, so we don't have to list through all CAs every time as this is a critical path executed every time */
     private int activeCaIdCache = -1;
