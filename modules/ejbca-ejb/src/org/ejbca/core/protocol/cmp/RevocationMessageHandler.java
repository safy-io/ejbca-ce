--- conflicted
+++ resolved
@@ -115,13 +115,8 @@
             return sendSignedErrorMessage(msg, FailInfo.INCORRECT_DATA, errMsg);
         } catch (CADoesntExistsException e) {
             final String errMsg = "CA with DN '" + msg.getHeader().getRecipient().getName().toString() + "' is unknown";
-<<<<<<< HEAD
             LOG.info(LogRedactionUtils.getRedactedMessage(errMsg));
-            return CmpMessageHelper.createUnprotectedErrorMessage(msg, FailInfo.BAD_REQUEST, errMsg);
-=======
-            LOG.info(errMsg);
             return sendSignedErrorMessage(msg, FailInfo.BAD_REQUEST, errMsg);
->>>>>>> 0a566a5e
         } catch (AuthorizationDeniedException e) {
             LOG.info(INTRES.getLocalizedMessage(CMP_ERRORGENERAL, e.getMessage()), e);
             return sendSignedErrorMessage(msg, FailInfo.INCORRECT_DATA, e.getMessage());
@@ -137,13 +132,8 @@
 		        authorizationSession, endEntityProfileSession, certificateProfileSession, authenticationProviderSession, endEntityManagementSession, this.cmpConfiguration);
 		ICMPAuthenticationModule authenticationModule = messageVerifyer.getUsedAuthenticationModule(msg.getMessage(), null, authenticated);
 		if(authenticationModule == null) {
-<<<<<<< HEAD
 	          LOG.info(LogRedactionUtils.getRedactedMessage(messageVerifyer.getErrorMessage()));
-	          return CmpMessageHelper.createUnprotectedErrorMessage(msg, FailInfo.BAD_REQUEST, messageVerifyer.getErrorMessage());
-=======
-	          LOG.info(messageVerifyer.getErrorMessage());
               return sendSignedErrorMessage(msg, FailInfo.BAD_REQUEST, messageVerifyer.getErrorMessage());
->>>>>>> 0a566a5e
 		}
 
 		// If authentication was correct, we will now try to find the certificate to revoke
@@ -179,14 +169,9 @@
 		            }
 		            ai.close();
 		        } catch (IOException e) {
-<<<<<<< HEAD
 		            LOG.info(INTRES.getLocalizedMessage(CMP_ERRORGENERAL, LogRedactionUtils.getRedactedMessage(e.getMessage()),
 							LogRedactionUtils.getRedactedException(e)));
-		            return CmpMessageHelper.createUnprotectedErrorMessage(msg, FailInfo.INCORRECT_DATA, e.getMessage());
-=======
-		            LOG.info(INTRES.getLocalizedMessage(CMP_ERRORGENERAL, e.getMessage()), e);
 		            return sendSignedErrorMessage(msg, FailInfo.INCORRECT_DATA, e.getMessage());
->>>>>>> 0a566a5e
 		        }
 		    } else {
 		        if (LOG.isDebugEnabled()) {
