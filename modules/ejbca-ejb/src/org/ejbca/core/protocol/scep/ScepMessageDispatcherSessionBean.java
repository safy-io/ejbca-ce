--- conflicted
+++ resolved
@@ -121,14 +121,7 @@
 import org.ejbca.core.protocol.NoSuchAliasException;
 import org.ejbca.ui.web.protocol.CertificateRenewalException;
 
-<<<<<<< HEAD
 /** Implements processing of SCEP requests.
-=======
-/**
- * 
- * @version $Id$
- *
->>>>>>> 8ee88026
  */
 @Stateless(mappedName = JndiConstants.APP_JNDI_PREFIX + "ScepMessageDispatcherSessionRemote")
 public class ScepMessageDispatcherSessionBean implements ScepMessageDispatcherSessionLocal, ScepMessageDispatcherSessionRemote {
@@ -258,8 +251,7 @@
                 if (log.isDebugEnabled()) {
                     log.debug("Sent certificate for CA '" + caname + "' to SCEP client.");
                 }
-<<<<<<< HEAD
-                return cert.getEncoded();
+                return ScepResponseInfo.onlyResponseBytes(cert.getEncoded());
             } else if ((certs != null) && (certs.size() > 1)) {
                 try {
                     if (log.isDebugEnabled()) {
@@ -272,14 +264,11 @@
                     if (log.isDebugEnabled()) {
                         log.debug("Sent certificates-only CMS for CA '" + caname + "' to SCEP client.");
                     }
-                    return resp;
+                    return ScepResponseInfo.onlyResponseBytes(resp);
                 } catch (ClassCastException | CMSException e) {
                     log.info("Error creating certs-only CMS message as response for GetCACert for CA: " + caname);
                     return null;
                 }
-=======
-                return ScepResponseInfo.onlyResponseBytes(cert.getEncoded());
->>>>>>> 8ee88026
             } else {
                 return null;
             }
