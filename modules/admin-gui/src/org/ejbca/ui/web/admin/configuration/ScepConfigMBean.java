--- conflicted
+++ resolved
@@ -109,13 +109,7 @@
                     this.setUseIntune(scepConfig.getUseIntune(alias));
                     this.intuneAuthority = scepConfig.getIntuneAuthority(alias);
                     this.intuneAadAppId = scepConfig.getIntuneAadAppId(alias);
-<<<<<<< HEAD
                     this.intuneAadAppKey = ScepConfigMBean.HIDDEN_PWD;
-=======
-                    this.setIntuneAadUseKeyBinding(scepConfig.getIntuneAadUseKeyBinding(alias));
-                    this.intuneAadAppKey = scepConfig.getIntuneAadAppKey(alias);
-                    this.intuneAadAppKeyBinding = scepConfig.getIntuneAadAppKeyBinding(alias);
->>>>>>> 589e6431
                     this.intuneTenant = scepConfig.getIntuneTenant(alias);
                     this.intuneResourceUrl = scepConfig.getIntuneResourceUrl(alias);
                     this.intuneGraphApiVersion = scepConfig.getIntuneGraphApiVersion(alias);
@@ -397,6 +391,9 @@
         }
     }
 
+    private static final long serialVersionUID = 2L;
+    private static final Logger log = Logger.getLogger(ScepConfigMBean.class);
+
     private ListDataModel<ScepAliasGuiInfo> aliasGuiList = null;
     private String currentAliasStr;
     private ScepAliasGuiInfo currentAlias = null;
@@ -519,16 +516,12 @@
             scepConfig.setUseIntune(alias, currentAlias.isUseIntune());
             scepConfig.setIntuneAuthority(alias, currentAlias.getIntuneAuthority());
             scepConfig.setIntuneAadAppId(alias, currentAlias.getIntuneAadAppId());
-<<<<<<< HEAD
-            // If the client secret was not changed from the placeholder value in the UI, set the old value, i.e. no change
+            scepConfig.setIntuneAadUseKeyBinding(alias, currentAlias.isIntuneAadUseKeyBinding());
+	    // If the client secret was not changed from the placeholder value in the UI, set the old value, i.e. no change
             if (!currentAlias.getIntuneAadAppKey().equals(ScepConfigMBean.HIDDEN_PWD)) {
                 scepConfig.setIntuneAadAppKey(alias, currentAlias.getIntuneAadAppKey());
             }
-=======
-            scepConfig.setIntuneAadUseKeyBinding(alias, currentAlias.isIntuneAadUseKeyBinding());
-            scepConfig.setIntuneAadAppKey(alias, currentAlias.getIntuneAadAppKey());
-            scepConfig.setIntuneAadAppKeyBinding(alias, currentAlias.getIntuneAadAppKeyBinding());
->>>>>>> 589e6431
+	    scepConfig.setIntuneAadAppKeyBinding(alias, currentAlias.getIntuneAadAppKeyBinding());
             scepConfig.setIntuneTenant(alias, currentAlias.getIntuneTenant());
             scepConfig.setIntuneResourceUrl(alias, currentAlias.getIntuneResourceUrl());
             scepConfig.setIntuneGraphApiVersion(alias, currentAlias.getIntuneGraphApiVersion());
