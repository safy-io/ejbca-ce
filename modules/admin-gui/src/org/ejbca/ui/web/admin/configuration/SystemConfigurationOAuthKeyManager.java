/*************************************************************************
 *                                                                       *
 *  EJBCA - Proprietary Modules: Enterprise Certificate Authority        *
 *                                                                       *
 *  Copyright (c), PrimeKey Solutions AB. All rights reserved.           *
 *  The use of the Proprietary Modules are subject to specific           *
 *  commercial license terms.                                            *
 *                                                                       *
 *************************************************************************/

package org.ejbca.ui.web.admin.configuration;

import java.io.IOException;
import java.net.MalformedURLException;
import java.net.URL;
import java.nio.charset.StandardCharsets;
import java.security.PublicKey;
import java.security.cert.CertificateParsingException;
import java.text.ParseException;
import java.util.ArrayList;
import java.util.Arrays;
import java.util.Collection;
import java.util.LinkedHashMap;
import java.util.List;
import java.util.Map;

import org.apache.commons.lang.StringUtils;
import org.apache.commons.lang3.tuple.Pair;
import org.apache.log4j.Logger;
import org.apache.myfaces.custom.fileupload.UploadedFile;
import org.bouncycastle.util.encoders.Base64;
import org.cesecore.authentication.oauth.OAuthKeyInfo;
import org.cesecore.authentication.oauth.OAuthKeyInfo.OAuthProviderType;
import org.cesecore.authentication.oauth.OAuthKeyManager;
import org.cesecore.authentication.oauth.OAuthPublicKey;
import org.cesecore.authentication.tokens.AuthenticationToken;
import org.cesecore.authentication.tokens.OAuth2AuthenticationToken;
import org.cesecore.config.OAuthConfiguration;
import org.cesecore.configuration.GlobalConfigurationSessionLocal;
import org.cesecore.keybind.impl.AuthenticationKeyBinding;
import org.cesecore.keys.util.KeyTools;
import org.cesecore.util.CertTools;
import org.ejbca.core.model.util.EjbLocalHelper;
import org.ejbca.util.OAuthProviderUIHelper;

import com.nimbusds.jose.JOSEException;
import com.nimbusds.jose.jwk.JWK;
import com.nimbusds.jose.jwk.JWKSet;

/**
 * This class is used to manage OAuth Keys in EJBCA's system configuration. It adds some additional
 * functionality to the OAuthKeyManager, such as loading and saving state from the database and editing of
 * new OAuth Keys.
 */
public class SystemConfigurationOAuthKeyManager extends OAuthKeyManager {
    private static final Logger log = Logger.getLogger(SystemConfigurationOAuthKeyManager.class);

    private static final String EDIT_OAUTH_KEY = "editOAuthKey";
    private static final String OAUTH_KEY_SAVED = "saved";
    private static final String HIDDEN_PWD = "**********";

    private final SystemConfigurationHelper systemConfigurationHelper;
    private final OAuthKeyEditor oauthKeyEditor;
    private AuthenticationToken adminToken;
    private OAuthConfiguration oAuthConfiguration;
    private List<Pair<String, Integer>> keyBindings = new ArrayList<>();
    
    private final EjbLocalHelper ejbLocalHelper = new EjbLocalHelper();
    private final GlobalConfigurationSessionLocal globalConfigurationSession = ejbLocalHelper.getGlobalConfigurationSession();

    private enum OAuthKeyEditorMode {
        VIEW,
        ADD,
        EDIT
    }

    public enum PublicKeyUploadInFormOf {
        FILE("File Upload"),
        TEXT("Input text value"),
        URL("Provide key config url");
        private final String label;

        PublicKeyUploadInFormOf(String label) {
            this.label = label;
        }

        public String getLabel() {
            return label;
        }
    }

    public class OAuthKeyEditor {
        private String label;
        private String keyIdentifier;
        private OAuthProviderType type = OAuthProviderType.TYPE_GENERIC;
        private String url;
        private String client;
        private String clientSecret;
        private String realm;
        private String audience;
        private boolean enableAudienceCheck = true;
        private String scope;
        private UploadedFile publicKeyFile;
        
        // if null, use client secret
        private Integer keyBinding = null;
        private List<OAuthPublicKey> publicKeys;
        private int skewLimit = 60000;
        private OAuthKeyInfo oauthKeyBeingEdited;
        private String defaultKeyLabel;
        private OAuthKeyEditorMode editorMode;
        PublicKeyUploadInFormOf keyInTheFormOf = PublicKeyUploadInFormOf.FILE;
        String publicKeyValue;
        String publicKeyUrl;
        
        // PingID-specific fields
        private String logoutUrl;
        private String tokenUrl;

        public String getKeyIdentifier() {
            return keyIdentifier;
        }

        public OAuthProviderType getType() {
            return type;
        }

        public void setType(OAuthProviderType type) {
            this.type = type;
        }

        public String getUrl() {
            return url;
        }

        public void setUrl(String url) {
            this.url = url;
        }
        
        public UploadedFile getPublicKeyFile() {
            return publicKeyFile;
        }

        public int getSkewLimit() {
            return skewLimit;
        }
        
        public String getDefaultKeyLabel() {
            return defaultKeyLabel;
        }
        
        public void setKeyIdentifier(final String keyIdentifier) {
            this.keyIdentifier = keyIdentifier;
        }

        public void setPublicKeyFile(final UploadedFile publicKeyFile) {
            this.publicKeyFile = publicKeyFile;
        }

        public List<OAuthPublicKey> getPublicKeys() {
            if (publicKeys == null) {
                publicKeys = new ArrayList<>();
            }
            return publicKeys;
        }

        public void setPublicKeys(List<OAuthPublicKey> publicKeys) {
            this.publicKeys = publicKeys;
        }

        public void setSkewLimit(final int skewLimit) {
            this.skewLimit = skewLimit;
        }
        
        public void setDefaultKeyLabel(final String defaultKeyLabel) {
            this.defaultKeyLabel = defaultKeyLabel;
        }

        public String getLabel() {
            return label;
        }

        public void setLabel(String label) {
            this.label = label;
        }

        public String getClient() {
            return client;
        }

        public void setClient(String client) {
            this.client = client;
        }
        
        public String getClientSecret() {
            return clientSecret;
        }

        public void setClientSecret(String clientSecret) {
            this.clientSecret = clientSecret;
        }

        public String getRealm() {
            return realm;
        }

        public void setRealm(String realm) {
            this.realm = realm;
        }

        public String getScope() {
            return scope;
        }

        public void setScope(String scope) {
            this.scope = scope;
        }

        public PublicKeyUploadInFormOf getKeyInTheFormOf() {
            return keyInTheFormOf;
        }

        public void setKeyInTheFormOf(PublicKeyUploadInFormOf keyInTheFormOf) {
            this.keyInTheFormOf = keyInTheFormOf;
        }

        public String getPublicKeyValue() {
            return publicKeyValue;
        }

        public void setPublicKeyValue(String publicKeyValue) {
            this.publicKeyValue = publicKeyValue;
        }

        public String getPublicKeyUrl() {
            return publicKeyUrl;
        }

        public void setPublicKeyUrl(String publicKeyUrl) {
            this.publicKeyUrl = publicKeyUrl;
        }

        public OAuthKeyEditorMode getEditorMode() {
            return editorMode;
        }

        public void setEditorMode(OAuthKeyEditorMode editorMode) {
            this.editorMode = editorMode;
        }

        public boolean isViewMode(){
            return this.editorMode.equals(OAuthKeyEditorMode.VIEW);
        }
        public boolean isEditMode(){
            return this.editorMode.equals(OAuthKeyEditorMode.EDIT);
        }
        public boolean isAddMode(){
            return this.editorMode.equals(OAuthKeyEditorMode.ADD);
        }

        public boolean isTypeGeneric() {
            return OAuthProviderType.TYPE_GENERIC.getIndex() == type.getIndex();
        }
        
        public boolean isTypePingId() {
            return OAuthProviderType.TYPE_PINGID.getIndex() == type.getIndex();
        }

        public boolean isTypeKeycloak() {
            return OAuthProviderType.TYPE_KEYCLOAK.getIndex() == type.getIndex();
        }

        public boolean isTypeAzure() {
            return OAuthProviderType.TYPE_AZURE.getIndex() == type.getIndex();
        }

        public boolean isShowUrls() {
            return OAuthProviderType.TYPE_PINGID.getIndex() == type.getIndex() || OAuthProviderType.TYPE_GENERIC.getIndex() == type.getIndex();
        }


        public boolean isFileForm() {
            return this.keyInTheFormOf.equals(PublicKeyUploadInFormOf.FILE);
        }

        public boolean isTextForm() {
            return this.keyInTheFormOf.equals(PublicKeyUploadInFormOf.TEXT);
        }

        public boolean isUrlForm() {
            return this.keyInTheFormOf.equals(PublicKeyUploadInFormOf.URL);
        }

        /**
         * Load an existing OAuth Key into the editor.
         */
        public void loadIntoEditor(final OAuthKeyInfo oauthKey, String defaultKeyLabel) {
            // Only replace the key if a new one was uploaded
            this.publicKeyFile = null;
            if (oauthKey.getKeys() == null) {
                this.publicKeys = new ArrayList<>();
            } else {
                this.publicKeys = new ArrayList<>(oauthKey.getKeys().values());
            }
            this.type = oauthKey.getType();
            this.url = oauthKey.getUrl();
            this.audience = oauthKey.getAudience();
            this.setEnableAudienceCheck(oauthKey.isEnableAudienceCheck());
            this.label = oauthKey.getLabel();
            this.client = oauthKey.getClient();
            this.realm = oauthKey.getRealm();
            this.clientSecret = SystemConfigurationOAuthKeyManager.HIDDEN_PWD;
            this.keyBinding = oauthKey.getKeyBinding();
            this.scope = oauthKey.getScope();
            this.skewLimit = oauthKey.getSkewLimit();
            this.oauthKeyBeingEdited = oauthKey;
            this.defaultKeyLabel = defaultKeyLabel;
            this.keyInTheFormOf = PublicKeyUploadInFormOf.FILE;
            
            this.logoutUrl = oauthKey.getLogoutUrl();
            this.tokenUrl = oauthKey.getTokenUrl();
        }

        /**
         * Reset all input to this OAuth Key editor.
         */
        public void clear() {
            keyIdentifier = null;
            type = OAuthProviderType.TYPE_GENERIC;
            publicKeyFile = null;
            publicKeys = null;
            url = null;
            logoutUrl = null;
            tokenUrl = null;
            keyBinding = null;
            label = null;
            client = null;
            clientSecret = null;
            audience = null;
            enableAudienceCheck = true;
            realm = null;
            scope = null;
            oauthKeyBeingEdited = null;
            skewLimit = 60000;
            publicKeyValue = null;
            publicKeyUrl = null;
            keyInTheFormOf = PublicKeyUploadInFormOf.FILE;
        }

        /**
         * Returns the OAuth Key currently being edited by this OAuth Key editor.
         * @return the OAuth Key being edited, or null
         */
        public OAuthKeyInfo getOauthKeyBeingEdited() {
            return oauthKeyBeingEdited;
        }

        public void stopEditing() {
            oauthKeyBeingEdited = null;
            clear();
        }

        public String getLogoutUrl() {
            return logoutUrl;
        }

        public String getTokenUrl() {
            return tokenUrl;
        }

        public void setLogoutUrl(String logoutUrl) {
            this.logoutUrl = logoutUrl;
        }

        public void setTokenUrl(String tokenUrl) {
            this.tokenUrl = tokenUrl;
        }

        public final String getAudience() {
            return audience;
        }

        public final void setAudience(String audience) {
            this.audience = audience;
        }

<<<<<<< HEAD
        public Integer getKeyBinding() {
            return keyBinding;
        }

        public void setKeyBinding(Integer keyBinding) {
            this.keyBinding = keyBinding;
=======
        public boolean isEnableAudienceCheck() {
            return enableAudienceCheck;
        }

        public void setEnableAudienceCheck(boolean enableAudienceCheck) {
            this.enableAudienceCheck = enableAudienceCheck;
>>>>>>> 3091baca
        }
    }

    public interface SystemConfigurationHelper {
        /**
         * Displays an error message to the user.
         * @param languageKey the language key of the message to show
         */
        public void addErrorMessage(String languageKey);

        /**
         * Displays an error message to the user with a formatted message.
         * @param languageKey the language key of the message to show
         * @param params additional parameters to include in the error message
         */
        public void addErrorMessage(String languageKey, Object... params);

        /**
         * Displays an information message to the user.
         * @param languageKey the language key of the message to show
         */
        public void addInfoMessage(String languageKey);

        /**
         * Saves a list of OAuth Keys to persistent storage.
         * @param oauthKeys the OAuth Keys to save
         */
        public void saveOauthKeys(List<OAuthKeyInfo> oauthKeys);
        
        /**
         * Saves a an OAuth Key as the default one to persistent storage.
         * @param defaultKey the OAuth Key to save as the default key
         */
        public void saveDefaultOauthKey(OAuthKeyInfo defaultKey);
    }

    public SystemConfigurationOAuthKeyManager(final List<OAuthKeyInfo> oAuthKeys, final SystemConfigurationHelper systemConfigurationHelper) {
        super(oAuthKeys);
        this.systemConfigurationHelper = systemConfigurationHelper;
        this.oauthKeyEditor = new OAuthKeyEditor();

        // get the names of all the key bindings
        log.trace("Loading key bindings");
        ejbLocalHelper.getInternalKeyBindingMgmtSession().getAllInternalKeyBindingInfos(AuthenticationKeyBinding.IMPLEMENTATION_ALIAS).stream()
                .sorted((b1, b2) -> b1.getName().compareTo(b2.getName())).forEach(b -> {
                    log.info("Adding key binding:" + b.getName() + ":" + b.getId());
                    keyBindings.add(Pair.of(b.getName(), b.getId()));
                });
    }
    
    public AuthenticationToken getAdminToken() {
        return adminToken;
    }
    
    public void setAdminToken(final AuthenticationToken adminToken) {
        this.adminToken = adminToken;
    }

    public List<PublicKeyUploadInFormOf> getAvailableKeyUploadForms() {
        return Arrays.asList(PublicKeyUploadInFormOf.values());
    }

    private byte[] getUploadedBytes(final UploadedFile upload) {
        if (log.isDebugEnabled()) {
            log.debug("Received uploaded public key file: " + upload.getName());
        }
        try {
            return upload.getBytes();
        } catch (final Exception e) {
            log.info("Failed to add OAuth Key.", e);
            systemConfigurationHelper.addErrorMessage("OAUTHKEYTAB_GENERICADDERROR", e.getLocalizedMessage());
            return null;
        }
    }

    //Adds public key to list of keys
    public String addPublicKey() {
        switch (oauthKeyEditor.getKeyInTheFormOf()) {
            case FILE: {
                return addOauthPublicKeyFromFile();
            }
            case URL: {
                return addOauthPublicKeyFromUrl();
            }
            case TEXT: {
                return addOauthPublicKeyFromTextValue();
            }
        }
        return StringUtils.EMPTY;
    }

    private String addOauthPublicKeyFromTextValue() {
        if (!validateInputNotEmpty(oauthKeyEditor.getPublicKeyValue(), "OAUTHKEYTAB_KEYVALUE_EMPTY")) {
            return StringUtils.EMPTY;
        }
        byte[] inputKeyBytes = oauthKeyEditor.getPublicKeyValue().getBytes(StandardCharsets.US_ASCII);
        try {
            inputKeyBytes = org.cesecore.util.Base64.decode(inputKeyBytes);
        } catch (RuntimeException e) {
            log.info("New key is not in Base64 format. Assuming it is PEM or JWK format.");
        }
        final byte[] parsedPublicKey;
        try {
            parsedPublicKey = KeyTools.getBytesFromOauthKey(inputKeyBytes);
        } catch (CertificateParsingException e) {
            log.info("Could not parse public key from certificate string " + oauthKeyEditor.getPublicKeyValue());
            systemConfigurationHelper.addErrorMessage("OAUTHKEYTAB_BADKEYSTRING");
            return null;
        }
        final String keyIdentifier = getKeyIdentifierOrExtract(inputKeyBytes);
        if (keyIdentifier == null || validateSameKeyExists(keyIdentifier)) {
            return StringUtils.EMPTY;
        }
        final OAuthPublicKey key = new OAuthPublicKey(parsedPublicKey, keyIdentifier);
        oauthKeyEditor.getPublicKeys().add(key);
        oauthKeyEditor.setKeyIdentifier(null);
        oauthKeyEditor.setPublicKeyValue(null);
        return null;
    }

    private String addOauthPublicKeyFromUrl() {
        if (!validateInputNotEmpty(oauthKeyEditor.getPublicKeyUrl(), "OAUTHKEYTAB_KEYURL_EMPTY"))
            return StringUtils.EMPTY;
        try {
            JWKSet jwkSet = JWKSet.load(new URL(oauthKeyEditor.getPublicKeyUrl()));
            for (JWK jwk : jwkSet.getKeys()) {
                if (validateSameKeyExists(jwk.getKeyID())) {
                    continue;
                }
                final PublicKey publicKey = jwk.toRSAKey().toPublicKey();
                final byte[] encoded = publicKey.getEncoded();
                oauthKeyEditor.getPublicKeys().add(
                        new OAuthPublicKey(encoded, jwk.getKeyID()));
            }
        } catch (MalformedURLException e) {
            log.info("Could not parse public key config url " + oauthKeyEditor.getPublicKeyUrl());
            systemConfigurationHelper.addErrorMessage("OAUTHKEYTAB_BADKEYURL", oauthKeyEditor.getPublicKeyUrl());
            return StringUtils.EMPTY;
        } catch (ParseException | IOException | JOSEException e) {
            log.info("Could not load keys using config url " + oauthKeyEditor.getPublicKeyUrl());
            systemConfigurationHelper.addErrorMessage("OAUTHKEYTAB_FAILEDKEYURL", oauthKeyEditor.getPublicKeyUrl());
            return StringUtils.EMPTY;
        }
        oauthKeyEditor.setPublicKeyUrl(null);
        return null;
    }

    private String addOauthPublicKeyFromFile() {
        if (oauthKeyEditor.getPublicKeyFile() == null) {
            systemConfigurationHelper.addErrorMessage("OAUTHKEYTAB_UPLOADFAILED");
            return StringUtils.EMPTY;
        }
        final byte[] uploadedFileBytes = getUploadedBytes(oauthKeyEditor.getPublicKeyFile());
        if (uploadedFileBytes == null) {
            // Error already reported
            return StringUtils.EMPTY;
        }
        final byte[] newOauthKeyPublicKey;
        try {
            newOauthKeyPublicKey = KeyTools.getBytesFromOauthKey(uploadedFileBytes);
        } catch (CertificateParsingException exception) {
            log.info("Could not parse the certificate file.", exception);
            systemConfigurationHelper.addErrorMessage("OAUTHKEYTAB_BADKEYFILE", oauthKeyEditor.getPublicKeyFile().getName(), exception.getMessage());
            return StringUtils.EMPTY;
        }
        final String keyIdentifier = getKeyIdentifierOrExtract(uploadedFileBytes);
        if (keyIdentifier == null || validateSameKeyExists(keyIdentifier)) {
            return StringUtils.EMPTY;
        }
        final OAuthPublicKey key = new OAuthPublicKey(newOauthKeyPublicKey, keyIdentifier);
        oauthKeyEditor.getPublicKeys().add(key);
        oauthKeyEditor.setKeyIdentifier(null);
        oauthKeyEditor.setPublicKeyFile(null);
        return null;
    }

    private String getKeyIdentifierOrExtract(byte[] newOauthKeyPublicKey) {
        String keyIdentifier = oauthKeyEditor.getKeyIdentifier();
        if (StringUtils.isBlank(keyIdentifier)) {
            // If the upload was a JWK, we can extract the Key ID from it.
            keyIdentifier = KeyTools.getKeyIdFromJwkKey(newOauthKeyPublicKey);
            if (!validateInputNotEmpty(keyIdentifier, "OAUTHKEYTAB_KEYIDENTIFIER_EMPTY")) {
                return null;
            }
        }
        return keyIdentifier;
    }

    private boolean validateSameKeyExists(String newKeyIdentifier) {
        // Currently edited public keys need to be checked separately since they are not yet part of oAuthConfiguration
        if (oauthKeyEditor != null && oauthKeyEditor.getPublicKeys() != null) {
            for (OAuthPublicKey key : oauthKeyEditor.getPublicKeys()) {
                if (newKeyIdentifier.equals(key.getKeyIdentifier())) {
                    systemConfigurationHelper.addErrorMessage("OAUTHKEYTAB_ALREADYEXISTSKEYONTHISPROVIDER", newKeyIdentifier);
                    return true;
                }
            }
        }
        if (oAuthConfiguration == null) {
            oAuthConfiguration = (OAuthConfiguration) globalConfigurationSession.getCachedConfiguration(OAuthConfiguration.OAUTH_CONFIGURATION_ID);
        }
        if (oAuthConfiguration != null && oAuthConfiguration.getOauthKeys() != null && !StringUtils.isEmpty(newKeyIdentifier)) {
            for (OAuthKeyInfo info : oAuthConfiguration.getOauthKeys().values()) {
                if (info.getKeyValues() == null) {
                    continue;
                }
                for (OAuthPublicKey key : info.getKeyValues()) {
                    if (newKeyIdentifier.equals(key.getKeyIdentifier())) {
                        systemConfigurationHelper.addErrorMessage("OAUTHKEYTAB_ALREADYEXISTSKEY", info.getLabel(), newKeyIdentifier);
                        return true;
                    }
                }
            }
        }

        return false;
    }

    private boolean validateInputNotEmpty(String keyIdentifier, String errorMessage) {
        if (StringUtils.isEmpty(keyIdentifier)) {
            systemConfigurationHelper.addErrorMessage(errorMessage);
            return false;
        }
        return true;
    }

    public String removePublicKey(OAuthPublicKey key){
        /*
         * Check that we don't lock out current administrator by changing the key id of currently used token
         */
        if ( getAdminToken()instanceof OAuth2AuthenticationToken) {
            OAuth2AuthenticationToken token = (OAuth2AuthenticationToken) getAdminToken();
            String str = Base64.toBase64String(CertTools.generateSHA256Fingerprint(key.getPublicKeyBytes()));
            if (str.equals(token.getPublicKeyBase64Fingerprint()) && !key.getKeyIdentifier().equals(oauthKeyEditor.getKeyIdentifier())) {
                systemConfigurationHelper.addErrorMessage("OAUTHKEYTAB_EDITKEYIDNOTPOSSIBLE");
                return StringUtils.EMPTY;
            }
        }
        getOauthKeyEditor().getPublicKeys().remove(key);
        return StringUtils.EMPTY;
    }

    /**
     * Adds an OAuth Key with the information stored in the OAuth Key editor.
     */
    public String addOauthKey() {
        if (!validateInputNotEmpty(oauthKeyEditor.getLabel(), "OAUTHKEYTAB_LABEL_EMPTY"))
            return StringUtils.EMPTY;

        if (oauthKeyEditor.getSkewLimit() < 0) {
            systemConfigurationHelper.addErrorMessage("OAUTHKEYTAB_SKEWLIMITNEGATIVE");
            return StringUtils.EMPTY;
        }

        final OAuthKeyInfo newOauthKey = new OAuthKeyInfo(oauthKeyEditor.getLabel(), oauthKeyEditor.getSkewLimit(),
                oauthKeyEditor.getType());
        newOauthKey.setUrl(newOauthKey.fixUrl(oauthKeyEditor.getUrl()));
        newOauthKey.setRealm(oauthKeyEditor.getRealm());
        newOauthKey.setScope(oauthKeyEditor.getScope());
        newOauthKey.setAudience(oauthKeyEditor.getAudience());
        newOauthKey.setEnableAudienceCheck(oauthKeyEditor.isEnableAudienceCheck());
        newOauthKey.setClient(oauthKeyEditor.getClient());
        newOauthKey.setTokenUrl(oauthKeyEditor.getTokenUrl());
        newOauthKey.setLogoutUrl(oauthKeyEditor.getLogoutUrl());
        newOauthKey.setClientSecretAndEncrypt(oauthKeyEditor.getClientSecret());
        if (oauthKeyEditor.getKeyBinding() != null) {
            newOauthKey.setKeyBinding(oauthKeyEditor.getKeyBinding());
        }

        if (oauthKeyEditor.getPublicKeys().isEmpty()) {
            newOauthKey.setKeys(null);
        } else {
            final Map<String, OAuthPublicKey> newOauthKeyMap = new LinkedHashMap<>();
            for (OAuthPublicKey key : oauthKeyEditor.getPublicKeys()) {
                newOauthKeyMap.put(key.getKeyIdentifier(), key);
            }
            newOauthKey.setKeys(newOauthKeyMap);
        }

        if (!super.canAdd(newOauthKey)) {
            systemConfigurationHelper.addErrorMessage("OAUTHKEYTAB_ALREADYEXISTS");
            return StringUtils.EMPTY;
        }
        try {
            OAuthProviderUIHelper.validateProvider(oauthKeyEditor);
        } catch(Exception e) {
            systemConfigurationHelper.addErrorMessage(e.getMessage());
            return StringUtils.EMPTY;
        }

        super.addOauthKey(newOauthKey);
        systemConfigurationHelper.saveOauthKeys(super.getAllOauthKeys());
        oauthKeyEditor.clear();
        return OAUTH_KEY_SAVED;
    }

    @Override
    public void removeOauthKey(final OAuthKeyInfo oauthKey) {
        if (getAdminToken() instanceof OAuth2AuthenticationToken) {
            OAuth2AuthenticationToken oauth2token = (OAuth2AuthenticationToken) getAdminToken();
            oauthKeyEditor.loadIntoEditor(oauthKey, oauthKey.getLabel());
            oauthKeyEditor.stopEditing();
            final Collection<OAuthPublicKey> publicKeys = oauthKey.getKeys().values();
            for (OAuthPublicKey key : publicKeys) {
                String oauthKeyToBeRemovedString = Base64.toBase64String(CertTools.generateSHA256Fingerprint(key.getPublicKeyBytes()));
                if (oauth2token.getPublicKeyBase64Fingerprint().equals(oauthKeyToBeRemovedString)) {
                    systemConfigurationHelper.addErrorMessage("OAUTHKEYTAB_PUBLICKEYREMOVALNOTPOSSIBLE");
                    return;
                }
            }
        }
        super.removeOauthKey(oauthKey);
        systemConfigurationHelper.saveOauthKeys(super.getAllOauthKeys());
    }

    /**
     * Prepares for an OAuth Key to be edited. This method will load the specified OAuth Key into
     * the OAuth Key editor and set the editor in edit mode.
     * @param oauthKey the OAuth Key to be edited
     * @return the constant string EDIT_OAUTH_KEY
     */
    public String editOauthKey(final OAuthKeyInfo oauthKey, final String defaultKeyIdentifier) {
        oauthKeyEditor.loadIntoEditor(oauthKey, defaultKeyIdentifier);
        oauthKeyEditor.setEditorMode(OAuthKeyEditorMode.EDIT);
        return EDIT_OAUTH_KEY;
    }

    /**
     * Prepares for an OAuth Key to be viewed. This method will load the specified OAuth Key into
     * the OAuth Key editor and set the editor in view mode.
     * @param oauthKey the OAuth Key to be edited
     * @return the constant string EDIT_OAUTH_KEY
     */
    public String viewOauthKey(final OAuthKeyInfo oauthKey, final String defaultKeyIdentifier) {
        oauthKeyEditor.loadIntoEditor(oauthKey, defaultKeyIdentifier);
        oauthKeyEditor.setEditorMode(OAuthKeyEditorMode.VIEW);
        return EDIT_OAUTH_KEY;
    }

    /**
     * Prepares for an OAuth Key to be added. This method will clear OAuth Key in
     * the OAuth Key editor and set the editor in add mode.
     * @return the constant string EDIT_OAUTH_KEY
     */
    public String goToAddOauthKey() {
        oauthKeyEditor.clear();
        oauthKeyEditor.setEditorMode(OAuthKeyEditorMode.ADD);
        return EDIT_OAUTH_KEY;
    }
    public void toggleCurrentAliasEditMode() {
        oauthKeyEditor.setEditorMode(OAuthKeyEditorMode.EDIT);
    }
    /**
     * Retrieves the OAuth Key editor for this OAuth Key manager.
     * @return an editor which can be used to edit OAuth Keys
     */
    public OAuthKeyEditor getOauthKeyEditor() {
        return oauthKeyEditor;
    }

    public List<OAuthProviderType> getAvailableProviderTypes() {
        return Arrays.asList(OAuthProviderType.values());
    }

    /**
     * Save the OAuth Key currently being edited.
     * @return an empty string on failure or the constant string OAUTH_KEY_SAVED on success
     * @throws IllegalStateException if there is no OAuth Key to save
     */
    public String saveOauthKeyBeingEdited() {
        if (oauthKeyEditor.getOauthKeyBeingEdited() == null) {
            throw new IllegalStateException("The OAuth Key being edited has already been saved or was never loaded.");
        }

        if (oauthKeyEditor.getSkewLimit() < 0) {
            systemConfigurationHelper.addErrorMessage("OAUTHKEYTAB_SKEWLIMITNEGATIVE");
            return StringUtils.EMPTY;
        }
        final OAuthKeyInfo oauthKeyToUpdate = oauthKeyEditor.getOauthKeyBeingEdited();

        final String keyLabel = oauthKeyEditor.getLabel();
        if (!oauthKeyToUpdate.getLabel().equals(keyLabel) && !super.canEdit(oauthKeyToUpdate, keyLabel)) {
            systemConfigurationHelper.addErrorMessage("OAUTHKEYTAB_ALREADYEXISTS");
            return StringUtils.EMPTY;
        }
        /* Check if the OAuth key being edited is also set as the default key. Also check whether the key id is being changed. 
         * If both are true, update the default OAuth key entry.
         */
        if (oauthKeyEditor.getDefaultKeyLabel() != null && oauthKeyEditor.getDefaultKeyLabel().equals(oauthKeyEditor.getOauthKeyBeingEdited().getLabel())
                && !oauthKeyEditor.getOauthKeyBeingEdited().getLabel().equals(keyLabel)) {
            // Find the default key among the current OAuth keys
            OAuthKeyInfo defaultKey = null;
            for (OAuthKeyInfo info : getAllOauthKeys()) {
                if (oauthKeyEditor.getDefaultKeyLabel().equals(info.getLabel())) {
                    defaultKey = info;
                }
            }
            if (defaultKey != null) {
                systemConfigurationHelper.saveDefaultOauthKey(defaultKey);
            }
        }
        // If the client secret was not changed from the placeholder value in the UI, set the old value, i.e. no change
        if (oauthKeyEditor.getClientSecret().equals(SystemConfigurationOAuthKeyManager.HIDDEN_PWD)) {
            oauthKeyEditor.setClientSecret(oauthKeyToUpdate.getClientSecretAndDecrypt());
        }
        
        /* Make sure the edited provider does not have any unfilled mandatory fields */
        try {
            OAuthProviderUIHelper.validateProvider(oauthKeyEditor);
        } catch(Exception e) {
            systemConfigurationHelper.addErrorMessage(e.getMessage());
            return StringUtils.EMPTY;
        }

        /* Update the configuration */
        oauthKeyToUpdate.setSkewLimit(oauthKeyEditor.getSkewLimit());
        if (oauthKeyEditor.getPublicKeys().isEmpty()) {
            oauthKeyToUpdate.setKeys(null);
        } else {
            final Map<String, OAuthPublicKey> newOauthKeyMap = new LinkedHashMap<>();
            for (OAuthPublicKey key : oauthKeyEditor.getPublicKeys()) {
                newOauthKeyMap.put(key.getKeyIdentifier(), key);
            }
            oauthKeyToUpdate.setKeys(newOauthKeyMap);
        }
        
        oauthKeyToUpdate.setUrl(oauthKeyToUpdate.fixUrl(oauthKeyEditor.getUrl()));
        oauthKeyToUpdate.setLabel(oauthKeyEditor.getLabel());
        oauthKeyToUpdate.setClient(oauthKeyEditor.getClient());
        oauthKeyToUpdate.setKeyBinding(oauthKeyEditor.getKeyBinding());
        oauthKeyToUpdate.setClientSecretAndEncrypt(oauthKeyEditor.getClientSecret());
        oauthKeyToUpdate.setRealm(oauthKeyEditor.getRealm());
        oauthKeyToUpdate.setScope(oauthKeyEditor.getScope());
        oauthKeyToUpdate.setAudience(oauthKeyEditor.getAudience());
        oauthKeyToUpdate.setEnableAudienceCheck(oauthKeyToUpdate.isEnableAudienceCheck());
        oauthKeyToUpdate.setLogoutUrl(oauthKeyEditor.getLogoutUrl());
        oauthKeyToUpdate.setTokenUrl(oauthKeyEditor.getTokenUrl());

        systemConfigurationHelper.saveOauthKeys(super.getAllOauthKeys());
        oauthKeyEditor.stopEditing();
        return OAUTH_KEY_SAVED;
    }

    public List<Pair<String, Integer>> getKeyBindings() {
        return keyBindings;
    }
}<|MERGE_RESOLUTION|>--- conflicted
+++ resolved
@@ -384,21 +384,20 @@
             this.audience = audience;
         }
 
-<<<<<<< HEAD
         public Integer getKeyBinding() {
             return keyBinding;
         }
 
         public void setKeyBinding(Integer keyBinding) {
             this.keyBinding = keyBinding;
-=======
+        }
+
         public boolean isEnableAudienceCheck() {
             return enableAudienceCheck;
         }
 
         public void setEnableAudienceCheck(boolean enableAudienceCheck) {
             this.enableAudienceCheck = enableAudienceCheck;
->>>>>>> 3091baca
         }
     }
 
