/*************************************************************************
 *                                                                       *
 *  EJBCA - Proprietary Modules: Enterprise Certificate Authority        *
 *                                                                       *
 *  Copyright (c), PrimeKey Solutions AB. All rights reserved.           *
 *  The use of the Proprietary Modules are subject to specific           *
 *  commercial license terms.                                            *
 *                                                                       *
 *************************************************************************/

package org.ejbca.ui.web.admin.configuration;

import java.io.IOException;
import java.net.MalformedURLException;
import java.net.URL;
import java.nio.charset.StandardCharsets;
import java.security.PublicKey;
import java.security.cert.CertificateParsingException;
import java.text.ParseException;
import java.util.ArrayList;
import java.util.Arrays;
import java.util.Collection;
import java.util.LinkedHashMap;
import java.util.List;
import java.util.Map;

import org.apache.commons.lang.StringUtils;
import org.apache.commons.lang3.tuple.Pair;
import org.apache.log4j.Logger;
import org.apache.myfaces.custom.fileupload.UploadedFile;
import org.bouncycastle.util.encoders.Base64;
import org.cesecore.authentication.oauth.OAuthKeyInfo;
import org.cesecore.authentication.oauth.OAuthKeyInfo.OAuthProviderType;
import org.cesecore.authentication.oauth.OAuthKeyManager;
import org.cesecore.authentication.oauth.OAuthPublicKey;
import org.cesecore.authentication.tokens.AuthenticationToken;
import org.cesecore.authentication.tokens.OAuth2AuthenticationToken;
import org.cesecore.config.OAuthConfiguration;
import org.cesecore.configuration.GlobalConfigurationSessionLocal;
import org.cesecore.keybind.impl.AuthenticationKeyBinding;
import org.cesecore.keys.util.KeyTools;
import org.cesecore.util.CertTools;
import org.ejbca.core.model.util.EjbLocalHelper;
import org.ejbca.util.OAuthProviderUIHelper;

import com.nimbusds.jose.JOSEException;
import com.nimbusds.jose.jwk.JWK;
import com.nimbusds.jose.jwk.JWKSet;

/**
 * This class is used to manage OAuth Keys in EJBCA's system configuration. It adds some additional
 * functionality to the OAuthKeyManager, such as loading and saving state from the database and editing of
 * new OAuth Keys.
 */
public class SystemConfigurationOAuthKeyManager extends OAuthKeyManager {
    private static final Logger log = Logger.getLogger(SystemConfigurationOAuthKeyManager.class);

    private static final String EDIT_OAUTH_KEY = "editOAuthKey";
    private static final String OAUTH_KEY_SAVED = "saved";
    private static final String HIDDEN_PWD = "**********";

    private final SystemConfigurationHelper systemConfigurationHelper;
    private final OAuthKeyEditor oauthKeyEditor;
    private AuthenticationToken adminToken;
    private OAuthConfiguration oAuthConfiguration;
    private List<Pair<String, Integer>> keyBindings = new ArrayList<>();
    
    private final EjbLocalHelper ejbLocalHelper = new EjbLocalHelper();
    private final GlobalConfigurationSessionLocal globalConfigurationSession = ejbLocalHelper.getGlobalConfigurationSession();

    private enum OAuthKeyEditorMode {
        VIEW,
        ADD,
        EDIT
    }

    public enum PublicKeyUploadInFormOf {
        FILE("File Upload"),
        TEXT("Input text value"),
        URL("Provide key config url");
        private final String label;

        PublicKeyUploadInFormOf(String label) {
            this.label = label;
        }

        public String getLabel() {
            return label;
        }
    }

    public class OAuthKeyEditor {
        private String label;
        private String keyIdentifier;
        private OAuthProviderType type = OAuthProviderType.TYPE_GENERIC;
        private String url;
        private String client;
        private String clientSecret;
        private String realm;
        private String audience;
        private String scope;
        private UploadedFile publicKeyFile;
        
        // if null, use client secret
        private Integer keyBinding = null;
        private List<OAuthPublicKey> publicKeys;
        private int skewLimit = 60000;
        private OAuthKeyInfo oauthKeyBeingEdited;
        private String defaultKeyLabel;
        private OAuthKeyEditorMode editorMode;
        PublicKeyUploadInFormOf keyInTheFormOf = PublicKeyUploadInFormOf.FILE;
        String publicKeyValue;
        String publicKeyUrl;
        
        // PingID-specific fields
        private String logoutUrl;
        private String tokenUrl;

        public String getKeyIdentifier() {
            return keyIdentifier;
        }

        public OAuthProviderType getType() {
            return type;
        }

        public void setType(OAuthProviderType type) {
            this.type = type;
        }

        public String getUrl() {
            return url;
        }

        public void setUrl(String url) {
            this.url = url;
        }
        
        public UploadedFile getPublicKeyFile() {
            return publicKeyFile;
        }

        public int getSkewLimit() {
            return skewLimit;
        }
        
        public String getDefaultKeyLabel() {
            return defaultKeyLabel;
        }
        
        public void setKeyIdentifier(final String keyIdentifier) {
            this.keyIdentifier = keyIdentifier;
        }

        public void setPublicKeyFile(final UploadedFile publicKeyFile) {
            this.publicKeyFile = publicKeyFile;
        }

        public List<OAuthPublicKey> getPublicKeys() {
            if (publicKeys == null) {
                publicKeys = new ArrayList<>();
            }
            return publicKeys;
        }

        public void setPublicKeys(List<OAuthPublicKey> publicKeys) {
            this.publicKeys = publicKeys;
        }

        public void setSkewLimit(final int skewLimit) {
            this.skewLimit = skewLimit;
        }
        
        public void setDefaultKeyLabel(final String defaultKeyLabel) {
            this.defaultKeyLabel = defaultKeyLabel;
        }

        public String getLabel() {
            return label;
        }

        public void setLabel(String label) {
            this.label = label;
        }

        public String getClient() {
            return client;
        }

        public void setClient(String client) {
            this.client = client;
        }
        
        public String getClientSecret() {
            return clientSecret;
        }

        public void setClientSecret(String clientSecret) {
            this.clientSecret = clientSecret;
        }

        public String getRealm() {
            return realm;
        }

        public void setRealm(String realm) {
            this.realm = realm;
        }

        public String getScope() {
            return scope;
        }

        public void setScope(String scope) {
            this.scope = scope;
        }

        public PublicKeyUploadInFormOf getKeyInTheFormOf() {
            return keyInTheFormOf;
        }

        public void setKeyInTheFormOf(PublicKeyUploadInFormOf keyInTheFormOf) {
            this.keyInTheFormOf = keyInTheFormOf;
        }

        public String getPublicKeyValue() {
            return publicKeyValue;
        }

        public void setPublicKeyValue(String publicKeyValue) {
            this.publicKeyValue = publicKeyValue;
        }

        public String getPublicKeyUrl() {
            return publicKeyUrl;
        }

        public void setPublicKeyUrl(String publicKeyUrl) {
            this.publicKeyUrl = publicKeyUrl;
        }

        public OAuthKeyEditorMode getEditorMode() {
            return editorMode;
        }

        public void setEditorMode(OAuthKeyEditorMode editorMode) {
            this.editorMode = editorMode;
        }

        public boolean isViewMode(){
            return this.editorMode.equals(OAuthKeyEditorMode.VIEW);
        }
        public boolean isEditMode(){
            return this.editorMode.equals(OAuthKeyEditorMode.EDIT);
        }
        public boolean isAddMode(){
            return this.editorMode.equals(OAuthKeyEditorMode.ADD);
        }

        public boolean isTypeGeneric() {
            return OAuthProviderType.TYPE_GENERIC.getIndex() == type.getIndex();
        }
        
        public boolean isTypePingId() {
            return OAuthProviderType.TYPE_PINGID.getIndex() == type.getIndex();
        }

        public boolean isTypeKeycloak() {
            return OAuthProviderType.TYPE_KEYCLOAK.getIndex() == type.getIndex();
        }

        public boolean isTypeAzure() {
            return OAuthProviderType.TYPE_AZURE.getIndex() == type.getIndex();
        }

        public boolean isShowUrls() {
            return OAuthProviderType.TYPE_PINGID.getIndex() == type.getIndex() || OAuthProviderType.TYPE_GENERIC.getIndex() == type.getIndex();
        }


        public boolean isFileForm() {
            return this.keyInTheFormOf.equals(PublicKeyUploadInFormOf.FILE);
        }

        public boolean isTextForm() {
            return this.keyInTheFormOf.equals(PublicKeyUploadInFormOf.TEXT);
        }

        public boolean isUrlForm() {
            return this.keyInTheFormOf.equals(PublicKeyUploadInFormOf.URL);
        }

        /**
         * Load an existing OAuth Key into the editor.
         */
        public void loadIntoEditor(final OAuthKeyInfo oauthKey, String defaultKeyLabel) {
            // Only replace the key if a new one was uploaded
            this.publicKeyFile = null;
            if (oauthKey.getKeys() == null) {
                this.publicKeys = new ArrayList<>();
            } else {
                this.publicKeys = new ArrayList<>(oauthKey.getKeys().values());
            }
            this.type = oauthKey.getType();
            this.url = oauthKey.getUrl();
            this.audience = oauthKey.getAudience();
            this.label = oauthKey.getLabel();
            this.client = oauthKey.getClient();
            this.realm = oauthKey.getRealm();
            this.clientSecret = SystemConfigurationOAuthKeyManager.HIDDEN_PWD;
            this.keyBinding = oauthKey.getKeyBinding();
            this.scope = oauthKey.getScope();
            this.skewLimit = oauthKey.getSkewLimit();
            this.oauthKeyBeingEdited = oauthKey;
            this.defaultKeyLabel = defaultKeyLabel;
            this.keyInTheFormOf = PublicKeyUploadInFormOf.FILE;
            
            this.logoutUrl = oauthKey.getLogoutUrl();
            this.tokenUrl = oauthKey.getTokenUrl();
        }

        /**
         * Reset all input to this OAuth Key editor.
         */
        public void clear() {
            keyIdentifier = null;
            type = OAuthProviderType.TYPE_GENERIC;
            publicKeyFile = null;
            publicKeys = null;
            url = null;
            logoutUrl = null;
            tokenUrl = null;
            keyBinding = null;
            label = null;
            client = null;
            clientSecret = null;
            audience = null;
            realm = null;
            scope = null;
            oauthKeyBeingEdited = null;
            skewLimit = 60000;
            publicKeyValue = null;
            publicKeyUrl = null;
            keyInTheFormOf = PublicKeyUploadInFormOf.FILE;
        }

        /**
         * Returns the OAuth Key currently being edited by this OAuth Key editor.
         * @return the OAuth Key being edited, or null
         */
        public OAuthKeyInfo getOauthKeyBeingEdited() {
            return oauthKeyBeingEdited;
        }

        public void stopEditing() {
            oauthKeyBeingEdited = null;
            clear();
        }

        public String getLogoutUrl() {
            return logoutUrl;
        }

        public String getTokenUrl() {
            return tokenUrl;
        }

        public void setLogoutUrl(String logoutUrl) {
            this.logoutUrl = logoutUrl;
        }

        public void setTokenUrl(String tokenUrl) {
            this.tokenUrl = tokenUrl;
        }

        public final String getAudience() {
            return audience;
        }

        public final void setAudience(String audience) {
            this.audience = audience;
        }
<<<<<<< HEAD
=======

        public Integer getKeyBinding() {
            return keyBinding;
        }

        public void setKeyBinding(Integer keyBinding) {
            this.keyBinding = keyBinding;
        }
>>>>>>> 7623fb61
    }

    public interface SystemConfigurationHelper {
        /**
         * Displays an error message to the user.
         * @param languageKey the language key of the message to show
         */
        public void addErrorMessage(String languageKey);

        /**
         * Displays an error message to the user with a formatted message.
         * @param languageKey the language key of the message to show
         * @param params additional parameters to include in the error message
         */
        public void addErrorMessage(String languageKey, Object... params);

        /**
         * Displays an information message to the user.
         * @param languageKey the language key of the message to show
         */
        public void addInfoMessage(String languageKey);

        /**
         * Saves a list of OAuth Keys to persistent storage.
         * @param oauthKeys the OAuth Keys to save
         */
        public void saveOauthKeys(List<OAuthKeyInfo> oauthKeys);
        
        /**
         * Saves a an OAuth Key as the default one to persistent storage.
         * @param defaultKey the OAuth Key to save as the default key
         */
        public void saveDefaultOauthKey(OAuthKeyInfo defaultKey);
    }

    public SystemConfigurationOAuthKeyManager(final List<OAuthKeyInfo> oAuthKeys, final SystemConfigurationHelper systemConfigurationHelper) {
        super(oAuthKeys);
        this.systemConfigurationHelper = systemConfigurationHelper;
        this.oauthKeyEditor = new OAuthKeyEditor();

        // get the names of all the key bindings
        log.trace("Loading key bindings");
        ejbLocalHelper.getInternalKeyBindingMgmtSession().getAllInternalKeyBindingInfos(AuthenticationKeyBinding.IMPLEMENTATION_ALIAS).stream()
                .sorted((b1, b2) -> b1.getName().compareTo(b2.getName())).forEach(b -> {
                    log.info("Adding key binding:" + b.getName() + ":" + b.getId());
                    keyBindings.add(Pair.of(b.getName(), b.getId()));
                });
    }
    
    public AuthenticationToken getAdminToken() {
        return adminToken;
    }
    
    public void setAdminToken(final AuthenticationToken adminToken) {
        this.adminToken = adminToken;
    }

    public List<PublicKeyUploadInFormOf> getAvailableKeyUploadForms() {
        return Arrays.asList(PublicKeyUploadInFormOf.values());
    }

    private byte[] getUploadedBytes(final UploadedFile upload) {
        if (log.isDebugEnabled()) {
            log.debug("Received uploaded public key file: " + upload.getName());
        }
        try {
            return upload.getBytes();
        } catch (final Exception e) {
            log.info("Failed to add OAuth Key.", e);
            systemConfigurationHelper.addErrorMessage("OAUTHKEYTAB_GENERICADDERROR", e.getLocalizedMessage());
            return null;
        }
    }

    //Adds public key to list of keys
    public String addPublicKey() {
        switch (oauthKeyEditor.getKeyInTheFormOf()) {
            case FILE: {
                return addOauthPublicKeyFromFile();
            }
            case URL: {
                return addOauthPublicKeyFromUrl();
            }
            case TEXT: {
                return addOauthPublicKeyFromTextValue();
            }
        }
        return StringUtils.EMPTY;
    }

    private String addOauthPublicKeyFromTextValue() {
        if (!validateInputNotEmpty(oauthKeyEditor.getPublicKeyValue(), "OAUTHKEYTAB_KEYVALUE_EMPTY")) {
            return StringUtils.EMPTY;
        }
        byte[] inputKeyBytes = oauthKeyEditor.getPublicKeyValue().getBytes(StandardCharsets.US_ASCII);
        try {
            inputKeyBytes = org.cesecore.util.Base64.decode(inputKeyBytes);
        } catch (RuntimeException e) {
            log.info("New key is not in Base64 format. Assuming it is PEM or JWK format.");
        }
        final byte[] parsedPublicKey;
        try {
            parsedPublicKey = KeyTools.getBytesFromOauthKey(inputKeyBytes);
        } catch (CertificateParsingException e) {
            log.info("Could not parse public key from certificate string " + oauthKeyEditor.getPublicKeyValue());
            systemConfigurationHelper.addErrorMessage("OAUTHKEYTAB_BADKEYSTRING");
            return null;
        }
        final String keyIdentifier = getKeyIdentifierOrExtract(inputKeyBytes);
        if (keyIdentifier == null || validateSameKeyExists(keyIdentifier)) {
            return StringUtils.EMPTY;
        }
        final OAuthPublicKey key = new OAuthPublicKey(parsedPublicKey, keyIdentifier);
        oauthKeyEditor.getPublicKeys().add(key);
        oauthKeyEditor.setKeyIdentifier(null);
        oauthKeyEditor.setPublicKeyValue(null);
        return null;
    }

    private String addOauthPublicKeyFromUrl() {
        if (!validateInputNotEmpty(oauthKeyEditor.getPublicKeyUrl(), "OAUTHKEYTAB_KEYURL_EMPTY"))
            return StringUtils.EMPTY;
        try {
            JWKSet jwkSet = JWKSet.load(new URL(oauthKeyEditor.getPublicKeyUrl()));
            for (JWK jwk : jwkSet.getKeys()) {
                if (validateSameKeyExists(jwk.getKeyID())) {
                    continue;
                }
                final PublicKey publicKey = jwk.toRSAKey().toPublicKey();
                final byte[] encoded = publicKey.getEncoded();
                oauthKeyEditor.getPublicKeys().add(
                        new OAuthPublicKey(encoded, jwk.getKeyID()));
            }
        } catch (MalformedURLException e) {
            log.info("Could not parse public key config url " + oauthKeyEditor.getPublicKeyUrl());
            systemConfigurationHelper.addErrorMessage("OAUTHKEYTAB_BADKEYURL", oauthKeyEditor.getPublicKeyUrl());
            return StringUtils.EMPTY;
        } catch (ParseException | IOException | JOSEException e) {
            log.info("Could not load keys using config url " + oauthKeyEditor.getPublicKeyUrl());
            systemConfigurationHelper.addErrorMessage("OAUTHKEYTAB_FAILEDKEYURL", oauthKeyEditor.getPublicKeyUrl());
            return StringUtils.EMPTY;
        }
        oauthKeyEditor.setPublicKeyUrl(null);
        return null;
    }

    private String addOauthPublicKeyFromFile() {
        if (oauthKeyEditor.getPublicKeyFile() == null) {
            systemConfigurationHelper.addErrorMessage("OAUTHKEYTAB_UPLOADFAILED");
            return StringUtils.EMPTY;
        }
        final byte[] uploadedFileBytes = getUploadedBytes(oauthKeyEditor.getPublicKeyFile());
        if (uploadedFileBytes == null) {
            // Error already reported
            return StringUtils.EMPTY;
        }
        final byte[] newOauthKeyPublicKey;
        try {
            newOauthKeyPublicKey = KeyTools.getBytesFromOauthKey(uploadedFileBytes);
        } catch (CertificateParsingException exception) {
            log.info("Could not parse the certificate file.", exception);
            systemConfigurationHelper.addErrorMessage("OAUTHKEYTAB_BADKEYFILE", oauthKeyEditor.getPublicKeyFile().getName(), exception.getMessage());
            return StringUtils.EMPTY;
        }
        final String keyIdentifier = getKeyIdentifierOrExtract(uploadedFileBytes);
        if (keyIdentifier == null || validateSameKeyExists(keyIdentifier)) {
            return StringUtils.EMPTY;
        }
        final OAuthPublicKey key = new OAuthPublicKey(newOauthKeyPublicKey, keyIdentifier);
        oauthKeyEditor.getPublicKeys().add(key);
        oauthKeyEditor.setKeyIdentifier(null);
        oauthKeyEditor.setPublicKeyFile(null);
        return null;
    }

    private String getKeyIdentifierOrExtract(byte[] newOauthKeyPublicKey) {
        String keyIdentifier = oauthKeyEditor.getKeyIdentifier();
        if (StringUtils.isBlank(keyIdentifier)) {
            // If the upload was a JWK, we can extract the Key ID from it.
            keyIdentifier = KeyTools.getKeyIdFromJwkKey(newOauthKeyPublicKey);
            if (!validateInputNotEmpty(keyIdentifier, "OAUTHKEYTAB_KEYIDENTIFIER_EMPTY")) {
                return null;
            }
        }
        return keyIdentifier;
    }

    private boolean validateSameKeyExists(String newKeyIdentifier) {
        // Currently edited public keys need to be checked separately since they are not yet part of oAuthConfiguration
        if (oauthKeyEditor != null && oauthKeyEditor.getPublicKeys() != null) {
            for (OAuthPublicKey key : oauthKeyEditor.getPublicKeys()) {
                if (newKeyIdentifier.equals(key.getKeyIdentifier())) {
                    systemConfigurationHelper.addErrorMessage("OAUTHKEYTAB_ALREADYEXISTSKEYONTHISPROVIDER", newKeyIdentifier);
                    return true;
                }
            }
        }
        if (oAuthConfiguration == null) {
            oAuthConfiguration = (OAuthConfiguration) globalConfigurationSession.getCachedConfiguration(OAuthConfiguration.OAUTH_CONFIGURATION_ID);
        }
        if (oAuthConfiguration != null && oAuthConfiguration.getOauthKeys() != null && !StringUtils.isEmpty(newKeyIdentifier)) {
            for (OAuthKeyInfo info : oAuthConfiguration.getOauthKeys().values()) {
                if (info.getKeyValues() == null) {
                    continue;
                }
                for (OAuthPublicKey key : info.getKeyValues()) {
                    if (newKeyIdentifier.equals(key.getKeyIdentifier())) {
                        systemConfigurationHelper.addErrorMessage("OAUTHKEYTAB_ALREADYEXISTSKEY", info.getLabel(), newKeyIdentifier);
                        return true;
                    }
                }
            }
        }

        return false;
    }

    private boolean validateInputNotEmpty(String keyIdentifier, String errorMessage) {
        if (StringUtils.isEmpty(keyIdentifier)) {
            systemConfigurationHelper.addErrorMessage(errorMessage);
            return false;
        }
        return true;
    }

    public String removePublicKey(OAuthPublicKey key){
        /*
         * Check that we don't lock out current administrator by changing the key id of currently used token
         */
        if ( getAdminToken()instanceof OAuth2AuthenticationToken) {
            OAuth2AuthenticationToken token = (OAuth2AuthenticationToken) getAdminToken();
            String str = Base64.toBase64String(CertTools.generateSHA256Fingerprint(key.getPublicKeyBytes()));
            if (str.equals(token.getPublicKeyBase64Fingerprint()) && !key.getKeyIdentifier().equals(oauthKeyEditor.getKeyIdentifier())) {
                systemConfigurationHelper.addErrorMessage("OAUTHKEYTAB_EDITKEYIDNOTPOSSIBLE");
                return StringUtils.EMPTY;
            }
        }
        getOauthKeyEditor().getPublicKeys().remove(key);
        return StringUtils.EMPTY;
    }

    /**
     * Adds an OAuth Key with the information stored in the OAuth Key editor.
     */
    public String addOauthKey() {
        if (!validateInputNotEmpty(oauthKeyEditor.getLabel(), "OAUTHKEYTAB_LABEL_EMPTY"))
            return StringUtils.EMPTY;

        if (oauthKeyEditor.getSkewLimit() < 0) {
            systemConfigurationHelper.addErrorMessage("OAUTHKEYTAB_SKEWLIMITNEGATIVE");
            return StringUtils.EMPTY;
        }

        final OAuthKeyInfo newOauthKey = new OAuthKeyInfo(oauthKeyEditor.getLabel(), oauthKeyEditor.getSkewLimit(),
                oauthKeyEditor.getType());
        newOauthKey.setUrl(newOauthKey.fixUrl(oauthKeyEditor.getUrl()));
        newOauthKey.setRealm(oauthKeyEditor.getRealm());
        newOauthKey.setScope(oauthKeyEditor.getScope());
        newOauthKey.setAudience(oauthKeyEditor.getAudience());
        newOauthKey.setClient(oauthKeyEditor.getClient());
        newOauthKey.setTokenUrl(oauthKeyEditor.getTokenUrl());
        newOauthKey.setLogoutUrl(oauthKeyEditor.getLogoutUrl());
        newOauthKey.setClientSecretAndEncrypt(oauthKeyEditor.getClientSecret());
        if (oauthKeyEditor.getKeyBinding() != null) {
            newOauthKey.setKeyBinding(oauthKeyEditor.getKeyBinding());
        }

        if (oauthKeyEditor.getPublicKeys().isEmpty()) {
            newOauthKey.setKeys(null);
        } else {
            final Map<String, OAuthPublicKey> newOauthKeyMap = new LinkedHashMap<>();
            for (OAuthPublicKey key : oauthKeyEditor.getPublicKeys()) {
                newOauthKeyMap.put(key.getKeyIdentifier(), key);
            }
            newOauthKey.setKeys(newOauthKeyMap);
        }

        if (!super.canAdd(newOauthKey)) {
            systemConfigurationHelper.addErrorMessage("OAUTHKEYTAB_ALREADYEXISTS");
            return StringUtils.EMPTY;
        }
        try {
            OAuthProviderUIHelper.validateProvider(oauthKeyEditor);
        } catch(Exception e) {
            systemConfigurationHelper.addErrorMessage(e.getMessage());
            return StringUtils.EMPTY;
        }

        super.addOauthKey(newOauthKey);
        systemConfigurationHelper.saveOauthKeys(super.getAllOauthKeys());
        oauthKeyEditor.clear();
        return OAUTH_KEY_SAVED;
    }

    @Override
    public void removeOauthKey(final OAuthKeyInfo oauthKey) {
        if (getAdminToken() instanceof OAuth2AuthenticationToken) {
            OAuth2AuthenticationToken oauth2token = (OAuth2AuthenticationToken) getAdminToken();
            oauthKeyEditor.loadIntoEditor(oauthKey, oauthKey.getLabel());
            oauthKeyEditor.stopEditing();
            final Collection<OAuthPublicKey> publicKeys = oauthKey.getKeys().values();
            for (OAuthPublicKey key : publicKeys) {
                String oauthKeyToBeRemovedString = Base64.toBase64String(CertTools.generateSHA256Fingerprint(key.getPublicKeyBytes()));
                if (oauth2token.getPublicKeyBase64Fingerprint().equals(oauthKeyToBeRemovedString)) {
                    systemConfigurationHelper.addErrorMessage("OAUTHKEYTAB_PUBLICKEYREMOVALNOTPOSSIBLE");
                    return;
                }
            }
        }
        super.removeOauthKey(oauthKey);
        systemConfigurationHelper.saveOauthKeys(super.getAllOauthKeys());
    }

    /**
     * Prepares for an OAuth Key to be edited. This method will load the specified OAuth Key into
     * the OAuth Key editor and set the editor in edit mode.
     * @param oauthKey the OAuth Key to be edited
     * @return the constant string EDIT_OAUTH_KEY
     */
    public String editOauthKey(final OAuthKeyInfo oauthKey, final String defaultKeyIdentifier) {
        oauthKeyEditor.loadIntoEditor(oauthKey, defaultKeyIdentifier);
        oauthKeyEditor.setEditorMode(OAuthKeyEditorMode.EDIT);
        return EDIT_OAUTH_KEY;
    }

    /**
     * Prepares for an OAuth Key to be viewed. This method will load the specified OAuth Key into
     * the OAuth Key editor and set the editor in view mode.
     * @param oauthKey the OAuth Key to be edited
     * @return the constant string EDIT_OAUTH_KEY
     */
    public String viewOauthKey(final OAuthKeyInfo oauthKey, final String defaultKeyIdentifier) {
        oauthKeyEditor.loadIntoEditor(oauthKey, defaultKeyIdentifier);
        oauthKeyEditor.setEditorMode(OAuthKeyEditorMode.VIEW);
        return EDIT_OAUTH_KEY;
    }

    /**
     * Prepares for an OAuth Key to be added. This method will clear OAuth Key in
     * the OAuth Key editor and set the editor in add mode.
     * @return the constant string EDIT_OAUTH_KEY
     */
    public String goToAddOauthKey() {
        oauthKeyEditor.clear();
        oauthKeyEditor.setEditorMode(OAuthKeyEditorMode.ADD);
        return EDIT_OAUTH_KEY;
    }
    public void toggleCurrentAliasEditMode() {
        oauthKeyEditor.setEditorMode(OAuthKeyEditorMode.EDIT);
    }
    /**
     * Retrieves the OAuth Key editor for this OAuth Key manager.
     * @return an editor which can be used to edit OAuth Keys
     */
    public OAuthKeyEditor getOauthKeyEditor() {
        return oauthKeyEditor;
    }

    public List<OAuthProviderType> getAvailableProviderTypes() {
        return Arrays.asList(OAuthProviderType.values());
    }

    /**
     * Save the OAuth Key currently being edited.
     * @return an empty string on failure or the constant string OAUTH_KEY_SAVED on success
     * @throws IllegalStateException if there is no OAuth Key to save
     */
    public String saveOauthKeyBeingEdited() {
        if (oauthKeyEditor.getOauthKeyBeingEdited() == null) {
            throw new IllegalStateException("The OAuth Key being edited has already been saved or was never loaded.");
        }

        if (oauthKeyEditor.getSkewLimit() < 0) {
            systemConfigurationHelper.addErrorMessage("OAUTHKEYTAB_SKEWLIMITNEGATIVE");
            return StringUtils.EMPTY;
        }
        final OAuthKeyInfo oauthKeyToUpdate = oauthKeyEditor.getOauthKeyBeingEdited();

        final String keyLabel = oauthKeyEditor.getLabel();
        if (!oauthKeyToUpdate.getLabel().equals(keyLabel) && !super.canEdit(oauthKeyToUpdate, keyLabel)) {
            systemConfigurationHelper.addErrorMessage("OAUTHKEYTAB_ALREADYEXISTS");
            return StringUtils.EMPTY;
        }
        /* Check if the OAuth key being edited is also set as the default key. Also check whether the key id is being changed. 
         * If both are true, update the default OAuth key entry.
         */
        if (oauthKeyEditor.getDefaultKeyLabel() != null && oauthKeyEditor.getDefaultKeyLabel().equals(oauthKeyEditor.getOauthKeyBeingEdited().getLabel())
                && !oauthKeyEditor.getOauthKeyBeingEdited().getLabel().equals(keyLabel)) {
            // Find the default key among the current OAuth keys
            OAuthKeyInfo defaultKey = null;
            for (OAuthKeyInfo info : getAllOauthKeys()) {
                if (oauthKeyEditor.getDefaultKeyLabel().equals(info.getLabel())) {
                    defaultKey = info;
                }
            }
            if (defaultKey != null) {
                systemConfigurationHelper.saveDefaultOauthKey(defaultKey);
            }
        }
        // If the client secret was not changed from the placeholder value in the UI, set the old value, i.e. no change
        if (oauthKeyEditor.getClientSecret().equals(SystemConfigurationOAuthKeyManager.HIDDEN_PWD)) {
            oauthKeyEditor.setClientSecret(oauthKeyToUpdate.getClientSecretAndDecrypt());
        }
        
        /* Make sure the edited provider does not have any unfilled mandatory fields */
        try {
            OAuthProviderUIHelper.validateProvider(oauthKeyEditor);
        } catch(Exception e) {
            systemConfigurationHelper.addErrorMessage(e.getMessage());
            return StringUtils.EMPTY;
        }

        /* Update the configuration */
        oauthKeyToUpdate.setSkewLimit(oauthKeyEditor.getSkewLimit());
        if (oauthKeyEditor.getPublicKeys().isEmpty()) {
            oauthKeyToUpdate.setKeys(null);
        } else {
            final Map<String, OAuthPublicKey> newOauthKeyMap = new LinkedHashMap<>();
            for (OAuthPublicKey key : oauthKeyEditor.getPublicKeys()) {
                newOauthKeyMap.put(key.getKeyIdentifier(), key);
            }
            oauthKeyToUpdate.setKeys(newOauthKeyMap);
        }
        
        oauthKeyToUpdate.setUrl(oauthKeyToUpdate.fixUrl(oauthKeyEditor.getUrl()));
        oauthKeyToUpdate.setLabel(oauthKeyEditor.getLabel());
        oauthKeyToUpdate.setClient(oauthKeyEditor.getClient());
        oauthKeyToUpdate.setKeyBinding(oauthKeyEditor.getKeyBinding());
        oauthKeyToUpdate.setClientSecretAndEncrypt(oauthKeyEditor.getClientSecret());
        oauthKeyToUpdate.setRealm(oauthKeyEditor.getRealm());
        oauthKeyToUpdate.setScope(oauthKeyEditor.getScope());
        oauthKeyToUpdate.setAudience(oauthKeyEditor.getAudience());
        oauthKeyToUpdate.setLogoutUrl(oauthKeyEditor.getLogoutUrl());
        oauthKeyToUpdate.setTokenUrl(oauthKeyEditor.getTokenUrl());

        systemConfigurationHelper.saveOauthKeys(super.getAllOauthKeys());
        oauthKeyEditor.stopEditing();
        return OAUTH_KEY_SAVED;
    }

    public List<Pair<String, Integer>> getKeyBindings() {
        return keyBindings;
    }
}<|MERGE_RESOLUTION|>--- conflicted
+++ resolved
@@ -380,8 +380,6 @@
         public final void setAudience(String audience) {
             this.audience = audience;
         }
-<<<<<<< HEAD
-=======
 
         public Integer getKeyBinding() {
             return keyBinding;
@@ -390,7 +388,6 @@
         public void setKeyBinding(Integer keyBinding) {
             this.keyBinding = keyBinding;
         }
->>>>>>> 7623fb61
     }
 
     public interface SystemConfigurationHelper {
