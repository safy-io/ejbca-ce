--- conflicted
+++ resolved
@@ -958,14 +958,9 @@
 
 OAUTHKEYCONFIGURATION_CLIENT = Client Name
 
-<<<<<<< HEAD
+OAUTHKEYCONFIGURATION_CLIENTSECRET = Client Secret
+
 OAUTHKEYCONFIGURATION_LABEL = OAuth Provider Name
-=======
-OAUTHKEYCONFIGURATION_CLIENTSECRET = Client secret
-
-OAUTHKEYCONFIGURATION_LABEL = Oauth provider name
->>>>>>> 5064a859
-
 
 OAUTHKEYCONFIGURATION_ADD_NEW	= Add a New Trusted OAuth Provider
 
