# Language file for the EJBCA Administration GUI
#
# Language name:    English
# Language code:    en (en-US)
# Native encoding:  UTF-8
# EJBCA supported:  7.x
# Modified date:    $Id$
#
# Contributors:
#   PrimeKey Solutions <info@primekey.com>


### Language

#-- Name of this language written in English language.
LANGUAGE_ENGLISHNAME      = English

#-- Name of this language written in its own language.
LANGUAGE_NATIVENAME       = English


### General

ACCEPT                    = Accept

ACTIONS                   = Actions

ACTIVE                    = Active

ADD                       = Add

ADDANOTHER                = Add Another

ALL                       = All

ALLOW                     = Allow

AND                       = And

ANDNOT                    = And not

APPLY                     = Apply

ASTEMPLATE                = As Template

BACK                      = Back

BITS                      = bits

BOOL_TRUE                 = On

BOOL_FALSE                = Off

CANCEL                    = Cancel

CHARS                     = characters

CLONE                     = Clone

CLONE_CONFIRM             = Create from template

CLONE_SELECTED            = Clone selected

CLOSE                     = Close

CREATE                    = Create

CRITICAL                  = Critical

DATABASEDOWN              = Database problem. Please check that DB connection is OK!

DATE                      = Date

DATE_HELP                 = ISO 8601 date:

DAYS                      = Days

DAY_MONDAY                = Monday

DAY_TUESDAY               = Tuesday

DAY_WEDNESDAY             = Wednesday

DAY_THURSDAY              = Thursday

DAY_FRIDAY                = Friday

DAY_SATURDAY              = Saturday

DAY_SUNDAY                = Sunday

DECLINE                   = Decline

DEFAULT                   = Default

DELETE                    = Delete

DELETEALL                 = Delete all

DELETE_CONFIRM            = Confirm deletion

DELETE_SELECTED           = Delete Selected

DESCRIPTION               = Description

SERIALNUMBER_OCTET_SIZE   = Serial Number Octet Size

DESELECTALL               = Deselect All

DISABLED                  = Disabled

DOCUMENTATION             = Documentation

EDIT                      = Edit

ENCODING                  = Encoding

ENDENTITYPROFILETYPE      = End Entity Profile Type

ENFORCE                   = Enforce

ERROR                     = Error

ERRORRECIEVINGFILE        = Error occurred when receiving file, are you sure it is valid and in PEM or binary encoding?

EXPORTABLE                = Using exportable cryptography

FORMAT_ALIAS              = Alias, string

FORMAT_CABFORGANIZATIONIDENTIFIER = CA/B Forum Organization Identifier, e.g. VATSE-123456789012

FORMAT_CLASSPATH          = Class Path

FORMAT_DN                 = DN: Distinguished Name

FORMAT_DOMAINNAME         = Domain name

FORMAT_EMAILADDRESS       = E-mail address

FORMAT_EMAILADDRESSORUSER = E-mail address, or USER or CUSTOM:com.example.java.MyClass

FORMAT_FILENAME           = File name

FORMAT_GENERALNAMES       = GeneralName type names, comma separated [RFC 5280, § 4.2.1.6]

FORMAT_HEXA               = Hexadecimal string

FORMAT_HOSTNAME           = Host name

FORMAT_HOSTNAMES          = Host names, semicolon separated

FORMAT_ID_STR             = Identifier, string formated

FORMAT_INTEGER            = Integer number

FORMAT_ISO4217            = ISO 4217 code

FORMAT_ISO8601            = ISO 8601 format

FORMAT_MILLISECONDS       = Milliseconds, integer number

FORMAT_OID                = OID: Object Identifier, dot notation

FORMAT_OIDS               = List of OIDs, comma separated

FORMAT_REGEX              = Regular expression (regex), Java Pattern syntax

FORMAT_STRING             = String

FORMAT_TIME_YMD           = (*y *mo *d)

FORMAT_TIME_YMDHMIN       = (*y *mo *d *h *m)

FORMAT_TIME_YMODHMS       = (*y *mo *d *h *m *s)

FORMAT_URI                = URI: Uniform Resource Identifier (e.g. URL)

FORMAT_URL                = URL: Uniform Resource Locator (e.g. http://ejbca.org)

FROM                      = From

GENERALSETTINGS           = General Settings

GENERATE                  = Generate

HOURS                     = hours

IDENTIFIER                = Identifier (ID)

INTEGRATEDBY              = Integrated by

INVERTSELECTION           = Invert Selection

JAVASCRIPTDISABLED        = Please enable JavaScript!

KEY                       = Key

LABEL                     = Label

LOGOUT                    = Logout

MADEBYPRIMEKEY            = © 2002-2020 PrimeKey Solutions AB. EJBCA® is a registered trademark of PrimeKey Solutions AB.

MANDATORY                 = Mandatory

MESSAGE                   = Message

MINUTES                   = minutes

MO30DAYS                  = mo=30 days

MODIFY                    = Modify

MONTHJAN                  = Jan

MONTHFEB                  = Feb

MONTHMAR                  = Mar

MONTHAPR                  = Apr

MONTHMAY                  = May

MONTHJUN                  = Jun

MONTHJUL                  = Jul

MONTHAUG                  = Aug

MONTHSEP                  = Sep

MONTHOCT                  = Oct

MONTHNOV                  = Nov

MONTHDEC                  = Dec

MOVEUP                    = Move Up

MOVEDOWN                  = Move Down

NAME                      = Name

NEXT                      = Next

SKIP					  = Skip

NO                        = No

NONE                      = None

NOTUSED                   = Not Used

OF                        = of

OFLENGTH                  = of length

OID                       = Object Identifier (OID)

ONLYCHARACTERS            = Only characters, numbers, underscores, minus and whitespace are allowed in field

ONLYCHARACTERS2           = Only characters, numbers, underscores, minus and whitespace are allowed in fields.

ONLYDECNUMBERS            = Only decimal numbers are allowed in field.

ONLYDNCHARACTERS          = Only characters, numbers, underscores, '.' '-' ',' '=' '(' ')' '/' and '@' are allowed in DN fields.

ONLYEMAILCHARSNOAT        = Only characters, numbers, underscores, '.' '-' and ' are allowed in e-mail field.

ONLYHEXNUMBERS            = Only hexadecimal numbers are allowed in certificate serial number field.

OPENHELPSECTION           = Click to open the relevant section in the help window.

OR                        = Or

ORENDDATE                 = \ or end date of the certificate

ORNOT                     = Or not

PERIOD                    = Period

PERIODICALINTERVAL        = Periodical Interval

PERIODICALSETTINGS        = Periodical Interval Settings

PLEASE_SELECT             = - Please select -

PLEASE_SELECT_ENCRYPTION_CRYPTOTOKEN = - Please select Crypto Token for key encryption -

PLEASE_SELECT_KEY         = - Please select a key -

POPUP_WINDOW              = (popup window)

POSTUPGRADE_REQUIRED      = Post upgrade is required once all nodes have been updated. Use "System Upgrade" menu item to finalize the process.

PREVIOUS                  = Previous

PROPERTIES                = Properties

RECURSIVE                 = Recursive

REMOVE                    = Remove

RENAME                    = Rename

RENAME_CONFIRM            = Confirm new name

RENAME_CURRENTNAME        = Current name

RENAME_NEWNAME            = New name

RENAME_SELECTED           = Rename selected

REQUIRE					  = Require

RESET                     = Reset

RESTORE                   = Restore

RESTRICT                  = Restrict

RULE                      = Rule

SAVE                      = Save

SAVE_AND_INITIALIZE       = Save and Initialize

SEARCH                    = Search

SELECT                    = Select

SELECTALL                 = Select All

SELECT_CRITERIA           = - Select a criteria -

SELECTFORREMOVAL          = Select for Removal

SHOW                      = Show

SUSPENDED                 = Suspended

SWITCHTOEDITMODE          = Switch to edit mode

SWITCHTOVIEWMODE          = Switch to view mode

UNIT_BITS                 = (bits)

UNIT_DAYS                 = (days)

UNIT_MSEC                 = (ms: milliseconds)

UNIT_YEARS                = (years)

UNLIMITED                 = Unlimited

UPDATE                    = Update

USE                       = Use

VALUE                     = Value

VERSION                   = Version :

VIEW                      = View

YEAR365DAYS               = y=365 days

YES                       = Yes

YEAR                      = Year


### Comparators

CONTAINS                  = Contains
ENDS_WITH                 = Ends with
EQUALS                    = Equals
GREATER_THAN              = Greater than
LESS_THAN                 = Less than
NOT_EQUALS                = Not equals
STARTS_WITH               = Starts with


### Mostly Main Module

AUTHORIZATIONDENIED       = Authorization Denied

CAUSE                     = Cause

ERRORNOBROWSER            = Error, your browser must support frames and JavaScript 1.3 in order to administer EJBCA properly.

EXCEPTIONOCCURED          = An exception has occurred.

UNKNOWN_PAGE			  = Unable to find the requested resource

SESSION_TIMEOUT			  = Session has timed out.

NAV_HOME                  = Home

NAV_CAFUNCTIONS           = CA Functions

NAV_CASTRUCTUREANDCRL     = CA Structure & CRLs

NAV_CAACTIVATION          = CA Activation

NAV_CERTIFICATEPROFILES   = Certificate Profiles

NAV_CRYPTOTOKENS          = Crypto Tokens

NAV_PUBLISHERS            = Publishers

NAV_VALIDATORS            = Validators

NAV_CAS                   = Certification Authorities

NAV_RAFUNCTIONS           = RA Functions

NAV_USERDATASOURCES       = User Data Sources

NAV_ENDENTITYPROFILES     = End Entity Profiles

NAV_ADDENDENTITY          = Add End Entity

NAV_SEARCHENDENTITIES     = Search End Entities

NAV_SUPERVISIONFUNCTIONS  = Supervision Functions

NAV_APPROVEACTIONS        = Approve Actions

NAV_APPROVALPROFILES      = Approval Profiles

NAV_AUDIT                 = Audit Log

NAV_ACMECONFIGURATION     = ACME Configuration

NAV_CMPCONFIGURATION      = CMP Configuration

NAV_SCEPCONFIGURATION     = SCEP Configuration

NAV_ESTCONFIGURATION      = EST Configuration

NAV_SYSTEMFUNCTIONS       = System Functions

NAV_SYSTEMCONFIGURATION   = System Configuration

NAV_SYSTEMUPGRADE         = System Upgrade

NAV_SERVICES              = Services

NAV_KEYBINDINGS           = Internal Key Bindings

NAV_ROLES                 = Roles and Access Rules

NAV_MYPREFERENCES         = My Preferences

PUBLICWEB                 = Public Web

RAWEB                     = RA Web

TOEJBCA                   = to EJBCA Administration.

WELCOME                   = Welcome


### Crypto Tokens

CRYPTOTOKEN               = Crypto Token

MANAGECRYPTOTOKENS        = Manage Crypto Tokens

CRYPTOTOKEN_ACTIONS       = Actions

CRYPTOTOKEN_ACTIVATE      = Activate

CRYPTOTOKEN_ACTIVE        = Active

CRYPTOTOKEN_ALLOWEXPORT   = Allow export of private keys

CRYPTOTOKEN_USEEXPLICITKEYPARAMETERS   = Use explicit ECC parameters (ICAO CSCA and DS certificates)

CRYPTOTOKEN_ATTRFILE      = Attribute File

CRYPTOTOKEN_AUTO          = Auto-activation

CRYPTOTOKEN_CANCEL        = Cancel

CRYPTOTOKEN_CREATENEW     = Create new...

CRYPTOTOKEN_DEACTIVATE    = Deactivate

CRYPTOTOKEN_DELETE_CONFIRM= Are you sure you want to remove this Crypto Token?

CRYPTOTOKEN_ID            = ID

CRYPTOTOKEN_KEYVAULT_CLIENTID  = Key Vault Client ID

CRYPTOTOKEN_KEYVAULT_NAME = Key Vault Name

CRYPTOTOKEN_KEYVAULT_TYPE = Key Vault Type

CRYPTOTOKEN_AWSKMS_REGION = Region

CRYPTOTOKEN_AWSKMS_ACCESSKEYID = Access KeyID

CRYPTOTOKEN_KPM_ACTION    = Action

CRYPTOTOKEN_KPM_ALIAS     = Alias

CRYPTOTOKEN_KPM_ALGO      = Key Algorithm

CRYPTOTOKEN_KPM_CONF_REM  = Are you sure you want to remove this key?

CRYPTOTOKEN_KPM_CONF_REMS = Are you sure you want to remove selected keys?

CRYPTOTOKEN_KPM_DOWNPUB   = Download Public Key

CRYPTOTOKEN_KPM_GENNEW    = Generate new key pair

CRYPTOTOKEN_KPM_NA        = Key pair management is only available for active Crypto Tokens.

CRYPTOTOKEN_KPM_NOPAIRS   = Crypto Token currently does not contain any key pairs.

CRYPTOTOKEN_KPM_REMOVE    = Remove

CRYPTOTOKEN_KPM_REMOVESEL = Remove selected

CRYPTOTOKEN_KPM_SKID      = SubjectKeyID

CRYPTOTOKEN_KPM_PADDING_SCHEME = Padding Scheme

CRYPTOTOKEN_KPM_SPEC      = Key Specification

CRYPTOTOKEN_KPM_TEST      = Test

CRYPTOTOKEN_KPM_INIT	  = Initialize

CRYPTOTOKEN_KPM_AUTH	  = Authorize

CRYPTOTOKEN_KPM_AUTH_KEY  = Authorize Key

CRYPTOTOKEN_KPM_KEY_OPERATION_COUNT = Authorized Number of Operations

CRYPTOTOKEN_KPM_GENFROMTEMPLATE = Generate

CRYPTOTOKEN_KPM_NOTGENERATED = (Not generated)

CRYPTOTOKEN_KPM_KU		  = -Key Usage-

CRYPTOTOKEN_KPM_KU_ENC    = Encrypt / Decrypt

CRYPTOTOKEN_KPM_KU_SIGN   = Sign / Verify

CRYPTOTOKEN_LIBRARY       = Library

CRYPTOTOKEN_NAME          = Name

CRYPTOTOKEN_NEW           = New Crypto Token

CRYPTOTOKEN_NAV_BACK      = Back to Crypto Token overview

CRYPTOTOKEN_NAV_BACK_ACT  = Back to CA Activation overview

CRYPTOTOKEN_NAV_BACK_INIT = Back to PKI Installation

CRYPTOTOKEN_NAV_EDIT      = Switch to edit mode

CRYPTOTOKEN_PIN           = Authentication Code

CRYPTOTOKEN_PIN_NOTICE    = (existing activation PIN, can not change or set PIN on the token)

CRYPTOTOKEN_PIN_REPEAT    = Repeat Authentication Code

CRYPTOTOKEN_REACTIVATE    = Reactivate

CRYPTOTOKEN_REFDHEAD      = Used

CRYPTOTOKEN_UNUSED        = No

CRYPTOTOKEN_REFD          = Yes

CRYPTOTOKEN_SAVE          = Save

CRYPTOTOKEN_SAVE_CONFIRM  = Confirm Save

CRYPTOTOKEN_SLOT          = Reference

CRYPTOTOKEN_LABEL_TYPE    = Reference Type

CRYPTOTOKEN_LABEL_TYPE_SLOT_LABEL = Slot/Token Label

CRYPTOTOKEN_LABEL_TYPE_SLOT_INDEX = Slot Index

CRYPTOTOKEN_LABEL_TYPE_SLOT_NUMBER = Slot ID

CRYPTOTOKEN_LABEL_TYPE_SUN_FILE = Sun Configuration File

CRYPTOTOKEN_TYPE          = Type

CRYPTOTOKEN_TYPE_AZURE    = Azure Key Vault

CRYPTOTOKEN_TYPE_AWSKMS   = AWS KMS

CRYPTOTOKEN_TYPE_P11      = PKCS#11

CRYPTOTOKEN_TYPE_SOFT     = Soft

CRYPTOTOKEN_VIEWWITH      = View Crypto Token with ID

CRYPTOTOKEN_MISSING_OR_EMPTY = Missing or empty Crypto Token ID.

CRYPTOTOKEN_NEED_EXISTING_OR_GEN = You need to select a Crypto Token that exists, or generate keys if it exists, before you can edit!


### Internal Key Bindings

INTERNALKEYBINDING = Internal Key Binding
INTERNALKEYBINDINGS = Internal Key Bindings
INTERNALKEYBINDING_NAME     = Name
INTERNALKEYBINDING_VIEWWITH = View Internal Key Binding with ID
INTERNALKEYBINDING_CERTIFICATEISSUER = Issuer
INTERNALKEYBINDING_NOT_PRESENT = None
INTERNALKEYBINDING_CERTIFICATESERIAL = Serial Number
INTERNALKEYBINDING_CRYPTOTOKEN = Crypto Token
INTERNALKEYBINDING_KEYPAIRALIAS = Current Key Pair
INTERNALKEYBINDING_NEXTKEYPAIRALIAS = Next Key Pair
INTERNALKEYBINDING_STATUS = Status
INTERNALKEYBINDING_ACTIONS = Actions
INTERNALKEYBINDING_GENERATENEWKEY_SHORT = New keys
INTERNALKEYBINDING_GENERATENEWKEY_FULL = Generate new key pair with the same key specifications as the current key pair and a different postfix
INTERNALKEYBINDING_RENEWCERTIFICATE_SHORT = Renew
INTERNALKEYBINDING_RENEWCERTIFICATE_FULL = Renew Certificate using the same internal CA using the same meta data as for the current certificate
INTERNALKEYBINDING_GETCSR_SHORT = CSR
INTERNALKEYBINDING_GETCSR_FULL = Create a new certificate signing request (CSR) for the next or current key pair
INTERNALKEYBINDING_RELOADCERTIFICATE_SHORT = Update
INTERNALKEYBINDING_RELOADCERTIFICATE_FULL = Search database for an updated certificate matching the next or current key pair
INTERNALKEYBINDING_DELETE_SHORT = Delete
INTERNALKEYBINDING_DELETE_FULL = Delete the InternalKeyBinding, leaving certificates and keys intact
INTERNALKEYBINDING_CONF_DELETE = Confirm removal of InternalKeyBinding
INTERNALKEYBINDING_CREATENEW = Create new...
INTERNALKEYBINDING_DEFAULTRESPONDER = Default Responder
INTERNALKEYBINDING_SET_DEFAULTRESPONDER = Set Default Responder
INTERNALKEYBINDING_DEFAULT_RESPONDERIDTYPE = Default OCSP Responder ID Type
INTERNALKEYBINDING_ENABLED_NONCE_CA = Enabled nonce extension in OCSP replies from CAs
INTERNALKEYBINDING_SET_ENABLE_NONCE_CA = Enable nonce extension in OCSP replies from CAs
INTERNALKEYBINDING_SET_DEFAULT_RESPONDERIDTYPE = Responder ID Type for CAs
INTERNALKEYBINDING_ENABLE_OCSP_SIGNING_CACHE_UPDATE = Enable OCSP signing cache update
INTERNALKEYBINDING_SET_ENABLE_OCSP_SIGNING_CACHE_UPDATE = Enable OCSP signing cache update
INTERNALKEYBINDING_DISABLE_SHORT = Disable
INTERNALKEYBINDING_DISABLE_FULL = Make the InternalKeyBinding unavailable to any system it is used by
INTERNALKEYBINDING_ENABLE_SHORT = Enable
INTERNALKEYBINDING_ENABLE_FULL = Make the InternalKeyBinding available to any system it is used by
INTERNALKEYBINDING_CA = Certificate Authority
INTERNALKEYBINDING_SERIALNUMER = Serial number (hex)
INTERNALKEYBINDING_UPLOAD = Import
INTERNALKEYBINDING_UPLOADHEADER = Import externally issued certificate
INTERNALKEYBINDING_UPLOAD_TARGET = Target
INTERNALKEYBINDING_UPLOAD_CERTIFICATE = Certificate
INTERNALKEYBINDING_TRUSTENTRY_DESCRIPTION = Description
INTERNALKEYBINDING_TRUSTENTRY_TITLE = Optional description
INTERNALKEYBINDING_TRUSTINGANY = Trusting ANY certificates issued by ANY CA known to this EJBCA instance
INTERNALKEYBINDING_EMPTYFORANY = Leave empty for 'ANY' Certificate Serial Number.
INTERNALKEYBINDING_NOTYETGENERATED = Not yet generated
INTERNALKEYBINDING_CRYPTOTOKEN_NOTACTIVE = (Not active)
INTERNALKEYBINDING_CRYPTOTOKEN_MISSING = (Missing)
INTERNALKEYBINDING_CRYPTOTOKEN_UPDATENEXT = Update next
INTERNALKEYBINDING_KEYPAIRALIAS_UPDATE = Update next
INTERNALKEYBINDING_FIELD_ID = ID
INTERNALKEYBINDING_FIELD_TYPE = Type
INTERNALKEYBINDING_FIELD_NAME = Name
INTERNALKEYBINDING_FIELD_CRYPTOTOKEN = Crypto Token
INTERNALKEYBINDING_FIELD_KEYPAIRALIAS = Key Pair Alias
INTERNALKEYBINDING_FIELD_SIGALG = Signature Algorithm
INTERNALKEYBINDING_FIELD_NEXTKEYPAIRALIAS = Next Key Pair Alias
INTERNALKEYBINDING_FIELD_BOUNDCERT = Bound Certificate
INTERNALKEYBINDING_FIELD_NONE = None
INTERNALKEYBINDING_FIELD_NOTSPECIFIED = Not specified
INTERNALKEYBINDING_BACKTOOVERVIEW = Back to {0} overview
INTERNALKEYBINDING_TRUSTEDCERTIFICATES = Trusted certificates
INTERNALKEYBINDING_PROPERTIES = Properties
INTERNALKEYBINDING_NOPROPERTIES = There are no properties that can be configured.
INTERNALKEYBINDING_SAVE = Save
INTERNALKEYBINDING_SET = Set
INTERNALKEYBINDING_STATUS_ACTIVE = Enabled
INTERNALKEYBINDING_STATUS_DISABLED = Disabled
INTERNALKEYBINDING_STATUS_REVOKED = Revoked
INTERNALKEYBINDING_STATUS_NOTYETVALID = Not yet valid
INTERNALKEYBINDING_STATUS_EXPIRED = Expired

INTERNALKEYBINDING_OPERATIONAL_STATUS = Active
INTERNALKEYBINDING_OPERATIONAL_STATUS_ONLINE = Online
INTERNALKEYBINDING_OPERATIONAL_STATUS_PENDING = Pending
INTERNALKEYBINDING_OPERATIONAL_STATUS_OFFLINE = Offline

#-- Internal Key Bindings: OcspKeyBinding
INTERNALKEYBINDING_OCSPKEYBINDING_DESCRIPTION = Used for delegation of OCSP response signing to a non-CA key pair.
INTERNALKEYBINDING_OCSPKEYBINDING_ENABLENONCE = Enable nonce in response
INTERNALKEYBINDING_OCSPKEYBINDING_INCLUDECERTCHAIN = Include certificate chain in response
INTERNALKEYBINDING_OCSPKEYBINDING_INCLUDESIGNCERT = Include signing certificate in response
INTERNALKEYBINDING_OCSPKEYBINDING_MAXAGE = Max-Age HTTP header (seconds)
INTERNALKEYBINDING_OCSPKEYBINDING_NODEFAULTRESPONDER = None
INTERNALKEYBINDING_OCSPKEYBINDING_NONEXISTINGISGOOD = Non existing is good
INTERNALKEYBINDING_OCSPKEYBINDING_NONEXISTINGISREVOKED = Non existing is revoked
INTERNALKEYBINDING_OCSPKEYBINDING_NONEXISTINGISUNAUTHORIZED = Non existing is unauthorized
INTERNALKEYBINDING_OCSPKEYBINDING_REQUIRETRUSTEDSIGNATURE = Request must be signed with a trusted certificate
INTERNALKEYBINDING_OCSPKEYBINDING_RESPONDERIDTYPE = ResponderID
INTERNALKEYBINDING_OCSPKEYBINDING_UNTILNEXTUPDATE = Response validity (seconds)
INTERNALKEYBINDING_OCSPKEYBINDING_OCSPEXTENSIONHEADER = OCSP Extensions
INTERNALKEYBINDING_OCSPKEYBINDING_OCSPEXTENSION_NAME = Extension
INTERNALKEYBINDING_OCSPKEYBINDING_OCSPEXTENSION_OID = OID
INTERNALKEYBINDING_OCSPKEYBINDING_ARCHIVECUTOFFHEADER = Archive Cutoff
INTERNALKEYBINDING_OCSPKEYBINDING_USEISSUERNOTBEFOREASARCHIVECUTOFF = Issuer's notBefore
INTERNALKEYBINDING_OCSPKEYBINDING_USEISSUERNOTBEFOREASARCHIVECUTOFF_HELP = Use the issuer's notBefore date as the archive cutoff date in OCSP responses as required by ETSI EN 319 411-2, CSS-6.3.10-10.
INTERNALKEYBINDING_OCSPKEYBINDING_RETENTIONPERIOD = Retention period
INTERNALKEYBINDING_OCSPKEYBINDING_RETENTIONPERIOD_HELPTEXT = Specify for how long you retain revocation information beyond a certificate's expiration date, as stated in your CP/CPS (RFC6960 section 4.4.4).

#-- Internal Key Bindings: AuthenticationKeyBinding
INTERNALKEYBINDING_AUTHENTICATIONKEYBINDING_DESCRIPTION = Used for client SSL authentication to other systems.
INTERNALKEYBINDING_AUTHENTICATIONKEYBINDING_PROTOCOLANDCIPHERSUITE = Protocol and Cipher Suite


### X.509 Certificate and CRL

#-- Subject Alternative Name

ALT_NONE                    = None

ALT_KERBEROS_KPN            = Kerberos KPN, Kerberos 5 Principal Name

ALT_MS_GUID                 = MS GUID, Globally Unique Identifier

ALT_MS_UPN                  = MS UPN, User Principal Name

ALT_MS_UPN_HELP             = (Use only the domain part of the name, without the '@' char)

ALT_NIST_FASCN              = Federal Agency Smart Credential Number (FASC-N)

ALT_PKIX_DIRECTORYNAME      = Directory Name (Distinguished Name)

ALT_PKIX_DNSNAME            = DNS Name

ALT_PKIX_EDIPARTYNAME       = EDI Party Name

ALT_PKIX_IPADDRESS          = IP Address

ALT_PKIX_OTHERNAME          = Other Name

ALT_PKIX_PERMANENTIDENTIFIER= Permanent Identifier

ALT_PKIX_REGISTEREDID       = Registered Identifier (OID)

ALT_PKIX_RFC822NAME         = RFC 822 Name (e-mail address)

ALT_PKIX_SRVNAME            = Service Name

ALT_PKIX_SUBJECTIDENTIFICATIONMETHOD = Subject Identification Method (SIM)

ALT_PKIX_UNIFORMRESOURCEID  = Uniform Resource Identifier (URI)

ALT_PKIX_X400ADDRESS        = X.400 Address

ALT_PKIX_XMPPADDR           = XmppAddr

#-- Certificate fields

CERT_TYPEVERSION            = Certificate Type/Version

CERT_SERIALNUMBER           = Certificate Serial Number

CERT_SERIALNUMBER_HEXA      = Certificate serial number in hex

CERT_SERIALNUMBER_CUSTOM    = Custom certificate serial number

CERT_ISSUERDN               = Issuer DN

CERT_VALIDITY               = Validity

CERT_CORRECT_VALIDITY       = correct validity

CERT_VALIDITY_CA_HELP       = (used when CA is renewed)

CERT_VALIDITY_OFFSET        = Validity Offset

CERT_VALIDFROM              = Valid from

CERT_VALIDTO                = Valid to

CERT_EXPIRATION_RESTRICTIONS = Expiration Restrictions

CERT_EXPIRATION_RESTRICTION_FOR_WEEKDAYS = Don't expire on these days:

CERT_EXPIRATION_RESTRICTION_FOR_WEEKDAYS_BUT = but expire

CERT_EXPIRATION_RESTRICTION_BEFORE = before

CERT_EXPIRATION_RESTRICTION_AFTER = after

CERT_EXPIRATION_RESTRICTION_FIXED_DATE_CHANGED = Fixed date for certificate validity was changed from {0} to {1} because of expiration restrictions for weekdays.

CERT_EXPIRATION_RESTRICTION_FOR_WEEKDAYS_ALL_EXCLUDED = The expiration restriction for weekdays cannot include all weekdays!

CERT_SUBJECTDN              = Subject DN

CERT_SUBJECTDN_ATTRIBUTES   = Subject DN Attributes

CERT_SUBJECTDN_CNPOSTFIX    = CN postfix

CERT_SUBJECTDN_CNPF_HELP    = (text appended after first CN field)

CERT_SUBJECTDN_CUSTOMORDER  = Custom Subject DN Order

CERT_SUBJECTDN_CUSTOMORDER_HELP = (comma separated list of DN components)

CERT_SUBJECTDN_CUSTOMORDER_LDAP = Apply LDAP DN order setting

CERT_SUBJECTDN_LDAPORDER    = LDAP DN order

CERT_SUBJECTDN_PRINTABLESTR = PrintableString encoding in DN

CERT_SUBJECTDN_SUBSET       = Subset of Subject DN

CERT_PUBLICKEY              = Public key

CERT_EXTENSIONDATA          = Certificate Extension Data

CERT_EXTENSIONDATA_CUSTOM   = Custom certificate extension data

#-- CRL data

CRL_CA_CRLDP_EXTERNAL       = External CRL Distribution Point

CRL_CA_CRLDP_EXTERNAL_ERROR = External CRL Distribution Point is not a valid URI

CRL_CA_DEFAULTVALUES_HELP   = (used in CRL, and as default value)

CRL_CA_CRLPERIOD            = CRL Expire Period

CRL_CA_ISSUEINTERVAL        = CRL Issue Interval

CRL_CA_OVERLAPTIME          = CRL Overlap Time

CRL_CA_DELTACRLPERIOD       = Delta CRL Period

CRL_CA_DELTACRLPERIOD_HELP  = (0m, if no delta CRLs are issued)

CRL_CA_MERGECRLSAFTERCASUBJECTDNCHANGE  = Merge CRLs after CA Subject DN Change (ICAO 9303)

CRL_EXT_AUTHORITYKEYID      = Authority Key ID

CRL_EXT_CRLNUMBER           = CRL Number

CRL_EXT_ISSUINGDISTPOINT    = Issuing Distribution Point on CRLs

CRL_EXT_CAISSUERS_URI       = CA issuer URI

CRL_EXT_CAISSUERS_URI_ERROR = CA issuer URI is not a valid URI

CRL_ENTRY_REVOCATIONDATE    = Revocation date :

CRL_ENTRY_REVOCATIONREASON  = Revocation reason :

#-- DN attributes

DN_ABBR_COMMONNAME          = CN

DN_ABBR_ORGANIZATIONALUNIT  = OU

DN_ABBR_ORGANIZATION        = O (organization)

DN_ETSI_ORGANIZATION_IDENTIFIER = organizationIdentifier, Organization identifier

DN_JURISDICTION_LOCALITY    = Jurisdiction Locality [EV Certificate]

DN_JURISDICTION_STATE       = Jurisdiction State or Province [EV Certificate]

DN_JURISDICTION_COUNTRY     = Jurisdiction Country (ISO 3166) [EV Certificate]

DN_PKIX_DESCRIPTION         = description, Description

DN_PKIX_EMAILADDRESS        = emailAddress, E-mail address in DN

DN_PKIX_EMAILADDRESS_HELP   = See also configuration of E-mail field.

<<<<<<< HEAD
DN_PKIX_UID                 = UID, Unique Identifier
=======
DN_PKIX_UID                 = userid
>>>>>>> 0ff37054

DN_PKIX_COMMONNAME          = CN, Common name

DN_PKIX_SERIALNUMBER        = serialNumber, Serial number (in DN)

DN_PKIX_GIVENNAME           = givenName, Given name (first name)

DN_PKIX_INITIALS            = initials, First name abbreviation

DN_PKIX_SURNAME             = surname, Surname (last name)

DN_PKIX_TITLE               = title, Title

DN_PKIX_ORGANIZATIONALUNIT  = OU, Organizational Unit

DN_PKIX_ORGANIZATION        = O, Organization

DN_PKIX_LOCALITY            = L, Locality

DN_PKIX_STATEORPROVINCE     = ST, State or Province

DN_PKIX_DOMAINCOMPONENT     = DC, Domain Component

DN_PKIX_COUNTRY             = C, Country (ISO 3166)

DN_PKIX_UNSTRUCTUREDADDRESS = unstructuredAddress, IP address

DN_PKIX_UNSTRUCTUREDNAME    = unstructuredName, Domain name (FQDN)

DN_PKIX_POSTALCODE          = postalCode

DN_PKIX_BUSINESSCATEGORY    = businessCategory, Organization type

DN_PKIX_DNQUALIFIER         = dnQualifier, DN Qualifier

DN_PKIX_POSTALADDRESS       = postalAddress

DN_PKIX_ROLE                = role

DN_PKIX_TELEPHONENUMBER     = telephoneNumber

DN_PKIX_PSEUDONYM           = pseudonym

DN_PKIX_STREETADDRESS       = streetAddress

DN_PKIX_NAME                = name

DN_SPAIN_CIF                = CIF, Tax ID code, for companies (Spain)

DN_SPAIN_NIF                = NIF, Tax ID number, for individuals (Spain)

#-- OAuth Key Management

OAUTHKEYCONFIGURATION_EDIT_OAUTHKEY_TITLE	= Add or remove Trusted OAuth Providers

OAUTHKEYCONFIGURATION_VIEW_OAUTHKEY_TITLE	= View current Trusted OAuth Providers

OAUTHKEYCONFIGURATION_KEYIDENTIFIER	= OAuth Key Identifier

OAUTHKEYCONFIGURATION_SKEWLIMIT	= Skew Limit (ms)

OAUTHKEYCONFIGURATION_PUBLICKEY	= Public Key

<<<<<<< HEAD
OAUTHKEYCONFIGURATION_URL	= Url

=======
>>>>>>> 0ff37054
OAUTHKEYCONFIGURATION_ADD_NEW	= Add a New Trusted OAuth Provider

OAUTHKEYCONFIGURATION_SET_DEFAULT	= Set a default Trusted OAuth Provider

OAUTHKEYCONFIGURATION_DEFAULT	= Default Trusted OAuth Provider:

OAUTHKEYCONFIGURATION_SAVE		= Save

OAUTHKEYCONFIGURATION_PUBLICKEYFILE	= Base64, PEM or DER/CRT file:

OAUTHKEYCONFIGURATION_EDITKEY	= Edit Trusted OAuth Provider

OAUTHKEYCONFIGURATION_CURRENT_PUBLICKEY	= Current Public Key

OAUTHKEYCONFIGURATION_REPLACE_PUBLICKEY	= New Public Key

OAUTHKEYTAB_UPLOADFAILED  	= Upload of OAuth public key file failed.

OAUTHKEYTAB_SKEWLIMITNEGATIVE  = Skew limit value may not be negative.

OAUTHKEYTAB_BADKEYFILE    	= Cannot parse the public key file {0}. {1}

OAUTHKEYTAB_GENERICADDERROR  = Cannot add Trusted OAuth Provider. {0}

OAUTHKEYTAB_ALREADYEXISTS 	= An Trusted OAuth Provider with that key id already exists

OAUTHKEYTAB_EDITKEYIDNOTPOSSIBLE	= Cannot edit OAuth key identifier for public key used to verify current administrator token.

OAUTHKEYTAB_EDITDEFAULTKEYNOTPOSSIBLE	= Cannot edit default trusted OAuth Provider used to verify current administrator token.

OAUTHKEYTAB_PUBLICKEYREMOVALNOTPOSSIBLE	= Cannot remove public key used to verify current administrator token. 	

#-- Extended Key Usage

EKU_EDIT_EKU_TITLE          = Add or remove available Extended Key Usages

EKU_VIEW_EKU_TITLE          = View available Extended Key Usages

EKU_NONE                    = None

EKU_ADOBE_PDFSIGNING        = PDF Signing

EKU_CSN_TLSCLIENT           = CSN 369791 TLS client

EKU_CSN_TLSSERVER           = CSN 369791 TLS server

EKU_ETSI_TSLSIGNING         = ETSI TSL Signing

EKU_ICAO_MASTERLISTSIGNING  = ICAO Master List Signing

EKU_ICAO_DEVIATIONLISTSIGNING = ICAO Deviation List Signing

EKU_INTEL_AMT               = Intel AMT management

EKU_MS_SMARTCARDLOGON       = MS Smart Card Logon

EKU_MS_DOCUMENTSIGNING      = MS Document Signing

EKU_MS_CODESIGNING_COM      = MS Commercial Code Signing

EKU_MS_CODESIGNING_IND      = MS Individual Code Signing

EKU_MS_EFSCRYPTO            = MS Encrypted File System (EFS)

EKU_MS_EFSRECOVERY          = MS EFS Recovery

EKU_NIST_PIVCARDAUTH        = PIV Card Authentication

EKU_PKIX_ANYEXTENDEDKEYUSAGE= Any Extended Key Usage

EKU_PKIX_SERVERAUTH         = Server Authentication

EKU_PKIX_CLIENTAUTH         = Client Authentication

EKU_PKIX_CODESIGNING        = Code Signing

EKU_PKIX_EMAILPROTECTION    = Email Protection

#EKU_PKIX_IPSECENDSYSTEM    = IPSec End System

#EKU_PKIX_IPSECTUNNEL       = IPSec Tunnel

#EKU_PKIX_IPSECUSER         = IPSec User

EKU_PKIX_TIMESTAMPING       = Time Stamping

EKU_PKIX_OCSPSIGNING        = OCSP Signer

EKU_PKIX_EAPOVERPPP         = EAP over PPP

EKU_PKIX_EAPOVERLAN         = EAP over LAN (EAPOL)

EKU_PKIX_SCVPSERVER         = SCVP Server

EKU_PKIX_SCVPCLIENT         = SCVP Client

EKU_PKIX_IPSECIKE           = Internet Key Exchange for IPsec

EKU_PKIX_SIPDOMAIN          = SIP Domain

EKU_PKIX_SSHCLIENT          = SSH Client

EKU_PKIX_SSHSERVER          = SSH Server

EKU_KRB_PKINIT_CLIENT       = Kerberos Client Authentication

EKU_KRB_PKINIT_KDC          = Kerberos KDC (Key Distribution Center)

#-- Certificate extensions

EXT_HEADER_QCSTATEMENTS = QC Statements extension

EXT_HEADER_CERTIFICATETRANSPARENCY = Certificate Transparency extension

EXT_UNUSED                  = Unused

EXT_CRITICAL                = Critical

EXT_ABBR_BASICCONSTRAINTS   = Basic constraints

EXT_ABBR_KEYUSAGE           = Key usage

EXT_ABBR_EXTENDEDKEYUSAGE   = Extended key usage

EXT_ABBR_SUBJECTALTNAME     = Subject Alternative Name

EXT_ABBR_SUBJECTDIRATTRS    = Subject Directory Attributes

EXT_ABBR_NAMECONSTRAINTS    = Name constraints

EXT_ABBR_AUTHORITYINFOACCESS= Authority Information Access

EXT_ABBR_QCSTATEMENTS       = Qualified Certificates Statements

EXT_ICAO_DOCUMENTTYPELIST   = ICAO Document Type List

EXT_MS_TEMPLATENAME         = Microsoft Certificate Template Name

EXT_MS_TEMPLATENAME_HELP    = (only the name, not the actual template)

EXT_PKIX_BASICCONSTRAINTS   = Basic Constraints

EXT_PKIX_BC_PATHLENGTH      = Path Length Constraint

EXT_PKIX_BC_CANOLIMIT       = CA, No path length constraint

EXT_PKIX_BC_CAPATHLENGTH    = CA, Path length constraint

EXT_PKIX_BC_ENDENTITY       = End Entity

EXT_PKIX_AUTHORITYKEYID     = Authority Key ID

EXT_PKIX_SUBJECTKEYID       = Subject Key ID

EXT_PKIX_KEYUSAGE           = Key Usage

EXT_PKIX_EXTENDEDKEYUSAGE   = Extended Key Usage

EXT_PKIX_ISSUERALTNAME      = Issuer Alternative Name

EXT_PKIX_SUBJECTALTNAME     = Subject Alternative Name

EXT_PKIX_SAN_SUBSET         = Subset of Subject Alt. Name

EXT_PKIX_SUBJECTDIRATTRS    = Subject Directory Attributes

EXT_PKIX_NAMECONSTRAINTS    = Name Constraints

EXT_PKIX_NC_PERMITTED       = Name Constraints, Permitted

EXT_PKIX_NC_PERMITTED_HELP1 = List of domain names, IPv4/IPv6 address/netmask pairs, DNs and RFC 822 Names. One per line.

EXT_PKIX_NC_PERMITTED_HELP2 = Examples: example.com 198.51.100.0/24 CN=Name,O=Company @example.com

EXT_PKIX_NC_EXCLUDED        = Name Constraints, Excluded

EXT_PKIX_NC_EXCLUDED_HELP   = Use 0.0.0.0/0 and ::/0 to disallow certificates for all plain IP addresses.

EXT_PKIX_CRLDISTRIBPOINTS   = CRL Distribution Points

EXT_PKIX_CDP_CADEFINED      = Use CA defined CRL Distribution Point

EXT_PKIX_CDP_URI            = CRL Distribution Point URI

EXT_PKIX_CDP_DEFAULTURI     = Default CRL Distribution Point

EXT_PKIX_CDP_DEFAULTURI_ERROR = Default CRL Distribution Point is not a valid URI

EXT_PKIX_CDP_CRLISSUER      = CRL Issuer

EXT_PKIX_CDP_DEFAULTCRLISSUER = Default CRL Issuer

EXT_PKIX_FRESHESTCRL        = Freshest CRL (a.k.a. Delta CRL DP)

EXT_PKIX_FCRL_CADEFINED     = Use CA Defined Freshest CRL

EXT_PKIX_FCRL_URI           = Freshest CRL URI

EXT_PKIX_FCRL_DEFAULTURI    = Default Freshest CRL Distribution Point

EXT_PKIX_FCRL_DEFAULTURI_ERROR   = Default Freshest CRL Distribution Point is not a valid URI

EXT_PKIX_CERTIFICATEPOLICIES= Certificate Policies

EXT_PKIX_CP_POLICYID        = Certificate Policy OID

EXT_PKIX_CP_POLICYID_HELP   = (leave policy OID blank to use default certificate profile values)

EXT_PKIX_CP_POLICYQUALID    = Certificate Policy Qualifier type

EXT_PKIX_CP_NOQUAL          = No Policy Qualifier

EXT_PKIX_CP_CPSURI          = CPS URI

EXT_PKIX_CP_USERNOTICE      = User Notice Text

EXT_PKIX_CP_UTF8NOTICETEXT  = Use UTF-8 in policy notice text

EXT_PKIX_AUTHORITYINFOACCESS= Authority Information Access

EXT_PKIX_AIA_OCSP_CADEFINED = Use CA defined OCSP locator

EXT_PKIX_AIA_OCSP_URI       = OCSP Service Locator URI

EXT_PKIX_AIA_OCSP_DEFAULTURI = OCSP service Default URI

EXT_PKIX_AIA_OCSP_DEFAULTURI_ERROR = OCSP service Default URI is not a valid URI

EXT_PKIX_AIA_CAISSUERS_CADEFINED = Use CA defined CA issuer

EXT_PKIX_AIA_CAISSUERS_URI  = CA issuer URI

EXT_PKIX_AIA_CAISSUERS_DEFAULTURI = CA issuer Default URI

EXT_PKIX_AIA_CAISSUERS_DEFAULTURI_ERROR = CA issuer Default URI is not a valid URI

EXT_PKIX_PRIVKEYUSAGEPERIOD = Private Key Usage Period

EXT_PKIX_PKUP_STARTOFFSET   = Start offset

EXT_PKIX_PKUP_PERIODLENGTH  = Period length

EXT_PKIX_QCSTATEMENTS       = Qualified Certificates Statements

EXT_PKIX_QCS_PKIXQCSYNTAXV2 = PKIX QCSyntax-v2

EXT_PKIX_QCS_SEMANTICSID    = Semantics Identifier (OID)

EXT_PKIX_QCS_NAMERAS        = Name Registration Authorities

EXT_ETSI_QCS_QCCOMPLIANCE   = ETSI Qualified Certificate compliance

EXT_ETSI_QCS_QSCD           = ETSI Qualified Signature/Seal Creation Device

EXT_ETSI_QCS_VALUELIMIT     = ETSI transaction value limit

EXT_ETSI_QCS_VL_CURRENCY    = Currency

EXT_ETSI_QCS_VL_AMOUNT      = Amount

EXT_ETSI_QCS_VL_EXPONENT    = Exponent

EXT_ETSI_QCS_RETENTIONPERIOD= ETSI retention period

EXT_ETSI_QCS_TYPE           = ETSI type

EXT_ETSI_QCS_TYPE_unused    = Unused

EXT_ETSI_QCS_TYPE_esign     = Electronic Signature

EXT_ETSI_QCS_TYPE_eseal     = Electronic Seal

EXT_ETSI_QCS_TYPE_web       = Website Authentication

EXT_ETSI_QCS_PDS            = ETSI PDS URL / Language

EXT_ETSI_QCS_PDS_error_message = Please insert a valid HTTPS URL for ETSI PDS URL.

EXT_ETSI_QCS_PSD2           = ETSI PSD2 QC Statement

EXT_PKIX_QCS_CUSTOMSTRING   = Custom QC-statements String

EXT_PKIX_QCS_CUSTOMSTR_OID  = Object Identifier (OID)

EXT_PKIX_QCS_CUSTOMSTR_TEXT = Custom QC-statements Text

EXT_PKIX_OCSPNOCHECK        = OCSP No Check

EXT_SEIS_CARDNUMBER         = Card Number Extension

EXT_CERTIFICATE_TRANSPARENCY= Certificate Transparency

EXT_CERTIFICATE_TRANSPARENCY_SCTS= Certificate Transparency SCTs

EXT_CT_USE_IN_CERTS         = Use in new certificates

EXT_CT_USE_IN_OCSP          = Use in OCSP responses

EXT_CT_USE_PUBLISHERS       = Use CT publishers

EXT_CT_PUBLISHERMUSTBECREATED = To use a CT publisher, it must also be enabled at the bottom of this page.

EXT_CT_ENABLEDLABELS        = Enabled CT Labels

EXT_CT_NUMOFSCTS_BY_VALIDITY = By validity

EXT_CT_NUMOFSCTS_BY_CUSTOM  = Custom...

EXT_CT_NUMOFSCT_MIN         = Minimum number of SCTs

EXT_CT_NUMOFSCT_MAX         = Maximum number of SCTs

EXT_CT_PER_CERTIFICATE      = per certificate

EXT_CT_PER_OCSPRESPONSE     = per OCSP response

EXT_CT_SUBMITEXISTING       = Submit existing certificates

EXT_CT_MAXRETRIES           = Number of retries

EXT_CABF_ORGANIZATION_IDENTIFIER = CA/B Forum Organization Identifier

EXT_CABF_ORGANIZATION_IDENTIFIER_FORMAT = SSSCC-REFERENCE or SSSCC+PROVINCE-REFERENCE (where SSS is scheme identifier and CC is country code)

EXT_CABF_ORGANIZATION_IDENTIFIER_BADFORMAT = CA/B Forum Organization Identifier must have the format SSSCC-REFERENCE or SSSCC+PROVINCE-REFERENCE (where SSS is scheme identifier and CC is country code)

EXT_CABF_ORGANIZATION_IDENTIFIER_REQUIRED = CA/B Forum Organization Identifier is required

#-- Key Usage

KU_NONE                     = None

KU_DIGITALSIGNATURE         = Digital Signature

KU_NONREPUDIATION           = Non-repudiation

KU_KEYENCIPHERMENT          = Key encipherment

KU_DATAENCIPHERMENT         = Data encipherment

KU_KEYAGREEMENT             = Key agreement

KU_KEYCERTSIGN              = Key certificate sign

KU_CRLSIGN                  = CRL sign

KU_ENCIPHERONLY             = Encipher only

KU_DECIPHERONLY             = Decipher only

#-- Revocation reasons

REV_NONE                    = None

REV_UNSPECIFIED             = Unspecified

REV_KEYCOMPROMISE           = Key compromise

REV_CACOMPROMISE            = CA compromise

REV_AFFILIATIONCHANGED      = Affiliation changed

REV_SUPERSEDED              = Superseded

REV_CESSATIONOFOPERATION    = Cessation of operation

REV_CERTIFICATEHOLD         = Certificate hold

REV_UNUSED                  = (unused)

REV_REMOVEFROMCRL           = Remove from CRL

REV_PRIVILEGEWITHDRAWN      = Privileges withdrawn

REV_AACOMPROMISE            = AA compromise

#-- Subject Directory Attributes

SDA_NONE                    = None

SDA_DATEOFBIRTH             = Date of birth (YYYYMMDD)

SDA_PLACEOFBIRTH            = Place of birth

SDA_GENDER                  = Gender (M/F)

SDA_COUNTRYOFCITIZENSHIP    = Country of citizenship (ISO 3166)

SDA_COUNTRYOFRESIDENCE      = Country of residence (ISO 3166)


### Mostly Approval Module

ACTION                    = Action

ALREADYREVOKED            = Already revoked

ANYENDENTITYPROFILE       = Any End Entity Profile

APACTIVATECATOKEN         = Activate CA Token

APADDENDENTITY            = Add End Entity

APCHANGESTATUSENDENTITY   = Change Status of End Entity

APCOMMENT                 = Comment

APDUMMY                   = Dummy Action

APEDITENDENTITY           = Edit End Entity

APGENERATETOKEN           = Generate Token

APKEYRECOVERY             = Key Recover

APREVOKEENDENTITY         = Revoke End Entity

APREVOKEDELETEENDENTITY   = Revoke and Delete End Entity

APREVOKECERTIFICATE       = Revoke or Reactivate Certificate

APPROVALREQUESTEXPIRED    = Approval Request Expired.

APPROVALREQUESTSFOUND     = Approval requests found.

APPROVALSETTINGS          = Approval Settings

APPROVE                   = Approve

APPROVEACTION             = Approve Action

APPROVEACTIONNAME         = Approve Action Name

APPROVEACTIONS            = Approve Actions

APPROVEACTIVATECA         = CA Service Activation

APPROVED                  = Approved

APPROVEDBY                = Approved By

APPROVEADDEDITENDENTITY   = Add/Edit End Entity

APPROVEKEYRECOVER         = Key Recovery

APPROVEREVOCATION         = Revocation

AREYOUSUREAPPROVE         = Are you sure you want to approve this action?

AREYOUSUREREJECT          = Are you sure you want to reject this action?

CLITOOL                   = Command Line Tool

CURRENTSTATUS             = Current Status

ERROREXECUTINGREQUEST     = Error happened when executing request, see log for more details.

ERRORHAPPENDWHENAPPROVING = Error happened when approving request, see log for more details.

EVER                      = Ever

EXECUTED                  = Executed

EXECUTIONDENIED           = Execution Denied

EXECUTIONFAILED           = Execution Failed

EXPIREDANDNOTIFIED        = Expired and notified

EXPIREDATE                = Expire Date

MAXAPPROVALQUERYROWS1     = Large Query, Only the first

MAXAPPROVALQUERYROWS2     = rows are displayed.

NEWPASSWORD               = New Password

NOTSHOWN                  = Not Shown

NOVALUE                   = No Value

ORIGINALACTIONDATA        = Original Action Data

PARTITIONS_HIDDEN         = This step contains additional partitions which you are not authorized to view.

REJECT                    = Reject

REJECTED                  = Rejected

REMAININGAPPROVALS        = Remaining Approvals

REMAINING_APPROVALS_NONE  = Request has been executed.

REQALREADYPROCESSED       = Approval request has already been processed.

REQHASEXPIRED             = Approval request has expired.

REQHAVEBEENADDEDFORAPPR   = Request has been sent for approval.

RELATEDCA                 = Related CA

RELATEDEEPROFILE          = Related End Entity Profile

REQUESTEDACTIONDATA       = Requested Action Data

REQUESTINGADMIN           = Requesting Administrator

REQUESTDATE               = Request Date

REQUESTEDWITHIN           = requested within

APPROVAL_SAVE_STATE       = Save state

SET                       = Set

SET_ACTION                = Set Action

SEARCHFORACTION           = Search for action with status

SOMEWEREALREADYREVOKED    = Some of the requested objects were already revoked.

THEREALREADYEXISTSAPPROVAL= There already exists an approval request for specified user.

THEREALREADYEXISTSAPPOBJ  = There already exists an approval request for the specified object(s).

WAITING                   = Waiting


### Mostly Authorization Module

ACCESSRULES               = Access Rules

ADDROLE                   = Add Role

ADMINROLE                 = Role

ROLEEXISTS                = Role already exists.

ROLES                     = Roles

APPROVEENDENTITYRULE      = Approve End Entities

AREYOUSURE                = Are you sure you want to delete this?

AUDITLOGRULES             = Audit Log Rules

AUDITOR                   = Auditor

AUTHORIZEDCAS             = Authorized CAs

AUTHORIZATION             = Authorization

AVAILABLERULES            = Available Rules

BACKTOROLES               = Back to Roles Management

CAACCESSRULES             = CA Access Rules

CAADMINISTRATOR           = CA Administrators

CertificateAuthenticationToken = X509

ApiKeyAuthenticationToken = API Key

OAuth2AuthenticationToken = OAuth 2 JWT

CliAuthenticationToken    = CLI

CREATEENDENTITYRULE       = Create End Entities

CRYPTOTOKENACCESSRULES    = Crypto Token Access Rules

DELETEENDENTITYRULE       = Delete End Entities

DELETEROLE                = Delete Role

EDITENDENTITYRULE         = Edit End Entities

EDITACCESSRULES           = Edit Access Rules

EDITROLEMEMBERS           = Edit Members

ENDENTITYPROFILEACCESSR   = End Entity Profile Access Rules

ENDENTITYPROFILES         = End Entity Profiles

ENDENTITYPROFILESAVED     = End Entity Profile '{0}' saved.

ENDENTITYRULES            = End Entity Rules

ENTERNEWNAME              = Enter new name

FORROLE                   = For role:

INTERNALKEYBINDINGRULES   = Internal Keybinding Rules

KEYRECOVERENDENTITYRULE   = Key Recover End Entities

LISTOFROLES               = Roles

MANAGEROLES               = Roles Management

MATCHWITH                 = Match with

MATCHTYPE                 = Match Operator

MATCHVALUE                = Match Value

MATCHVALUEREQUIRED        = Match value required.

NOADMINSDEFINED           = No administrator defined.

OTHERRULES                = Other Rules

PEERMANAGEMENTRULES       = Peer Management Rules

PEERPROTOCOLRULES         = Peer RA Protocol Rules

PEERRARULES               = Peer RA Rules

RAADMINISTRATOR           = RA Administrators

REGULARACCESSRULES        = Regular Access Rules

RENAMEROLE                = Rename Role

RESOURCE                  = Resource

REVOKEENDENTITYRULE       = Revoke End Entities

ROLE                      = Role

ROLEBASEDACCESSRULES      = Role Based Access Rules

ROLEMEMBERS               = Members

ROLETEMPLATE              = Role Template

SELECTANOTHERROLE         = Custom Role access rules can be saved only in Advanced Mode. Please, go to Advanced Mode or choose another role.

SUPERADMINISTRATOR        = Super Administrators

SUPERVISOR                = Supervisors

TYPE_NONE                 = None

TYPE_EQUALCASE            = Equal, case sens.

TYPE_EQUALCASEINS         = Equal, case insens.

TYPE_NOT_EQUALCASE        = Not equal, case sens.

TYPE_NOT_EQUALCASEINS     = Not equal, case insens.

TYPE_UNUSED               = Not Used

VIEWACCESSRULES           = View Access Rules

VIEWAUDITLOG              = View Audit Log

VIEWENDENTITYRULE         = View End Entities

VIEWHISTORYRULE           = View History

VIEWROLES                 = View Roles

VIEWROLEMEMBERS           = View Role Members

#WITH_NONE                 = None

API_KEY                   = Key

WITH_COMMONNAME           = CN, Common name

WITH_COUNTRY              = C, Country

WITH_DNEMAILADDRESS       = E, E-mail address in DN

WITH_DNSERIALNUMBER       = serialNumber, Serial number in DN

WITH_DOMAINCOMPONENT      = DC, Domain Component

WITH_FULLDN               = With full DN

WITH_LOCALITY             = L, Locality

WITH_ORGANIZATION         = O, Organization

WITH_ORGANIZATIONALUNIT   = OU, Organizational Unit

WITH_RFC822NAME           = RFC 822 Name (e-mail address)

WITH_SERIALNUMBER         = Certificate serial number (Recommended)

WITH_SERIALNUMBER_UNKNOWN = No certificate with serial number {0} known for CA {1}

WITH_STATEORPROVINCE      = ST, State or Province

WITH_TITLE                = title, Title

WITH_UID                  = UID, Unique ID

WITH_UPN                  = MS UPN, User Principal Name

USERDATASOURCEACCESSRULES = User Data Source Access Rules

TRANSPORT_ANY             = Any transport (HTTP or HTTPS)

TRANSPORT_PLAIN           = Non-confidential transport (HTTP)

TRANSPORT_CONFIDENTIAL    = Confidential transport (HTTPS)

CLAIM_ISSUER              = Issuer ("iss") claim

CLAIM_SUBJECT             = Subject ("sub") claim

CLAIM_AUDIENCE            = Audience ("aud") claim


### Mostly CA Module

ACTIVATE                  = Activate

ACTIVATECAS               = CA Activation

ACTIVATECAS_ACTION        = Action

ACTIVATECAS_ACTCODE       = Crypto Token activation code

ACTIVATECAS_FOOTNOTE      = Crypto Token State only applies to this server

ACTIVATECAS_HCHECK        = HealthCheck

ACTIVATECAS_KEEPACT       = Keep Active

ACTIVATECAS_MONITORED     = Monitored by

ACTIVATECAS_NAME          = Name

ACTIVATECAS_NA            = not available

ACTIVATECAS_STATE         = State

ACTIVATECAS_SACTION       = Service Action

ACTIVATECAS_SSTATE        = Service State

ACTIVATEKEYS              = Activate keys

ACTIVATEORMAKEOFFLINE     = Activate / Make off-line

ACTIVEDIRECTORYPUBLISHER  = Active Directory Publisher

ACCOUNTDISABLED           = Disabled Account

ACCOUNTNEVEREXPIRE        = Account Never Expires

ACCOUNTNORMAL             = Normal Account

ADDCA                     = Add CA

ADDPUBLISHER              = Add Publisher

ADSETTINGS                = Active Directory Settings

ALLOWDNOVERRIDECSR        = Allow Subject DN Override by CSR

ALLOWDNOVERRIDEEEI        = Allow Subject DN Override by End Entity Information

ALLOWCERTSERIALNUMBEROVERRIDE = Allow certificate serial number override

CERTSERIALNOUNIQUEIX      = No unique index for (issuerDN,serialNumber) on database table 'CertificateData'. "Allow certificate serial number override" not allowed.

ALLOWEXTENSIONOVERRIDE    = Allow Extension Override

ALLOWKEYUSAGEOVERRIDE     = Allow Key Usage Override

ALLOWBACKDATEDREVOCATION  = Allow Backdated Revocation

ALPHANUMERIC              = alphanumeric [0-9][A-Z]

ANYCA                     = Any CA

AREYOUSUREACTIVATECA      = Are you sure you want to activate the CA?

AREYOUSURETODELETECA      = Are you sure you want to delete the CA {0}? You should revoke the CA instead if you already have used it to issue certificates.

AREYOUSUREMAKECAOFFLINE   = Are you sure you want to make the CA off-line?

AREYOUSURERENEWCA         = Are you sure you want to renew this CA?

AREYOUSUREREPUBLISH       = Are you sure you want to republish this certificate?

AREYOUSUREREVOKECA        = Are you sure you want to revoke this CA?

ARLATTRIBUTE              = ARL Attribute

AVAILABLEBITLENGTHS       = Available Bit Lengths

AVAILABLECAS              = Available CAs

AVAILABLEECDSACURVES      = Available ECDSA curves

AVAILABLEECDSABYBITS      = Any allowed by bit lengths

AVAILABLEKEYALGORITHMS    = Available Key Algorithms

AVAILABLE_SSH_ALGORITHMS  = Available SSH Algorithms

AUTHENTICATIONCODE        = Authentication Code

AUTHENTICATIONCODERENEW   = Authentication code for renewing keys

AUTHENTICATIONCODEACTIVATE = Authentication code for activating keys

AUTHENTICATIONCODEAUTOACTIVATE = Enable auto-activation of CA token

AUTHENTICATIONERROR       = Authentication Error

BASEDN                    = Base DN

BASEDN_HELP               = (appended to location fields to form a LDAP DN)

BASICFUNCTIONS_TITLE      = Basic Functions

BASICFUNCTIONSFOR         = Basic Functions for CA

BACKTOCAS                 = Back to Certificate Authorities

BACKTOCERTIFICATEPROFILES = Back to Certificate Profiles

BACKTOPUBLISHERS          = Back to Publishers

CA                        = CA

CA_MGMT_HELP			  = ManagementCA is the administrative CA for this node, used for authenticating admins, create TLS keystores etc. 

CAACTIVATED               = Certificate Response received successfully, CA Activated

CAROLLOVERPENDING         = Certificate Response received successfully. Rollover certificate can be activated after:

CAACTIVATIONSUCCESSFUL    = CA Activation Successful.

CAACTIVATIONSENTAPPROVAL  = CA Activation request sent for approval.

CAACTIVATIONREQEXISTS     = Request for CA Activation already exists.

CAALREADYEXISTS           = CA {0} already exists!

CACERTIFICATE             = CA Certificate

CACERTIFICATEATTR         = CA Certificate Attribute

CACERTIFICATEDATA         = CA Certificate Data

CADOESNTEXIST             = CA doesn't exist in system.

CADATA                    = CA data

CAHEALTH                  = CA Status

CAID                      = CA ID

CAISNTACTIVE              = CA is not active

CALIFECYCLE               = CA Life Cycle

CANAME                    = CA Name

CA_NAME_EMPTY			  = CA must have a name.

CAOBJECTCLASS             = CA Object Class

CACERTPUBLISHINGQUEUED    = CA Certificates Publishing Queued. Please verify that the length of the publisher queue will be 0.

CARENEWED                 = CA Renewed Successfully

CAREVOKED                 = CA is Revoked

CAROLLOVER                = CA Rollover

CAROLLOVERBUTTON          = Perform CA Rollover

CACURRENTNOTAFTER         = Current certificate valid to

CAROLLOVERNOTAFTER        = Next certificate valid to

CAROLLOVERNOTBEFORE       = Next certificate valid from

CASERVICE                 = CA Service

CASERVICE_ON              = Active

CASERVICE_ON_TITLE        = CA Service: Active

CASERVICE_OFF             = Off-line

CASERVICE_OFF_TITLE       = CA Service: Off-line

CASTATUS                  = CA Status

CASTRUCTUREANDCRL         = CA Structure & CRLs

CANBEENABLED              = Can be enabled in My Preferences

CATOKENAUTHFAILED         = Error: CA token authorization failed.

CATOKENISOFFLINE          = Error: CA token is off-line, Please activate the token before continuing.

INITCATOKENISOFFLINE      = Error: CA token is off-line. Have you created the keys in the CryptoToken after importing?

CATOKENSTATUS             = CA Token Status

CATOKENTYPE               = CA Token Type

CATYPE                    = CA Type

CERTIFICATE               = Certificate

CERTIFICATEGENERATED      = Certificate Generated

CERTIFICATEPROFILE        = Certificate Profile

CERTIFICATEPROFILEFIXED   = FIXED

CERTIFICATEPROFILEID      = Certificate Profile ID

CERTIFICATEPROFILENAME    = Name

CERTIFICATEPROFILEALREADY = Certificate profile already exists.

CERTPROFILENOTFOUND       = Error, certificate profile not found.

CERTPROFILEUSEDINCAS      = It exists in the following Certification Authorities:

CERTPROFILEUSEDINENDENTITIES = It exists in the following End Entities:

CERTPROFILEUSEDINENDENTITIESEXCESSIVE = Not all end entities are shown ({0} in total)

CERTPROFILEUSEDINENDENTITYPROFILES = It exists in the following End Entity Profiles:

CERTPROFILEUSEDINSERVICES = It exists in the following services:

CERTREPUBLISHFAILED       = Unable to do direct publishing of the certificate. Either a queuing publisher is configured to be used or there was an error.

CERTREPUBLISHEDSUCCESS    = Certificate republished successfully.

CERTREQREPUBLISHFAILED    = No Certificate Profile ID was defined for this Certificate entry and no Certificate Request History could be found.

CERTREQGEN                = Certificate Request Generated

CLASSPATH                 = Class Path

CONTESTEDSUCESSFULLY      = Connection Tested Successfully

COULDNTDELETECA           = Couldn't delete CA, it's still used by some users or in the profiles or roles.

COULDNTDELETECERTPROF     = Couldn't delete certificate profile

COULDNTDELETEPUBLISHER    = Couldn't delete publisher.

COULDNTDELETEPUBLISHERDUETOEXISTINGREF = Couldn't delete publisher, references to it exist.

COUNTRYCODEPLUSALPHANUMERIC = country code followed by alphanumeric sequence

COUNTRYCODEPLUSNUMERIC    = country code followed by numeric sequence

CREATECA                  = Create CA

CREATECRL                 = Create CRL

CREATELINKCERT            = Create link certificate

CREATENEWCRL              = Create a new updated CRL

CREATENONEXISTINGUSERS    = Create Non-existing Users

CRLATTRIBUTE              = CRL Attribute

CRLSPECIFICDATA           = CRL Specific Data

CRLSTATUS                 = CRL Status

CRLSTATUS_ON              = Up to date

CRLSTATUS_ON_TITLE        = CRL Status: Up to date

CRLSTATUS_OFF             = Expired

CRLSTATUS_OFF_TITLE       = CRL Status: Expired

CRYPTOTOKEN_DEFAULTKEY    = - Default key

CRYPTOTOKEN_DOESNT_EXIST_CANT_INITIALIZE = You need to select a Crypto Token that exists before you can initialize!

CRYPTOTOKEN_DOESNT_EXIST_CANT_SAVE = You need to select a Crypto Token that exists before you can save!

CRYPTOTOKEN_NEWFROMCA     = - Create a new soft Crypto Token with recommended key pairs

CRYPTOTOKEN_NOSUITABLE    = No suitable Crypto Token available for this signature algorithm

CRYPTOTOKEN_USECERTSIGN   = Use same as Certificate Signing Key (certSignKey).

CUSTOMPUBLISHER           = Custom Publisher

CUSTOMPUBLISHERSETTINGS   = Custom Publisher Settings

NOCUSTOMPROPERTYUISUPPORT = No custom properties supported.

CREATEAUTHCSR             = Create Authenticated Certificate Signing Request

CREATEINTERMEDIATENODES   = Create intermediate nodes

CREATEDELTACRL            = Create Delta CRL

CREATENEWDELTACRL         = Create a new updated Delta CRL

CVCEPASSPORT              = ePassport

CVCTERMTYPE               = CVC terminal type

CVCINSPECTIONSYSTEM       = Inspection System

CVCAUTHENTICATIONTERMINAL = Authentication Terminal

CVCSIGNATURETERMINAL      = Signature Terminal

CVCSIGNTERMDVTYPE         = Signature Terminal DV role

CVCACCREDITATIONBODY      = Accreditation Body

CVCCERTIFICATIONSERVICEPROVIDER = Certification Service Provider

CVCCA                     = CVC CA

CVCACCESSRIGHTS           = CVC access rights

CVCACCESSDG3              = DG3 (fingerprint)

CVCACCESSDG4              = DG4 (iris)

CVCACCESSWRITEDG          = Write DG {0}

CVCACCESSREADDG           = Read DG {0}

CVCACCESSINSTALLQUALIFIEDCERT = Install Qualified Certificate

CVCACCESSINSTALLCERT      = Install Certificate

CVCACCESSPINMANAGEMENT    = PIN Management

CVCACCESSCANALLOWED       = CAN allowed

CVCACCESSPRIVILEGEDTERMINAL = Privileged Terminal

CVCACCESSRESTRICTEDIDENTIFICATION = Restricted Identification

CVCACCESSCOMMUNITYIDVERIFICATION = Community ID Verification

CVCACCESSAGEVERIFICATION  = Age Verification

CVCACCESSSIGN             = Generate Qualified Signature

CVCACCESSQUALSIGN         = Generate Signature

CVCCANOTAVAILABLE         = CVC CA type is available in EJBCA Enterprise.

CVCCANOTAVAILABLEUNIQUEINDEX = CVC CA type is not available because there is a unique (issuerDN, serialNumber) index in the database.

DEFAULT_VALIDATION_DATA   = Default CA defined validation data

DEFAULT_VALIDATION_DATA_HELP = Used as default values in certificate profiles using this CA

DELTACRLATTRIBUTE         = Delta CRL Attribute

DELTACRLSNOTENABLED       = Delta CRLs are not enabled.

GETDELTACRL               = Get Delta CRL

NODELTACRLHAVEBEENGENERATED = No Delta CRL have been generated.

DELETECA                  = Delete CA

DELETEPUBLISHER           = Delete Publisher

DELETEPUBLISHER_CONFIRM   = Confirm deletion

DCOCSHOULDBEDEFINED       = DC, O, ST and C fields should be defined in BaseDN

DIRECTIVES                = Directives

DISPLAYINGFIRSTTENRESULTS = Displaying the first 10 results:

DOWNLOADIE                = Download binary/to IE

DOWNLOADNS                = Download to Firefox

DOWNLOADJKS               = Download JKS file

DOWNLOADPEM               = Download PEM file

DOWNLOADBINARY            = Download binary file

DOWNLOADPEMASPKCS7        = Download PEM file as PKCS7

DOWNLOADSSH               = Download SSH Public Key

DOWNLOAD_FAILED			  = Token {0} could not be downloaded

EDITCA                    = Edit CA

EDITPUBLISHER             = Edit Publisher

ERRORCONNECTINGTOPUB      = Following error occurred when testing connection {0}: {1}

ESTNOTAVAILABLE           = EST (RFC7030) protocol is available in EJBCA Enterprise.

ETSIVALUELIMCANNOTBEEMPTY = ETSI Value Limit fields can not be empty if used.

ETSIRETPERIODCANNOTBEEMPTY= ETSI Retention Period field can not be empty if used.

EXTERNALCA                = External CA

EXTERNALLYSIGNED_CA_CREATERENEW = Externally signed CA creation/renewal

EXTERNALLYSIGNED_CACERT   = Signed CA certificate

EXTERNALLYSIGNED_CACERT_HELP = (path to certificate signed by external CA)

EXTERNALLYSIGNED_CACHAIN  = CA chain certificates

EXTERNALLYSIGNED_CACHAIN_HELP = (path to PEM certificate chain or a single DER certificate from the CA that will sign the generated CSR. Upload it only if the signing CA is not installed locally as External CA)

EXTERNALLYSIGNED_CAKEY    = Signed CA key

EXTERNALLYSIGNED_NEXTKEY  = Next CA key for CSR

EXTERNALLYSIGNED_FUTUREROLLOVER = Rollover certificate (activated later)

EXTERNALLYSIGNED_FUTUREROLLOVER_HELP = You can configure the "Roll Over Service" for automatic activation of rollover certificates.

EXTERNALLYSIGNED_STEP1    = Step 1 - Create CSR

EXTERNALLYSIGNED_STEP2    = Step 2 - Import Certificate

EXPIRED                   = Expired

EXPIRES                   = Expires

EXPORTCA                  = Export CA keystore

EXPORTCA_HEADER           = Export CA

EXPORTCA_NA               = This CA's Crypto Token does not support and/or allow export.

EXPORTCA_AUTHCODE         = CA export requires the token authentication code

EXTSERVICESKEYSPEC        = Extended Services Key Specification

FINISHUSER                = Finish User

GETCRL                    = Get CRL

HARDCATOKENPROPERTIES     = Hard CA Token Properties

HOSTNAME                  = Hostname

HOSTNAMES                 = Hostnames

IMPORTCA_KEYSTORE         = Import CA keystore

IMPORTCA_CERTIFICATE      = Import CA certificate

IMPORTCA_CANAME           = The name this CA will be given

IMPORTCA_KEYSTOREFILE     = Full pathname of PKCS #12 file containing CA keys

IMPORTCA_KEYSTOREPASSWORD = Keystore password

IMPORTCA_CERTIFICATEFILE  = File containing full CA certificate chain in PEM format

IMPORTCA_SIGNKEYALIAS     = Alias of signature key

IMPORTCA_SIGNKEYALIAS_HELP= (must match an alias in the keystore, optional if only one key alias exists)

IMPORTCA_ENCKEYALIAS      = Alias of encryption key

IMPORTCA_ENCKEYALIAS_HELP = (must match an alias in the keystore, optional - if not given, the key will be generated)

IMPORTCA_SUCCESSFUL       = CA '{0}' imported successfully!

IMPORTCA_ROLE_HELP		  = You are currently logged in as '{0}'.\n In order to allow additional administrators to manage this CA, create administrator roles on the next page.

IMPORTCRL_TITLE           = Import CRL

IMPORTCRL_FUNCTION        = Import external CRL

IMPORTED_CA_RENEWAL       = Renewal

IMPORTED_CA_RENEWAL_NEWCERT_HELP = CA certificate chain in PEM format that will replace the currently imported CA certificate chain.

IMPORTED_CA_RENEWAL_NEWCERT = Import renewed CA certificates

INACTIVE                  = Inactive

INCLUDEINHEALTHCHECK      = Monitor if CA active (healthcheck)

INCORRECTMINMAXSCTS       = An incorrect number of SCTs was requested.

INCORRECTMINSCTS          = Minimum number of SCTs cannot be negative

INCORRECTMAXSCTS          = Maximum number of SCTs cannot be negative

INCORRECTNUMBEROFLABELS   = Minimum number of SCTs cannot be less than the number of selected labels.

INCORRECTNUMBEROFLABELSMAX = Maximum number of SCTs cannot be less than the number of selected labels.

INCORRECTMAXLESSTHANMIN   = Maximum number of SCTs cannot be less than minimum number of SCTs.

INVALIDPORTNUMBER         = Invalid port number

INVALIDSUBJECTDN          = Creation of CA failed, invalid Subject DN or Subject Alternative Name

INVALIDSUBJECTALT         = Creation of CA failed, invalid Subject Alternative Name (example of correct SAN: DNSName=www.example.com)

INVALIDSIGORKEYALGPARAM   = Invalid parameters for the chosen signature algorithm and key type

INVALIDTIMEFORMAT         = Invalid time format

DOENFORCEUNIQUEPUBLICKEYS = Enforce unique public keys

DOENFORCEKEYRENEWAL       = Enforce key renewal

DOENFORCEUNIQUEDN         = Enforce unique DN

DOENFORCEUNIQUESUBJECTDNSERIALNUMBER = Enforce unique Subject DN SerialNumber

JKSPASSWORD               = Enter the password to use for this JKS file

KEEPEXPIREDONCRL          = Keep expired certificates on CRL

USECRLPARTITIONS          = Use CRL partitions

CRLPARTITIONNUMBER        = Number of partitions

CRLPARTITIONNUMBERINVALID = Number of CRL partitions must be higher than number of suspended CRL partitions

CRLSUSPENDEDPARTITIONNUMBER = Number of suspended partitions

ONLYDECINCRLPARTITIONS    = Only decimal numbers are allowed in Number of partitions and Number of suspended partitions.

KEYSEQUENCE               = Key sequence

KEYSEQUENCEFORMAT         = Key sequence format

KEYSIZEDSA                = DSA key size

KEYSIZERSA                = RSA key size

KEYSPEC                   = ECDSA key spec

LATESTCRL                 = Latest CRL

LATESTDELTACRL            = Latest Delta CRL

MULTIGROUPPUBLISHER       = Multi Group Publisher
MULTIGROUPPUBLISHERSETTINGS = Settings: Multi Group Publisher
AVAILABLEPUBLISHERS       = Available Publishers
PUBLISHERGROUPS           = Publisher groups
MULTIGROUPPUBLISHER_HELP  = Enter one publisher per line. Put a blank line between groups.
MULTIGROUPPUBLISHER_HELP2 = EJBCA will publish to one publisher in each group.

LDAPCLASSESATTRIBUTES     = Object classes & DN attributes

LDAPOPERATIONS            = LDAP operations

LDAPPUBLISHER             = LDAP V3 Publisher

LDAPSETTINGS              = LDAP Settings

LISTOFAPPROVALPROFILES    = List of Approval Profiles

LISTOFCAS                 = List of Certification Authorities

LISTOFCERTIFICATEPROFILES = List of Certificate Profiles

LISTOFPUBLISHERS          = List of Publishers

LOGINDN                   = Login DN

LOGINPWD                  = Login Password

MAKEOFFLINE               = Make off-line

MAKEOFFLINESUCCESSFUL     = CA off-Line successful.

MAKEREQUEST               = Make Certificate Request

MAKEREQUEST_FILEPATH      = Path to certificate chain about to sign CA

MANAGEAPPROVALPROFILES    = Manage Approval Profiles

MANAGECAS                 = Manage Certification Authorities

MANAGECERTIFICATEPROFILES = Manage Certificate Profiles

MANAGEPUBLISHERS          = Manage Publishers

MANUALCLASSPATH           = - Specify class path manually -

MODIFYEXISTINGUSERS       = Modify Existing Users

MODIFYEXISTINGATTRIBUTES  = Overwrite Existing Attributes

ADDNONEXISTINGATTRIBUTES  = Add Non-existing Attributes

MONITORIFCAACTIVE         = Monitor if CA active

MONITORED                 = Monitored

MUSTSELECTATLEASTONEFIELD = You must select at least one DN field to match LDAP DN.

NOALGORITHMWITHSELECTABLEKEYSIZE = No algorithm/curve with selectable key sized selected.

NOCACERTFILE              = No CA chain file available

NOCHANGE                  = No change

NOCRLHAVEBEENGENERATED    = No CRL have been generated.

NOCTLOGSSELECTED          = CT is enabled but no CT logs have been selected.

NOCTLABELSSELECTED        = CT is enabled but no CT labels have been selected.

NODEHOSTNAME              = Node hostname

NOECCURVECHOSEN			  = No elliptic curve algorithm with selectable curves selected.

NOPUBLISHERSDEFINED       = No publisher is defined for certificate.

NOTAUTHORIZEDTOVIEWCA     = Not authorized to view specified CA.

NUMBER                    = number

NUMERIC                   = numeric [0-9]

OCSPSERVICE               = OCSP service

OFFLINE                   = Off-line

OLDMANUALCLASSPATHELP     = * Old, manual (not auto-detected) class path. To allow manual entry of class paths, set web.manualclasspathsenabled in web.properties to true.

ONEAVAILABLEBITLENGTH     = At least one available bit length must be selected.

ONEAVAILABLEKEYALGORITHM  = At least one available key algorithm must be selected.

ONEQCSTATEMENTUSED        = With Qualified Certificates Statements enabled, at least one statement must be used.

ONLYDECINETSIRETPERIOD    = Only decimal numbers are allowed in ETSI Retention Period field.

ONLYDECINETSIVALUELIMIT   = Only decimal numbers are allowed in ETSI Value Limit Amount and Exponent fields.

ONLYDECNUMBERSINPATHLEN   = Only decimal numbers are allowed in Path Length Constraint field.

ONLYTHEPUBLICKEY          = Only the public key is used from the certificate request.

OTHERDATA                 = Other Data

OTHEREXTENSIONS           = Other Extensions

OVERRIDABLEOIDSEXTENSIONLIST = Overridable Extension OID list

NONOVERRIDABLEOIDSEXTENSIONLIST = Extension list is disallowed

NOECCURVESELECTED 		  = At least one EC curve needs to be selected.

CERT_OVERRIDABLE_EXTENSIONS_LISTS_HELP = (comma separated list of extension OIDs)

PATHLENCANNOTBEEMPTY      = Path Length Constraint field cannot be empty.

PARTITIONEDCRLS_WITHOUT_IDPONCRL = Partitioned CRLs are not allowed without 'Issuing Distribution Point on CRL'.

PARTITIONEDCRLS_WITHOUT_DEFAULTCDP = Partitioned CRLs are not allowed without a 'Default CRL Distribution Point' filled in, which must contain an asterisk (*) as a placeholder for the partition number.

PARTITIONEDCRLS_WITHOUT_ASTERISK = 'Default CRL Distribution Point' should contain asterisk (*) with Partitioned CRLs.

PERMISSIONS               = Permissions

PORT                      = Port

PROCESSREQUEST_FILEPATH   = Path to certificate request to sign

PROPERTIESOFCUSTOM        = Properties of Custom Publisher

PUBLISHER                 = Publisher

PUBLISHERALREADY          = Publisher already exists.

PUBLISHERS                = Publishers

PUBLISHERSETTINGS         = Settings

PUBLISHERTYPE             = Publisher Type

RENEWKEYS                 = Renew keys

REPUBLISH                 = Republish

REPUBLISHCA               = Republish CA Certificates

REASON                    = Reason

RECIEVEREQUEST            = Receive Certificate Response

RECIEVEREQUEST_FILEPATH   = Path to certificate signed by external CA

RECEIVE_IMPORT_RENEWAL    = Import

RENEWCA                   = Renew CA

RENEWCA_FROMLASTRENEWAL   = Link certificate (from last renewal)

RENEWCA_LINKCERTIFICATE   = Create link certificate

RENEWCA_NEXTCAKEY         = Next CA key

RENEWCA_USECANAMECHANGE   = Use CA Name Change

RENEWCA_NEW_SUBJECT_DN_ICAO = New Subject DN

RENEWCA_NOTAVAILABLE      = Not available

RENEWCA_USINGKEYSEQUENCE  = - Generate new key using KeySequence -

REQUEST_PROCESSOR         = Request Processor

REVOKECAWITHREASON        = Revoke CA with reason

REVOKERENEWCMSCERT        = Revoke and Renew CMS Certificate

ROOTCA                    = Root CA

SAMACCOUNTNAME            = SAM Account Name

SAVEANDTESTCONNECTION     = Save and Test Connection

SELFSIGNED                = Self Signed

SERVERTIME                = Server time

SETUSERPASSWORD           = Set User Password

SHAREDCMPRASECRET         = CMP RA Authentication Secret

SIGNEDBY                  = Signed By

SIGNEDBYEXTERNALCA        = Signed By External CA

SIGNINGALGORITHM          = Signing Algorithm

SIGNINGALGORITHM_FILTERED = Applicable Signing Algorithms according to the selected Crypto Token

SIGNREQUEST               = Sign Certificate Request

SINGLECERTCONSTRAINT      = Single Active Certificate Constraint

STORECERTIFICATEDATA      = Store Certificate Data

STORECERTIFICATEDATA_HELP = (see help for info on usage in combination with 'Use Certificate Storage')

STORESUBJECTALTNAME_STORE = Search enabled

STORESUBJECTALTNAME_HELP  = (search enabled SAN use more storage)

SOFT                      = Soft

SSH_ALLOW_EXTERNAL_EXTENSIONS = Allow additional extensions to be defined on enrollment.

SSHCA					  = SSH CA

SSH_CERTIFICATE_TYPE      = Certificate Type

SSH_EXTENSIONS			  = Extensions

SSH_CONFIGURATION         = SSH Configuration

SSH_OPTION_FORCE_COMMAND  = Critical Option: force-command

SSH_OPTION_FORCE_COMMAND_HELP = Specifies a command that is executed (replacing any the user specified on the ssh command-line) whenever this key is used for authentication. Will only be present in user certificates.

SSH_OPTION_SOURCE_ADDRESS = Critical Option: source-address

SSH_OPTION_SOURCE_ADDRESS_HELP = Comma-separated list of source addresses from which this certificate is accepted for authentication. Addresses are specified in CIDR format (nn.nn.nn.nn/nn or hhhh::hhhh/nn).  If this option is not present then certificates may be presented from any source address. Will only be present in user certificates.

SSH_PRINCIPAL             = Principal

SSH_REQUIRE_EXTERNAL_EXTENSION_DEFINED = Require all additional extensions to be defined in configuration.

SUBCA                     = Sub CA

SUBORDINATECA             = Subordinate CA, level

CONNECTIONTIMEOUT         = Connection timeout

PREPRODUCEOCSPRESPONSES   = Pre-produce OCSP Responses

PREPRODUCEONDEMAND		  = Store responses on-demand

PREPRODUCEONDEMAND_HELP   = Persist a copy of OCSP Responses generated while requesting status of certificates. The persisted response will be used to serve future requests.

READTIMEOUT               = Read timeout

STORETIMEOUT              = Store timeout

TYPE                      = Type

UNINITIALIZED             = Uninitialized

UPDATEDMONITORED          = Updated monitored

USECERTREQHISTORY         = Use Certificate Request History

USEUSERSTORAGE            = Use User Storage

USECERTIFICATESTORAGE     = Use Certificate Storage

USECERTIFICATESTORAGE_HELP = (disable with caution)

ACCEPTREVOCATIONSNONEXISTINGENTRY         = Accept Revocations for Non-Existing Entries

USEAPPENDONLYTABLE                        = Use Append-Only Table

CERTIFICATEPROFILEFORNONEXISTING          = Default Certificate Profile for Non-Existing Entries

USEDCERTEXTENSIONS        = Used Custom Certificate Extensions

USEFIELDSINDN             = LDAP location fields from certificate DN

USEFIELDSINDN_HELP        = (DC, O, ST and C fields should be defined in BaseDN)

USEPREVIOUSKEY            = Use previous key (if any exists)

USERACCOUNTCONTROL        = User Account Control

USERCERTIFICATEATTR       = User Certificate Attribute

USERDESCRIPTION           = User Description

USEROBJECTCLASS           = User Object Class

VIEWCA                    = View CA

PLAIN                     = Plaintext Connection

SELECTCATORENAME          = Select a CA to rename!

SELECTCAFIRST             = Select a CA first!

SSL                       = TLS Connection

STARTTLS                  = STARTTLS Extension

INVALIDPRIVKEYSTARTOFFSET = Invalid relative time for start offset of private key usage period.

INVALIDPRIVKEYPERIOD      = Invalid relative time for length of private key usage period.

INVALIDVALIDITYORCERTEND  = Invalid validity or certificate end time

INVALIDVALIDITY_PAST      = Validity may not be set to expire in the past.

INVALIDCERTVALIDITYOFFSET = Invalid validity offset.

INVALIDCRLEXPIREPERIOD    = Invalid relative time for CRL expire period.

INVALIDCRLISSUEINTERVAL   = Invalid relative time for CRL issue interval.

INVALIDCRLOVERLAPTIME     = Invalid relative time for CRL overlap time.

INVALIDDELTACRLPERIOD     = Invalid relative time for delta CRL period.

INVALIDNAMECONSTRAINT     = Invalid Name Constraint: {0}

NAMECONSTRAINTSNOTENABLED = Name Constraints are not enabled in the certificate profile.

TOOMANYREQUIREDCTLOGS     = The number of required CT Log responses is greater than the number of enabled logs.

ALLOWVALIDITYOVERRIDE     = Allow Validity Override

VIEW_CACERTIFICATE_HEADING= CA Certificate

VIEW_CACERTIFICATE_TITLE  = View CA Certificate

VIEW_CAINFORMATION_HEADING= CA Information

VIEW_CAINFORMATION_TITLE  = View CA Information

VIEW_CERTIFICATE          = View Certificate

VIEW_CERTIFICATES_HEADING = View Certificates

VIEW_CERTIFICATES_TITLE   = View Certificates

VIEW_CMSCERTIFICATE       = View CMS Certificate

VIEW_CMSCERTIFICATE_TITLE = View Certificate of CMS Service

VIEW_INFORMATION          = View Information

VIEWPUBLISHER             = View Publisher

WAITINGFORCERTRESPONSE    = Waiting for Certificate Response

X509                      = X.509 CA

X509EXTENSIONS            = X.509v3 extensions

X509EXTENSIONS_USAGES     = Usages

X509EXTENSIONS_NAMES      = Names

X509EXTENSIONS_VALDATA    = Validation data

CMSCERTIFICATERENEWED     = CMS Certificate renewed successfully.

CMSSERVICE                = CMS Service

#YOUCANTADDFIXEDCERT       = It's not possible to add a certificate profile beginning with "FIXED".

#YOUCANTDELETEFIXEDCERT    = Fixed certificate profiles cannot be deleted.

YOUCANTEDITFIXEDCERTPROFS = Fixed certificate profiles cannot be edited, deleted or added.

YOUMUSTSELECT             = You must select a file to upload.

YOUMUSTSPECIFYCAID        = You must specify a CA ID parameter.


### Approval Profiles

APPROVALACTIONS         = Actions Requiring Approvals

APPROVAL_EXPIRATION_PERIOD = Approval Expiration Period

APPROVALPROFILE         = Approval Profile

APPROVAL_PROFILE_ADD_PARTITION = Add Partition

APPROVAL_PROFILE_ADD_STEP = Add Step

APPROVAL_PROFILE_ALREADY_EXISTS = Approval Profile of that name already exists.

APPROVAL_PROFILE_CURRENT_STEP = Current Step

APPROVAL_PROFILE_DELETE_PARTITION = Delete Partition

APPROVAL_PROFILE_PARTITION_NOTIFICATION_ADD = Add notification

APPROVAL_PROFILE_PARTITION_NOTIFICATION_REMOVE = Remove notification

APPROVAL_PROFILE_PARTITION_USER_NOTIFICATION_ADD = Add user notification

APPROVAL_PROFILE_PARTITION_USER_NOTIFICATION_REMOVE = Remove user notification

APPROVAL_PROFILE_DELETE_STEP = Delete Step

APPROVAL_PROFILE_EXECUTION_HELP = Approval will automatically execute after the final step has been approved.

APPROVAL_PROFILE_FIELD_ADD = Add Field

APPROVAL_PROFILE_FIELD_ADD_ROW = Add Row

APPROVAL_PROFILE_FIELD_REMOVE = Remove Field

APPROVAL_PROFILE_FIELD_REMOVE_ROW = Remove Row

APPROVAL_PROFILE_FIELD_EXISTS = Approval Profile field by that name already exists.

APPROVAL_PROFILE_FIELD_RADIO_LABEL = Radio Button Label

APPROVAL_PROFILE_FIELD_RADIO_EXISTS = Radio Button with that label already exists.

APPROVAL_PROFILE_FIELD_RADIO_NO_VALUES = Radio Button set has no rows.

APPROVAL_PROFILE_STEPS = Approval Steps:

APPROVAL_PROFILE_PARTITION = Partition

APPROVAL_PROFILE_PARTITION_ACTION = Partitions Requiring Action

APPROVAL_PROFILE_PARTITION_PREVIOUS = Previous Partitions

APPROVAL_PROFILE_PARTITION_HIDDEN = Note that you may not be authorized to see all partitions, and that they may be hidden from view.

APPROVAL_PROFILE_STEP = Step

APPROVALPROFILE_FROMTEMPLATE = Template approval profile

APPROVALPROFILE_NAME    = Approval profile name

APPROVALPROFILE_NEWNAME = Name of new approval profile

APPROVALPROFILEID       = Approval Profile ID

APPROVALPROFILES        = Approval Profiles

APPROVALPROFILESAVED    = Approval Profile saved.

APPROVALPROFILETYPE     = Approval Profile Type

APPROVALPROFILETYPE_UPDATE = Update

APPROVALPROFILEUSEDINCAS = It exists in the following CAs:

APPROVALPROFILEUSEDINCERTPROFILES = It exists in the following Certificate Profiles:

APPROVEGENERATETOKENCERT = WS-Generate Token Certificate

BACKTOAPPROVALPROFILES  = Back to Approval Profiles

COULDNTDELETEAPPROVALPROF = Could not delete Approval Profile:

MAX_EXTENSION_TIME = Max Extension Time

MAX_EXTENSION_TIME_HELP = The maximum time an expired request may be extended for. Set to 0d to disallow request extension.

REQUEST_EXPIRATION_PERIOD = Request Expiration Period

SELF_APPROVE_EDIT = Allow Self Approved Request Editing

SELF_APPROVE_EDIT_HELP = Administrator will be able to edit requests without approval from an additional administrator.

#-- Approval Profile Implementations

APPROVAL_PROFILE_COMMON_NOTIFICATION_EMAIL_SENDER = Notification message email sender

APPROVAL_PROFILE_COMMON_NOTIFICATION_EMAIL_RECIPIENT = Notification message email recipient

APPROVAL_PROFILE_COMMON_NOTIFICATION_EMAIL_MSG_SUBJECT = Notification message subject

APPROVAL_PROFILE_COMMON_NOTIFICATION_EMAIL_MSG_BODY = Notification message body

APPROVAL_PROFILE_COMMON_USER_NOTIFICATION_EMAIL_SENDER = User notification message email sender

APPROVAL_PROFILE_COMMON_USER_NOTIFICATION_EMAIL_MSG_SUBJECT = User notification message subject

APPROVAL_PROFILE_COMMON_USER_NOTIFICATION_EMAIL_MSG_BODY = User notification message body

APPROVAL_PROFILE_ACCUMULATIVE_APPROVAL_NUMBER_OF_REQUIRED_APPROVALS = Number of Required Approvals

APPROVAL_PROFILE_PARTITIONED_APPROVAL_NAME = Name

APPROVAL_PROFILE_PARTITIONED_APPROVAL_ROLES_WITH_APPROVAL_RIGHTS = Roles which may approve this partition

APPROVAL_PROFILE_PARTITIONED_APPROVAL_ROLES_WITH_VIEW_RIGHTS = Roles which may view this partition


### Mostly Configuration Module

SYSTEMCONFIGURATION       = System Configuration

#-- Basic Configurations

APPLICATIONCACHES         = Application Caches

AUTOENROLLMENT_SCRIPT     = Script Based Autoenrollment

AUTOENROLLUSE             = Use Autoenrollment

AUTOENROLLUSE_HELP        = Activates automatic certificate enrollment for Microsoft systems. Insecure if the Autoenrollment servlet isn't protected by a Kerberos authenticating Apache proxy.

AUTOENROLLCA              = Autoenrollment CA

AUTOENROLLCA_HELP         = The CA that will issue all auto-enrolled certificates.

AUTOENROLLSSLCONNECTION   = Secure DC Connection

AUTOENROLLSSLCONNECTION_HELP = Use a secure SSL connection to the Domain Controller.

AUTOENROLLADSERVER        = Domain Controller Server

AUTOENROLLADSERVER_HELP   = The Domain Controller server to fetch information from.

AUTOENROLLADPORT          = Domain Controller Server Port

AUTOENROLLADPORT_HELP     = Domain Controller server port. Enter '0' to use the default port.

AUTOENROLLCONNECTIONDN    = Active Directory User DN

AUTOENROLLCONNECTIONDN_HELP = The DN of the user that can read information from Active Directory.

AUTOENROLLCONNECTIONPWD   = Active Directory User Password

AUTOENROLLCONNECTIONPWD_HELP = The password of the user that can read information from Active Directory.

AUTOENROLLBASEDNUSER      = Base DN

AUTOENROLLBASEDNUSER_HELP = Search every item under this structure when trying to find and retrieve a user's information.

CERTIFICATECHAINORDER     = Certificate Chain ordering in the Public Web

CERTIFICATECHAINROOTFIRST = Root Certificate first

CERTIFICATECHAINROOTFIRST_HELP = Enable this checkbox to deliver certificate chains root first in the Public Web

CLEARALLCACHES            = Clear All Caches

CLEARALLCACHES_EXCLUDE_CRYPTOTOKEN_CACHE = Exclude Active Manually-Activated CryptoTokens

CLEARALLCACHES_HELP1      = Clear all the caches on all nodes. The following caches are cleared: Global Configuration Cache, CMP Configurations Cache, SCEP Configuration Cache, End Entity Profile Cache, Certificate Profile Cache, Authorization Cache, CA Cache, CryptoToken Cache, Publisher Cache, Internal KeyBinding Cache, OCSP Signer Cache, OCSP Extensions Cache, CT Caches and Certificate Store Cache.

CLEARALLCACHES_HELP2      = Note that after clearing the cache, if not excluded, all CryptoTokens that are manually activated will go off-line.

COMMANDLINEINTERFACE      = Command Line Interface

EXTERNALSCRIPTS           = External Scripts

DATABASE_CONFIGURATION    = Database Configuration

EJBCATITLE                = Title

EJBCATITLE_HELP           = The title of the site.

ENABLECLIACCESS           = Enable Command Line Interface Access

ENABLECLIACCESS_HELP      = Enable Super Administrator access from the local command line interface (CLI). Warning: Disabling this makes it impossible to use the CLI for any operation that requires administrator rights including renewing the Super Administrator certificate. Please, make sure to renew the administrator certificates using the Admin Web before they expire! Note: After changing this property you need to click the Clear All Caches button.

ENABLECLIDEFAULTUSER      = Enable Command Line Interface Default User

ENABLECLIDEFAULTUSER_HELP = Enable the default CLI user defined in ejbca.properties. Disabling this user will cause the Command Line Interface to require authentication for all CLI operations.

ENABLEEXTERNALSCRIPTS     = Enable External Script Access

ENABLEEXTERNALSCRIPTS_HELP = Enable EJBCA to call external scripts stored on the local server. If this feature is disabled, GeneralPurposeCustomPublisher and ExternalCommandCertificateValidator are disabled and neither are displayed in the UI nor invoked.

ENABLEENDENTITYPROFILELIM = Enable End Entity Profile Limitations

ENABLEENDENTITYPROFILELIM_HELP = Check this field if you want to use end entity access control.

ENABLEICAOCANAMECHANGE    = Enable CA Name Change

ENABLEKEYRECOVERY         = Enable Key Recovery

FOOTBANNER                = Foot Banner

FOOTBANNER_HELP           = The name of the foot banner JSP or HTML file. Must be put in the directory "banners".

FORCELOCALKEYRECOVERY     = Force Local Key Generation

HEADBANNER                = Head Banner

HEADBANNER_HELP           = The name of the head banner JSP or HTML file. Must be put in the directory "banners". Try head_banner_test.jsp or head_banner_acc.jsp.

ICAOSPECIFICOPTIONS       = ICAO Specific options

MAXIMUM_QUERY_COUNT       = Maximum Query Count

MAXIMUM_QUERY_COUNT_HELP  = This number defines the maximum amount of rows that can be retrieved from the database in a single transaction.

MAXIMUM_QUERY_TIMEOUT     = Maximum Query Timeout

MAXIMUM_QUERY_TIMEOUT_HELP = This number defines the timeout in milliseconds for certain database queries. 0 means disabled. Requires JDBC and database support to work.

NODESINCLUSTER            = Nodes in Cluster

NODESINCLUSTER_HELP       = List of known node's hostnames in this cluster. Nodes can be manually added or removed from the list.

NOENCRYPTION              = No encryption

OCSP_SPECIFIC_OPTIONS     = OCSP Options

OCSP_RESPONSE_CLEANUP     = Enable OCSP Responses Cleanup

OCSP_RESPONSE_CLEANUP_EXP = Enable a scheduled job to clean up old responses created by OCSP Response Presigner. \n The job will run at specified intervals.

OCSP_ERROR_NUMBER         = OCSP cleanup interval needs to be a number.

OCSP_ERROR_MINUTES        = OCSP cleanup interval (minutes) needs to be in [1-59] range.

OCSP_ERROR_HOURS          = OCSP cleanup interval (hours) needs to be in [1-23] range.

OCSP_ERROR_DAYS           = OCSP cleanup interval (days) needs to be in [1-31] range.

OCSP_ERROR_UNIT           = Invalid OCSP cleanup unit.

USE_SESSION_TIMEOUT		  = Enable Session Timeout

USE_SESSION_TIMEOUT_HELP  = Terminate TLS session after specified time of inactivity.\nThis feature only works with IE6+ browsers

SESSION_TIMEOUT_TIME	  = Timeout (minutes)

HEALTHCHECK               = Monitoring and healthcheck

HEALTHCHECK_HELP          = Settings for the healthcheck servlet.

VA_STATUS_TIME_CONSTRAINT = The number of seconds an item can remain in the peer publisher queue before the VA is considered out of sync.

#-- Administrator Preferences

DEFAULTADMINPREFERENCES   = Default Administrator Preferences

NUMBEROFRECORDSPERPAGE    = Number of Records per Page

NUMBEROFRECORDSPERPAGE_HELP = The number of records to be displayed on one page

PREFEREDLANGUAGE          = Preferred Language

PREFEREDLANGUAGE_HELP     = The default language to use in web pages.

SECONDARYLANGUAGE         = Secondary Language

SECONDARYLANGUAGE_HELP    = Language to use if no text is found in the preferred language.

THEME                     = Theme

THEME_HELP                = The administrators theme of font and colors, etc.

#-- Protocol Configuration

PC_EDIT_PC_TITLE            = Enable or disable protocol access

PC_VIEW_PC_TITLE            = Status of available protocols

PC_TABLE_PROTOCOL_TITLE     = Protocol

PC_TABLE_STATUS_TITLE       = Status

PC_TABLE_RESOURCE_URL       = Resource Default URL

PC_ACTION_ENABLE            = Enable

PC_ACTION_DISABLE           = Disable

PC_STATUS_DISABLED          = Disabled

PC_STATUS_ENABLED           = Enabled

PC_STATUS_UNAVAILABLE       = Unavailable

#-- Extended Key Usages

#-> See: X.509 Certificate and CRL > Extended Key Usage

#-- Certificate Transparency Logs (Enterprise only)

CONFIGURE_GOOGLES_CT_POLICY = Log Policy Based on Certificate Lifetime

SAVE_CT_POLICY              = Save CT policy

CT_NUMBER_OF_SCTS           = Number of SCTs From Distinct Logs

LESS_THAN_15_MONTHS         = Less than 15 months

BETWEEN_15_AND_27_MONTHS    = 15 to 27 months

BETWEEN_27_AND_39_MONTHS    = 27 to 39 months

MORE_THAN_39_MONTHS         = More than 39 months

CTLOGCONFIGURATION        = Certificate Transparency Logs

CTLOGCONFIGURATION_HELP   = These CT logs will be available in certificate profiles.

CTLOGCONFIGURATION_ADDTEXT = Add a new CT log

CTLOGCONFIGURATION_ADD_NEW = Add a New Certificate Transparency Log

CTLOGCONFIGURATION_KNOWN_LOGS1 = Known Google Certificate Transparency Logs (External Link)

CTLOGCONFIGURATION_KNOWN_LOGS2 = Known Apple Certificate Transparency Logs (External Link)

CTLOGCONFIGURATION_EDIT_CTLOG_TITLE = Add or Remove Certificate Transparency Audit Logs

CTLOGCONFIGURATION_VIEW_CTLOG_TITLE = View Certificate Transparency Audit Logs

CTLOGCONFIGURATION_URL    = Log URL

CTLOGCONFIGURATION_PUBLICKEY = Public Key

CTLOGCONFIGURATION_PUBLICKEYFILE = Base64, PEM or DER/CRT file:

CTLOGCONFIGURATION_TIMEOUT = Timeout (ms)

CTLOGCONFIGURATION_EDITLOG = Edit CT Log

CTLOGCONFIGURATION_CURRENT_PUBLICKEY = Current Log Public Key ID

CTLOGCONFIGURATION_REPLACE_PUBLICKEY = Replace Public Key?

CTLOGCONFIGURATION_INVALID_YEAR = The expiration year must be a number.

CTLOGCONFIGURATION_INTERVAL_REQUIRED = The period start and end dates should be defined.

CTLOGCONFIGURATION_INTERVAL_ERROR = The period start date should be before period end date.

CTLOGCONFIGURATION_PERIOD = Only publish certificates that expire during this period:

CTLOGCONFIGURATION_NOT_BEFORE = Not before:

CTLOGCONFIGURATION_NOT_AFTER = Not after:

CTLOGNOTFILLEDIN          = Both the CT 'Log URL' and 'Public key' must be filled in to add a log.

CTLOGINVALIDPUBLICKEY     = Invalid public key file.

CTLOGTAB_MISSINGPROTOCOL  = CT Log URL must specify a protocol: http:// or https://

CTLOGTAB_UPLOADFAILED     = Upload of CT Log public key file failed.

CTLOGTAB_TIMEOUTNEGATIVE  = Timeout value may not be negative.

CTLOGTAB_BADKEYFILE       = Cannot parse the public key file {0}. {1}

CTLOGTAB_GENERICADDERROR  = Cannot add CT Log. {0}

CTLOGTAB_ALREADYEXISTS    = A CT Log with that URL already exists: {0}

CTLOGTAB_INUSEBYPROFILES  = CT Log is still in use by the following Certificate Profiles and can't be removed: {0}

INVALID_CT_POLICY = The CT policy contains one or more invalid values.

ACCEPTING_BASED_ON_YEAR_OF_EXPIRY = This log is only accepting certificates with a certain year of expiry

CTLOGTAB_SHARDED_LOG          = Log Sharding

CTLOGTAB_USE_SHARDING		  = Use

CTLOGTAB_SHARDING_YEAR		  = Only publish certificates that expire this year

#-- Custom Certificate Extensions

CUSTOMCERTEXTENSION             = Custom Certificate Extension

CUSTOMCERTEXTENSION_CLASS       = Extension Class

CUSTOMCERTEXTENSION_CONF_DELETE = Are you sure you want to remove this Custom Extension?

CUSTOMCERTEXTENSION_CREATENEW   = Create new...

CUSTOMCERTEXTENSION_EDIT_CCE_TITLE = Add, remove, edit or view available Custom Certificate Extensions

CUSTOMCERTEXTENSION_NAV_BACK    = Back to Custom Certificate Extensions overview

CUSTOMCERTEXTENSION_NAV_EDIT    = Switch to edit mode

CUSTOMCERTEXTENSION_NEW         = New Custom Certificate Extension

CUSTOMCERTEXTENSION_VIEW_CCE_TITLE = View available Custom Certificate Extensions

# Basic Certificate Extension
CUSTOMCERTEXTENSION_PROPERTY_dynamic = Dynamic
CUSTOMCERTEXTENSION_PROPERTY_encoding = Encoding
CUSTOMCERTEXTENSION_PROPERTY_value = Value

# Basic CV Certificate Extension
CUSTOMCERTEXTENSION_PROPERTY_include_in_certs = Include in certificates
CUSTOMCERTEXTENSION_PROPERTY_include_in_csr = Include in CSR
CUSTOMCERTEXTENSION_PROPERTY_include_in_linkcerts = Include in link certificates
CUSTOMCERTEXTENSION_PROPERTY_rawdata = Arbitrary data (hexadecimal bytes)

#-- Custom RA Styles

COLUMNNAMETITLE           = Name

CSSCOLUMNTITLE            = Modified CSS

CSSIMPORTFROM             = Select CSS from Zip or single file:

CSSIMPORTIGNORED          = Imported {0} CSS file(s) successfully: {1}. Ignored {2} file(s): {3} (not recognized as .css file)

CSSIMPORTSUCCESS          = Imported {0} CSS file(s) successfully: {1}

CSS_CONFIRM_DELETE        = Are you sure you want to remove this RA Style?

CSS_LIST_TITLE            = List of Available RA Styles

CSS_NOT_AUTH              = You are not authorized to perform this operation.

CANNOT_PROCESS_ZIP_FILE   = The selected zip file cannot be processed. Is it a zip file and does it contain any CSS files?

LOGOCOLUMNTITLE           = Logo

LOGOIMPORTFROM            = Select logo from image file:

LOGOIMPORTIGNORE          = {0} is not recognized as an image file. Supported file types: .jpg, .png

LOGOIMPORTSUCCESS         = Imported 1 logo file successfully: {0}

NOFILESELECTED            = No file selected for import.

STYLEIMPORTFAIL           = File import failed {0}

STYLENONAME               = No name specified for style archive.

STYLEEXISTS               = An RA Style with the name {0} already exists.

#-- Statedump (Enterprise only)

STATEDUMPTAB_TITLE        = Import Statedump ZIP File

STATEDUMPTAB_WARNING      = Warning! Importing a Statedump may cause existing data to be overwritten or modified.

STATEDUMPTAB_LOCALTEMPLATE = Option 1) Select local template:

STATEDUMPTAB_ZIPFILE      = Option 2) Select zip file:

STATEDUMPTAB_ZIPFILE_TOOLTIP = Select a Statedump ZIP file containing XML files

STATEDUMPTAB_LOCKDOWN     = Disable Statedump tab after import

STATEDUMPTAB_LOCKDOWN_CHECKBOX = Lock down

#-- Validator settings
EXTERNAL_SCRIPTS_WHITELIST            = Configure Scripts Allow List
EXTERNAL_SCRIPTS_WHITELIST_HELP       = Specify the full path to one or more external programs, one external program per line, which are allowed to be executed by "External Command Validators". Lines beginning with '#' are treated as comments and are ignored.
USE_EXTERNAL_SCRIPTS_WHITELIST        = Use the allow list below (any program not listed is not allowed to execute)
EXTERNAL_SCRIPTS_VALIDATE             = Validate
EXTERNAL_SCRIPTS_SAVED                = The Validator settings were saved successfully!
EXTERNAL_SCRIPTS_SAVE_FAILED          = The Validator settings could not be saved. One or more paths in the allow list are invalid.
EXTERNAL_SCRIPTS_VALIDATION_FAILED    = Could not validate your allow list. Error description: {0}

#-- Configuration Checker

CONFIGURATION_CHECKER = Configuration Checker
CONFIGURATION_CHECKER_ON_FRONT_PAGE = Configuration Checker on Front Page
CONFIGURATION_CHECKER_ON_FRONT_PAGE_HELP = Display the EJBCA Configuration Checker on the front page, allowing an administrator to identify configuration issues with this EJBCA installation.
TOGGLE_CONFIGURATION_CHECKER = Enable EJBCA Configuration Checker
CONFIGURATION_CHECKER_NOTICE = The EJBCA Configuration Checker is an experimental feature under development. Functionality is limited, and it may be removed in future releases. Any feedback you may have is appreciated!
TOGGLE_CONFIGURATION_CHECKER_HELP = Enable the EJBCA Configuration Checker, allowing administrators to identify configuration issues with this EJBCA installation. Configuration issues are shown as tickets on the front page for administrators with this setting enabled.
TOGGLE_CONFIGURATION_ISSUE_SETS = Toggle Configuration Issue Sets
TOGGLE_CONFIGURATION_ISSUE_SETS_HELP = Enable or disable detection of multiple configuration issues at once, known as configuration issue sets.
CONFIGURATION_CHECKER_CANNOT_SAVE = The configuration for the EJBCA Configuration Checker cannot be saved. Authorization was denied.
CONFIGURATION_CHECKER_SAVE_OK = The configuration for the EJBCA Configuration Checker was saved successfully!
CONFIGURATION_ISSUESET_LABEL = {0} (checking {1} configuration issues)
CONFIGURATION_CHECKER_NO_TICKETS = There are no tickets.

# Configuration Issues and Tickets

NOT_IN_PRODUCTION_MODE_TICKET_DESCRIPTION = EJBCA is not running in production mode, system tests may run on this instance and additional tools for developers are available.
NOT_IN_PRODUCTION_MODE_ISSUE_DESCRIPTION = Warn when EJBCA is not running in production mode.
ECC_WITH_KEY_ENCIPHERMENT_TICKET_DESCRIPTION = The certificate profile '{0}' allows ECC but 'keyEncipherment' is enabled.
ECC_WITH_KEY_ENCIPHERMENT_ISSUE_DESCRIPTION = Warn when ECC-capable certificate profiles have 'keyEncipherment' enabled.
INTERNAL_KEY_BINDING_VALIDITY_CHECK_ISSUE_DESCRIPTION = Warn when the certificate of an active internal key binding has expired or is not yet valid.
INTERNAL_KEY_BINDING_VALIDITY_CHECK_TICKET_DESCRIPTION = The certificate for the internal key binding '{0}' has expired or is not yet valid.
BASIC_CONSTRAINTS_VIOLATION_ISSUE_DESCRIPTION = Produce an error when the certificate chain of an X.509 CA violates a basic constraint.
BASIC_CONSTRAINTS_VIOLATION_TICKET_DESCRIPTION = The certificate chain for '{0}' violates a basic constraint.
MISSING_EMAIL_CONFIGURATION_ISSUE_DESCRIPTION = Check for missing e-mail configuration in application server
MISSING_EMAIL_CONFIGURATION_APPROVALPROFILE_TICKET_DESCRIPTION = Approval Profile '{0}' uses notifications, but e-mail is not configured in the application server.
MISSING_EMAIL_CONFIGURATION_ENDENTITYPROFILE_TICKET_DESCRIPTION = End Entity Profile '{0}' uses notifications, but e-mail is not configured in the application server.
PROFILE_PAIR_HAS_NO_USABLE_CA_ISSUE_DESCRIPTION = Produce an error if a profile pair does not have any certificate authorities in common.
PROFILE_PAIR_HAS_NO_USABLE_CA_TICKET_DESCRIPTION = The end entity profile '{0}' and certificate profile '{1}' have no CAs in common.

# Configuration Issue Sets

EJBCA_COMMON_ISSUESET_TITLE = EJBCA Common
EJBCA_COMMON_ISSUESET_DESCRIPTION = Track configuration issues commonly found on EJBCA installations. It is recommended to always have this configuration issue set enabled.
CT_ISSUESET_TITLE = Certificate Transparency
CT_ISSUESET_DESCRIPTION = Track configuration issues related to Certificate Transparency. Should be enabled if this instance is publishing to CT logs.

#-- My Preferences

ADMINISTRATORPREFERENCES  = Administrator Preferences

CASTATUSONHOMEPAGE        = CA Status on Front Page

CASTATUSONHOMEPAGE_HELP   = If CA status should be displayed on the front page

FORADMIN                  = For Administrator:

PUBLISHERQUEUESTATUSON    = Publisher Queue Status on Front Page

PUBLISHERQUEUESTATUSON_HELP = If publisher queue status should be displayed on the front page


### Mostly CMP Configuration

CMPADDALIAS               = Add Alias

CMPALIAS                  = CMP Alias

CMPALIASEXISTS            = Alias already exists.

CMPNOTSELECTED			  = No CMP alias selected.

CMPALLOWVERIFYPOPO        = RA Verify Proof-of-Possession

CMPALLOWVERIFYPOPO_HELP   = Allow to specify that the CA should not verify the Proof-of-Possession (because the RA is trusted).

CMPALLOWAUTOMATICKEYUPDATE= Automatic Key Update

CMPALLOWAUTOMATICKEYUPDATE_HELP = For a new certificate to be issued for an End Entity, the End Entity's status has to be set to 'NEW'. This option allows the user status to automatically set to 'NEW' when receiving a KeyUpdateRequest.

CMPALLOWKURWITHSAMEKEY    = Certificate renewal with same keys

CMPALLOWKURWITHSAMEKEY_HELP = Allow using the same old certificate keys when renewing a certificate.

CMPALLOWSERVERGENERATEDKEYS = Allow server generated keys

CMPALLOWSERVERGENERATEDKEYS_HELP = Allow the server to generate keys for the client when processing requests for server generated keys.

CMPAUTHENTICATIONMODULE   = CMP Authentication Module

CMPAUTHENTICATIONMODULE_HELP = Specify the module used to authenticate the CMP request.

CMPAUTHSUBJECTDNPART      = SubjectDN Part

CMPBACKTOALIASES          = Back to CMP Aliases

CMPCLIENTMODE             = Client Mode

CMPCONFIGURATIONALIAS     = CMP Configuration Alias

CMPCONFIGURATIONALIAS_HELP= The CMP configuration alias to be used.

CMPCONFIRMATIONMESSAGE    = Certificate Confirmation

CMPRESPONSECONFIGURATION  = Response Configuration

CMPCOULDNOTDELETEALIAS    = Failed to delete CMP alias.

CMPCOULDNOTRENAMEORCLONE  = Failed to rename or clone. The new alias already exists.

CMPECCISSUERCA            = Issuer CA

CMPERROREEPNOTFOUND       = Cannot find the configured End Entity profile. Maybe it has been removed recently. Please choose another profile.

CMPDEFAULTCA              = Default CA

CMPDEFAULTCA_HELP         = This CA will be used to sign the Certificate Confirmation Response message.

CMPDEFAULTCA_DISABLED     = (disabled)

CMPDELETEALIAS            = Delete CMP Alias

CMPEDITALIAS              = Edit CMP Alias

CMPEXTRCTUSERNAMECOMPONENT= Extract Username Component

CMPEXTRCTUSERNAMECOMPONENT_HELP = Defines which component from the DN should be used to look up username in EJBCA.

CMPEXTRCTUSERNAMECOMPONENT_HELP1 = Any DN attribute can be specified, e.g. CN, UID, etc. Default is to use the entire DN as username.

CMPEXTRCTUSERNAMECOMPONENT_HELP2 = If a username can not be extracted, or the End Entity is not found, the full DN is also matched to try to find the End Entity.

CMPHMACCASECRET           = CA Shared Secret

CMPHMACSPECIFYSECRET      = Specify Secret

CMPKEYUPDATEREQUEST       = Key Update Request

CMPLISTOFALIASES          = List of CMP Aliases

CMPMANAGEALIASES          = Manage CMP Aliases

CMPNESTEDMESSAGECONTENT   = Nested Message

CMPNOAUTHMODULE           = Please select at least one authentication module.

CMPOMITVERIFICATIONSINECC = Verifications in EndEntityCertificate Authentication Module

CMPOMITVERIFICATIONSINECC_HELP = When using EndEntityCertificate authentication module in RA mode, you can skip performing some verifications on the certificate attached in the extraCert field. Note that this can only be permitted if the CMP request was sent inside a CMP NestedMessage.

CMPOMITVERIFICATIONSINECC_HELP1 = Checking this box will skip verifying that the certificate attached in the extraCert field: exists in the database, is issued by the right CA, is active, is valid and that it belongs to an authorized administrator.

CMPOMITVERIFICATIONSINECC_HELP2 = (Strongly recommended to keep it unchecked)

CMPOPERATIONALMODE        = CMP Operational Mode

CMPOPERATIONALMODE_HELP   = Client mode means that the user must be a pre-registered End Entity while RA mode means that the user will be created in EJBCA when the CMP request comes.

CMPRAALLOWCUSTOMSERNO     = Custom Certificate Serial Number

CMPRAALLOWCUSTOMSERNO_HELP= Specify if the CMP service will look in the request for custom certificate serial number.

CMPRAALLOWCUSTOMSERNO_HELP1 = If this setting is allowed, a requested serial number can be passed in the non-standard field serialNumber in the CRMF certTemplate.

CMPRACANAME               = RA CA Name

CMPRACANAME_HELP          = Specify the CA to be used when adding end entities.

CMPRACANAME_HELP1         = Select 'ProfileDefault' to use the Default CA specified in the End Entity Profile.

CMPRACERTPROFILE          = RA Certificate Profile

CMPRACERTPROFILE_HELP     = Specify the Certificate Profile used to generate certificates.

CMPRACERTPROFILE_HELP1    = Select 'ProfileDefault' to use the Default Certificate Profile specified in the End Entity Profile.

CMPRAEEPROFILE            = RA End Entity Profile

CMPRAEEPROFILE_HELP       = Specify the End Entity Profile used to add end entities.

CMPRA_PROFILEDEFAULT      = Profile default

CMPRANAMEGENERATIONSCHEME = RA Name Generation Scheme

CMPRANAMEGENERATIONSCHEME_HELP = Specify which generation schema should be used.

CMPRANAMEGENERATIONSCHEME_HELP1 = DN - will take a part of the request DN, and use it as the username (use the list to choose which parts). Several DN attributes can be specified to have fall-back, for example UID;SN;CN. First try UID, if it does not exist try SN, etc.

CMPRANAMEGENERATIONSCHEME_HELP2 = RANDOM - will generate a 12 character long random username.

CMPRANAMEGENERATIONSCHEME_HELP3 = FIXED - to have a fixed username specified in the text field.

CMPRANAMEGENERATIONSCHEME_HELP4 = USERNAME - use entire request DN as username.

CMPRANAMEGENERATIONSCHEME_HELP5 = If the constructed username already exists, the existing user will be modified and a new certificate will be issued for that user.

CMPRANAMEGENERATIONPOSTFIX= RA Name Generation Postfix

CMPRANAMEGENERATIONPOSTFIX_HELP = Specify a postfix to the generated username. '${RANDOM}' can be used to have a 10 random chars as postfix.

CMPRANAMEGENERATIONPREFIX = RA Name Generation Prefix

CMPRANAMEGENERATIONPREFIX_HELP = Specify a prefix to the generated username. '${RANDOM}' can be used to have a 10 random chars as prefix.

CMPRAMODE                 = RA Mode

CMPRAPASSWORDGENPARAMS    = Password Generation Parameter

CMPRAPASSWORDGENPARAMS_HELP = An internal random password is temporarily used during certificate generation. By setting this parameter, you can use a fixed password instead of a random one.

CMPRESPONSEPROTECTION     = CMP Response Protection

CMPRESPONSEPROTECTION_HELP= Specify the method used to authenticate the CMP response sent by EJBCA.

CMPSERVERGENKEYS          = Server Generated Keys

CMPTRUSTEDCERTPATH        = Trusted Certificates Path

CMPTRUSTEDCERTPATH_HELP   = The absolute path to the catalogue that contains the certificates used to verify the signature in a NestedMessage.

CMPVENDORCERT             = Vendor Certificate Mode

CMPVENDORCERT_USE         = Use Vendor Certificate Mode

CMPVENDORCERT_USE_HELP    = Activate and specify the CAs for authentication by Vendor CA in the CMP request extraCerts field and the CAs returned to the client in the CMP response caPubs field (used when following 3GPP standard).

CMPVENDORCERT_USE_HELP1   = Recommendation: Keep unchecked if you do not know what it is.

CMPVENDORCERT_VENDORCAS   = List Of Vendor CAs

CMPVENDORCERT_VENDORCAS_HELP = The list of vendor CA certificates is added to the CMP request message 'extraCert' field.

CMPRESPONSECAPUBS         = CMP Response Additional CA certificates

CMPRESPONSECAPUBS_HELP    = Adds additional CA certificates to the CMP response 'CertRepMessage.caPubs' field (see RFC4210). The user certificates signing CA certificate is added automatically at index 0 (a duplicate in this list is removed).

PKIRESPONSEMESSAGE_EXTRACERTS = PKI Message Response Additional CA certificates

PKIRESPONSEMESSAGE_EXTRACERTS_HELP = Adds additional CA certificates to the PKI response message 'PKIMessage.extraCerts' field (see RFC4210). The CA certificate chain used to sign this message is added automatically at index 0 (duplicates in this list are removed).

CMP_VIEW_ALIAS            = View CMP Alias

CMP_VIEW_ALIASES          = View CMP Aliases

OMIT                      = Omit


### Mostly ACME Configuration

ACME_MANAGEALIASES        = Manage ACME Aliases

ACME_VIEW_ALIASES         = View Aliases

ACME_LISTOFALIASES        = List of ACME Aliases

ACME_ALIAS                = Alias

ACME_ENTERNEWALIAS        = Enter new ACME alias

ACME_ALIAS_NAV_BACK       = Back to ACME alias overview

ACME_END_ENTITY_PROFILE   = End Entity Profile

ACME_MUST_HAVE_ONE_PROFILE = You must create at least one end entity profile before you can use ACME.

ACME_DEFAULT_CA_WILL_BE_USED = The Default CA and Default Certificate Profile in the end entity profile will be used to issue certificates.

ACME_PREAUTHORIZATION_ALLOWED   = Pre-Authorization Allowed

ACME_REQUIRE_EXTERNAL_ACCOUNT_BINDING   = Require External Account Binding

ACME_WILDCARD_CERTIFICATE_ISSUANCE_ALLOWED = Wildcard Certificate Issuance Allowed

ACME_WEBSITE_URL          = Site URL

ACME_TERMS_URL            = Terms of Service URL

ACME_TERMS_URL_REQUIRED    = Please enter Terms of Service URL

ACME_TERMS_APPROVAL        = Require client approval for Terms of Service changes

ACME_DNS_RESOLVER		  = DNS Resolver

ACME_DNS_PORT			  = DNS Port

ACME_USE_DNSSEC_VALIDATION = Validate DNSSEC

ACME_DNSSEC_TRUST_ANCHOR  = DNSSEC Trust Anchor

ACME_DEFAULT_CONFIG       = Default ACME configuration

ACME_REPLAY_NONCE_VALIDITY       = Replay-Nonce Validity Number

ACME_RETRY_AFTER = Retry After

ACME_GLOBAL_CONFIGS      = Global ACME Configurations

ONLYNUMBERS_INNONCEVALIDITY = Only numbers are allowed in "Replay-Nonce Validity Number".

ONLYNUMBERS_INRETRYAFTER = Only positive numbers are allowed in "Retry-After interval".

INVALID_DNS_PORT = Invalid DNS Port value! Please enter a number between 53 and 65535.


### Mostly SCEP Configuration

SCEP_ADD_ALIAS            = Add Alias

SCEP_ALIAS                = Alias

SCEP_ALIAS_NAV_BACK       = Back to SCEP alias overview

SCEP_CLIENT_CERTIFICATE_RENEWAL = Allow Client Certificate Renewal (Enterprise Edition):

SCEP_CLIENT_CERTIFICATE_RENEWAL_WITH_SAME_KEY = Allow Client Certificate Renewal using old key (Enterprise Edition):

SCEP_DEFAULT_CA           = Default CA

SCEP_DELETE_ALIAS         = Delete Alias

SCEP_ENTERNEWALIAS        = Enter new SCEP alias

SCEP_INCLUDE_CA           = Include CA certificate in response

SCEP_LISTOFALIASES        = List of SCEP Aliases

SCEP_MANAGEALIASES        = Manage SCEP Aliases

SCEP_MODE                 = Mode

SCEP_OPERATIONAL_MODE     = Operational mode

SCEP_RA_AUTH_PASSWORD     = RA authentication password

SCEP_RA_CA                = RA CA Name

SCEP_RA_CERT_PROFILE      = RA Certificate Profile

SCEP_RA_ENDENTITY_PROFILE = RA End Entity Profile

SCEP_RA_NAME_GEN_PARAMS   = RA name generation parameters

SCEP_RA_NAME_GEN_POSTFIX  = RA name generation postfix

SCEP_RA_NAME_GEN_PREFIX   = RA name generation prefix

SCEP_RA_NAME_GEN_SCHEME   = RA name generation scheme

SCEP_RENAME_ALIAS         = Rename Alias

SCEP_VIEW_ALIASES         = View Aliases

SCEP_RA_INTUNE			  = Microsoft Intune Configuration:

SCEP_RA_USE_INTUNE		  = Authenticate through Microsoft Intune

SCEP_AAD_APP_ID			  = Application ID from Azure

SCEP_AAD_APP_KEY		  = Application API Secret from Azure

SCEP_TENANT 			  = Intune Tenant

SCEP_PROXY_HOST 		  = EJBCA Proxy Host

SCEP_PROXY_PORT			  = EJBCA Proxy Port

SCEP_PROXY_USER			  = EJBCA Proxy User

SCEP_PROXY_PASS			  = EJBCA Proxy Password


### Mostly EST Configuration

ESTADDALIAS               = Add Alias

ESTALIAS                  = EST Alias

ESTALIASEXISTS            = Alias already exists.

ESTALLOWVERIFYPOPO        = RA Verify Proof-of-Possession

ESTALLOWVERIFYPOPO_HELP   = Allow to specify that the CA should not verify the Proof-of-Possession (because the RA is trusted).

ESTALLOWKURWITHSAMEKEY    = Certificate Renewal with Same Keys

ESTALLOWKURWITHSAMEKEY_HELP = Allow using the same old certificate keys when renewing a certificate.

ESTBACKTOALIASES          = Back to EST Aliases

ESTCONFIGURATIONALIAS     = EST Configuration Alias

ESTCONFIGURATIONALIAS_HELP= The EST configuration alias to be used.

ESTCOULDNOTDELETEALIAS    = Failed to delete EST alias.

ESTCOULDNOTRENAMEORCLONE  = Failed to rename or clone. The new alias already exists.

ESTERROREEPNOTFOUND       = Cannot find the configured End Entity profile. Maybe it has been removed recently. Please choose another profile.

ESTDEFAULTCA              = RA CA Name

ESTDEFAULTCA_HELP         = The CA that this alias will issue certificate from.

ESTDEFAULTCA_DISABLED     = (disabled)

ESTDELETEALIAS            = Delete EST Alias

ESTEDITALIAS              = Edit EST Alias

ESTNAME                   = Name

ESTNOTSELECTED			  = No EST alias selected.

ESTREQUIRECERT            = Require Client Certificate
ESTREQUIRECERT_HELP       = EST client must authentication using a client certificate which is authorized to create certificates. Always required for renewal (reenroll).

ESTREQUIREUSERNAME        = Client Username
ESTREQUIREUSERNAME_HELP   = EST client must authenticate using the specified username. Leave empty for no username.  Will not be required for renewal (reenroll).

ESTREQUIREPASSWORD        = Client Password
ESTREQUIREPASSWORD_HELP   = EST client must authenticate using the specified password. Leave empty for no password. Will not be required for renewal (reenroll).

ESTLISTOFALIASES          = List of EST Aliases

ESTMANAGEALIASES          = Manage EST Aliases

ESTCERTPROFILE            = Certificate Profile

ESTCERTPROFILE_HELP       = Specify the Certificate Profile used to generate certificates.

ESTCERTPROFILE_HELP1      = Select 'ProfileDefault' to use the Default Certificate Profile specified in the End Entity Profile.

ESTEEPROFILE              = End Entity Profile

ESTEEPROFILE_HELP         = Specify the End Entity Profile used to add end entities.

ESTPROFILEDEFAULT         = Profile default

EST_VIEW_ALIAS            = View EST Alias

EST_VIEW_ALIASES          = View EST Aliases

ESTRANAMEGENERATIONSCHEME = RA Name Generation Scheme

ESTRANAMEGENERATIONSCHEME_HELP = Specify which generation schema should be used.

ESTRANAMEGENERATIONSCHEME_HELP1 = DN - will take a part of the request DN, and use it as the username (use the list to choose which parts). Several DN attributes can be specified to have fall-back, for example UID;SN;CN. First try UID, if it does not exist try SN, etc.

ESTRANAMEGENERATIONSCHEME_HELP2 = RANDOM - will generate a 12 character long random username.

ESTRANAMEGENERATIONSCHEME_HELP3 = FIXED - to have a fixed username specified in the text field.

ESTRANAMEGENERATIONSCHEME_HELP4 = USERNAME - use entire request DN as username.

ESTRANAMEGENERATIONSCHEME_HELP5 = If the constructed username already exists, the existing user will be modified and a new certificate will be issued for that user.

ESTRANAMEGENERATIONPOSTFIX= RA Name Generation Postfix

ESTRANAMEGENERATIONPOSTFIX_HELP = Specify a postfix to the generated username. '${RANDOM}' can be used to have a 10 random chars as postfix.

ESTRANAMEGENERATIONPREFIX = RA Name Generation Prefix

ESTRANAMEGENERATIONPREFIX_HELP = Specify a prefix to the generated username. '${RANDOM}' can be used to have a 10 random chars as prefix.


### Audit Log Module

ACCESSCONTROL             = Access Control
ADMINWEB                  = Administration Web
APPROVAL_PROFILE          = Approval Profile
AUTHENTICATION            = Authentication
BLACKLIST                 = Block List
CERTIFICATE_AUTHORITY     = Certificate Authority
CRL                       = Certificate Revocation List
GLOBALCONF                = Global Configuration
KEY_MANAGEMENT            = Key Management
KEYRECOVERY               = Key Recovery
RA                        = Registration Authority
RECOVERY                  = Recovery
SECURITY_AUDIT            = Security Audit
SERVICE                   = Service
TRUSTED_TIME              = Trusted Time

### Audit Log Event Statuses

FAILURE                   = Failure
SUCCESS                   = Success
VOID                      = Void

### Audit Log Events

#-- EventTypes from EJBCA
PUBLISHER_CHANGE          = Publisher Change
PUBLISHER_CLONE           = Publisher Clone
PUBLISHER_CREATION        = Publisher Create
PUBLISHER_REMOVAL         = Publisher Remove
PUBLISHER_RENAME          = Publisher Rename
PUBLISHER_STORE_CERTIFICATE = Publisher Certificate Store
PUBLISHER_STORE_CRL       = Publisher CRL Store
PUBLISHER_STORE_OCSP_RESPONSE = Publisher OCSP Response Store
PUBLISHER_TEST_CONNECTION = Publisher Connection Test
PUBLISHER_USEDBY_CA       = Publisher is used by the following CA:
CA_SIGNCMS                = Sign CMS
CA_SIGNREQUEST            = CA Signing Request
CA_RENEWED                = CA Renewal
CA_REVOKED                = CA Revoke
CA_IMPORT                 = CA Import
CA_EXPORTTOKEN            = CA Token Export
CA_REMOVETOKEN            = CA Token Remove
CA_RESTORETOKEN           = CA Token Restore
CA_VALIDITY               = CA Validity
CA_USERAUTH               = Public Web User Authentication
CA_EXTENDEDSERVICE        = CA Extended Service Executed
CA_INCERTIFICATEPROFILES  = CA is used in the following Certificate Profiles:
CA_INENDENTITYPROFILES    = CA is used in the following End Entity Profiles:
CA_INROLES                = CA is used in the following Roles:
RA_ADDENDENTITY           = End Entity Add
RA_EDITENDENTITY          = End Entity Edit
RA_DELETEENDENTITY        = End Entity Remove
RA_REVOKEDENDENTITY       = End Entity Revoke
RA_ADDEEPROFILE           = End Entity Profile Add
RA_EDITEEPROFILE          = End Entity Profile Edit
RA_REMOVEEEPROFILE        = End Entity Profile Remove
RA_RENAMEEEPROFILE        = End Entity Profile Rename
RA_ADDADMINPREF           = Admin Preferences Add
RA_DEFAULTADMINPREF       = Admin Preferences Default
RA_EDITADMINPREF          = Admin Preferences Edit
RA_USERDATASOURCEFETCHDATA = User Data Source Data Fetch
RA_USERDATASOURCEREMOVEDATA = User Data Source Data Remove
RA_USERDATASOURCEADD      = User Data Source Add
RA_USERDATASOURCEEDIT     = User Data Source Edit
RA_USERDATASOURCEREMOVE   = User Data Source Remove
RA_USERDATASOURCERENAME   = User Data Source Rename
REVOKE_UNREVOKEPUBLISH    = Certificate Unrevoked Status Publish
CUSTOMLOG_ERROR           = Custom Log Error
CUSTOMLOG_INFO            = Custom Log Info
KEYRECOVERY_SENT          = Key Recovery Send
KEYRECOVERY_MARKED        = Key Recovery Mark
KEYRECOVERY_ADDDATA       = Key Recovery Data Add
KEYRECOVERY_EDITDATA      = Key Recovery Data Edit
KEYRECOVERY_REMOVEDATA    = Key Recovery Data Remove
APPROVAL_ADD              = Approval Request Add
APPROVAL_EDIT             = Approval Request Edit
APPROVAL_REMOVE           = Approval Request Remove
APPROVAL_APPROVE          = Approval Request Approve
APPROVAL_REJECT           = Approval Request Reject
APPROVAL_EXTEND           = Approval Request Extend
APPROVAL_PROFILE_ADD      = Approval Profile Add
APPROVAL_PROFILE_EDIT     = Approval Profile Edit
APPROVAL_PROFILE_REMOVE   = Approval Profile Remove
APPROVAL_PROFILE_RENAME   = Approval Profile Rename
SYSTEMCONF_EDIT           = System Configuration Edit
SYSTEMCONF_CREATE         = System Configuration Create
SERVICE_ADD               = Service Add
SERVICE_REMOVE            = Service Remove
SERVICE_EDIT              = Service Edit
SERVICE_RENAME            = Service Rename
SERVICE_EXECUTED          = Service Execution
ADMINWEB_ADMINISTRATORLOGGEDIN = Administrator Log-In
ADMINWEB_ADMINISTRATORLOGGEDOUT = Administrator Session Ended
EJBCA_STARTING            = EJBCA Node Start

#-- EventTypes from CESeCore
ACCESS_CONTROL            = Access Control
#AUTHENTICATION            =
CA_CREATION               = CA Create
CA_DELETION               = CA Remove
CA_RENAMING               = CA Rename
CA_EDITING                = CA Edit
CA_KEYGEN                 = CA Key Generate
CA_KEYACTIVATE            = CA Key Activate
CA_KEYDELETE              = CA Key Remove
CA_ROLLEDOVER             = CA Rolled Over
CA_SERVICEACTIVATE        = CA Service Activate
CA_SERVICEDEACTIVATE      = CA Service Deactivate
CA_TOKENACTIVATE          = CA Token Activate
CA_TOKENDEACTIVATE        = CA Token Deactivate
CERT_STORED               = Certificate Store
CERT_REVOKED              = Certificate Revoke
CERT_CHANGEDSTATUS        = Certificate Status Change
CERT_REQUEST              = Certificate Request
CERT_CREATION             = Certificate Create
CERT_CTPRECERT_SUBMISSION = Certificate CT Pre-Cert Submission
#CERTIFICATE_KEY_BIND      =
#CERTIFICATE_KEY_UNBIND    =
CERTPROFILE_CREATION      = Certificate Profile Create
CERTPROFILE_DELETION      = Certificate Profile Remove
CERTPROFILE_RENAMING      = Certificate Profile Rename
CERTPROFILE_EDITING       = Certificate Profile Edit
CRL_STORED                = CRL Store
CRL_DELETED               = CRL Remove
CRL_CREATION              = CRL Create
CRYPTOTOKEN_ACTIVATION    = Crypto Token Activate
CRYPTOTOKEN_AUTHORIZE_KEY = Crypto Token Key Authorization
CRYPTOTOKEN_CHANGE_AUTH_DATA = Crypto Token Change Authorization Data
CRYPTOTOKEN_CREATE        = Crypto Token Create
CRYPTOTOKEN_DEACTIVATION  = Crypto Token Deactivate
CRYPTOTOKEN_REACTIVATION  = Crypto Token Reactivate
CRYPTOTOKEN_DELETE_ENTRY  = Crypto Token Entry Remove
CRYPTOTOKEN_DELETION      = Crypto Token Remove
CRYPTOTOKEN_EDIT          = Crypto Token Edit
CRYPTOTOKEN_GEN_KEYPAIR   = Crypto Token Key Pair Generate
CRYPTOTOKEN_GEN_KEY       = Crypto Token Key Generate
CRYPTOTOKEN_GEN_EXTRACT_KEYPAIR = Crypto Token Key Pair Extract
CRYPTOTOKEN_UPDATEPIN     = Crypto Token PIN Code Update
CRYPTOTOKEN_INITIALIZE_KEY = Crypto Token Key Initialization
INTERNALKEYBINDING_CREATE = Internal Key Binding Create
INTERNALKEYBINDING_EDIT   = Internal Key Binding Edit
INTERNALKEYBINDING_DELETE = Internal Key Binding Remove
LOG_DELETE                = Audit Log Remove
LOG_EXPORT                = Audit Log Export
LOG_MANAGEMENT_CHANGE     = Audit Log Configuration
LOG_SIGN                  = Audit Log Sign
LOG_VERIFY                = Audit Log Verify
ROLE_CREATION             = Role Create
ROLE_DELETION             = Role Remove
ROLE_RENAMING             = Role Rename
ROLE_ACCESS_RULE_ADDITION = Role Access Rule Add
ROLE_ACCESS_RULE_CHANGE   = Role Access Rule Change
ROLE_ACCESS_RULE_DELETION = Role Access Rule Remove
ROLE_ACCESS_USER_ADDITION = Role Access User Add
ROLE_ACCESS_USER_CHANGE   = Role Access User Change
ROLE_ACCESS_USER_DELETION = Role Access User Remove
#BACKUP                    =
#RESTORE                   =
#TIME_SYNC_ACQUIRE         =
#TIME_SYNC_LOST            =
#EVENT_INFO_DATABASE                           = Database Information
#EVENT_INFO_EDITLOGCONFIGURATION               = Log Configuration Edited
#EVENT_INFO_GETLASTCRL                         = Last CRL Retrieved
#EVENT_INFO_PUBLICWEBUSERCONNECTED             = Public Web User Connected
#EVENT_INFO_USERAUTHENTICATION                 = Public Web User Authentication
#EVENT_INFO_NOTIFICATION                       = Notification
#EVENT_INFO_UNKNOWN                            = Unknown Event
#EVENT_INFO_SIGNEDREQUEST                      = Certificate request signed
#EVENT_INFO_REQUESTCERTIFICATE                 = Received certificate request
#EVENT_SYSTEM_INITILIZED_LOGGING               = EJBCA instance started log
#EVENT_SYSTEM_STOPPED_LOGGING                  = EJBCA instance stopped log

### Audit Log Columns

ADDITIONAL_DETAILS        = Details
ADMINISTRATOR             = Administrator
#CERTIFICATE               =
CUSTOM_ID                 = Certificate Authority
EVENTSTATUS               = Outcome
EVENTTYPE                 = Event
MODULE                    = Module
NODE                      = Node
TIMESTAMP                 = Time
#USERNAME_ABBR             =


### Mostly Audit Module

AUDIT_AUTORELOAD          = Automatic reload when conditions change
AUDIT_DISPRESULTS         = Displaying results
AUDIT_DISPRESULTSTO       = to
AUDIT_DOWNLOAD            = Download shown results
AUDIT_DOWNLOADASCMS       = Download shown results as CMS
AUDIT_DOWNLOADASCMSCA     = CMS signing CA
AUDIT_INVALIDCMS		  = Invalid or no CMS signing CA.
AUDIT_SEARCHRESULTS       = Search results

AUDITHEADER               = Audit Log

NO_SEARCHABLE_AUDIT       = No audit log devices that can be searched are in use

APPROVAL                  = Approval

15MIN                     = 15 minutes

1DAY                      = 1 day

1HOUR                     = 1 hour

6HOURS                    = 6 hours

7DAYS                     = 7 days

ADMINTYPE                 = Admin Type

BATCHCMDLINE              = Batch commandline tool

CACMDLINE                 = CA commandline tool

CLIENTCERT                = Auth. with Client Cert.

COLUMN                    = Column

CONDITION                 = Condition

CONDITIONS_NEW            = Add...

CONDITIONS_CLEAR          = Clear all conditions

CONDITIONS_CLEAR_RELOAD   = Clear all conditions and reload

CONDITIONS_CURRENT        = Current conditions

CUSTOM                    = Custom

ENTRIESPERPAGE            = Entries per page

FIRST                     = First

INTERNALCA                = No CA Specified

INTERNALUSER              = Internal user

LOG                       = Log

MATCHADMINCERT            = Admin. Cert (hexadecimal serial number)

MATCHADMINIP              = Administrator IP address

MATCHADMINTYPE            = Administrator Type

MATCHCA                   = CA

MATCHCERTIFICATE          = Certificate (hexadecimal serial number)

MATCHCOMMENT              = Comment

MATCHEVENT                = Event

MATCHMODULE               = Module

MATCHUSERNAME             = Username

PUBLICWEBUSER             = Public web user

RACMDLINE                 = RA user

UNKNOWNCAID               = Unknown CA Identifier

### Mostly RA Module

ADDDATASOURCE             = Add Data Source

ADDEDSUCCESSFULLY         = added successfully.

ADDENDENTITY              = Add End Entity

ADDPROFILE                = Add Profile

ADVANCEDMODE              = Advanced Mode

ADEFAULTCA                = Default CA must be among available CAs.

ADEFAULTCERTPROFILE       = Default certificate profile must be among available certificate profiles.

ALLOWEDREQUESTS           = Number of allowed requests

ALLOWMERGEDNWEBSERVICES   = Allow merge DN Web Services

ALLOWMULTIVALUERDN        = Allow multi-value RDNs

ALLOWMULTIVALUERDN_HELP   = (do not use by default, only to be used in special cases)

APPLICABLECAS             = Applicable CAs

AREVOKEATIONREASON        = A revocation reason must be selected.

AREYOUSUREDELETE          = Are you sure you want to delete selected end entities?

AREYOUSUREDELETEREVOKE    = Are you sure you want to revoke and delete the selected users?

AREYOUSUREKEYRECOVER      = Are you sure you want to recover keys associated with this certificate? Remember to set the password for the user in the section "Search End Entities", then "Edit End Entity".

AREYOUSUREREVOKE          = Are you sure you want to revoke selected end entities?

AREYOUSUREREVOKECERT      = Are you sure you want to revoke current certificate?

AREYOUSUREUNREVOKECERT    = Are you sure you want to reactivate current certificate?

AREYOUSUREREVOKETOKEN     = Are you sure you want to revoke current token?

AREYOUSURECHANGE          = Are you sure you want to change status on selected end entities?

ADMINROLESUSINGPROFILE    = Roles using the profile:

AUTOGENERATED             = Auto-generated

AVAILABLECERTIFICATEPROF  = Available Certificate Profiles

AVAILABLETOKENS           = Available Tokens

BACKTOENDENTITYPROFILES   = Back to End Entity Profiles

BACKTOUSERDATASOURCES     = Back to User Data Sources

BASICMODE                 = Basic Mode

BEGINSWITH                = Begins with

CAMUST                    = A CA must be selected.

CANNOTVIEWUSERPROFREM     = Cannot view user data, the end entity profile have been removed.

CARDNUMBER                = Card number

CARDNUMBER_MUSTBE         = Card number must be decimal numbers.

CERTIFICATEDOESNTEXIST    = Certificate specified doesn't exist in database, it may not have been generated.

CERTIFICATENR             = Certificate number

CERTIFICATEPROFILEMUST    = Certificate Profile must be selected.

CERTIFICATEPROFILESAVED   = Certificate Profile '{0}' saved.

CERTIFICATEREQUESTDATA    = Certificate Request data

CERTIFICATES              = Certificates

CERTPROFILE_FROMTEMPLATE  = Template certificate profile

CERTPROFILE_NEWNAME       = Name of new certificate profile

CHANGESTATUSTO            = Change Status to:

CLEARTEXTPASSWORD         = Clear text password

CONFIRMPASSWORD           = Confirm Password

COULDNTDELETEEEPROFILE    = Couldn't delete profile. it's still used by some end entities or roles.

COULDNTDELETEUSERDATASOURCE = Couldn't delete user data source, it's still used by some of the profiles.

COULDNOTFINDALLOBJECTS    = Could not find all the requested objects.

CSR                       = CSR file

CREATED                   = Created

CURRENTTEMPLATE           = Current Template

CURRENTUSERDATA           = Current End Entity Data

CUSTOMUSERDATASOURCE      = Custom User Data Source

CUSTOMUSERDATASOURCESETTINGS = Custom User Data Source Settings

DEFAULTAVAILABLECA        = Default CA must be among available CAs.

DEFAULTAVAILABLECERTIFICATEPROFILE = Default certificate profile must be among available certificate profiles.

DEFAULTAVAILABLETOKENTYPE = Default token type must be among available token types.

DEFAULTCA                 = Default CA

DEFAULTCERTIFICATEPROFILE = Default Certificate Profile

DEFAULTTOKEN              = Default Token

DELETEENDENTITYPROFILE    = Delete End Entity Profile

DELETEPROFILE             = Delete Profile

DELETEUSERDATASOURCE      = Delete User Data Source

EDITENDENTITYPROFILE      = Edit End Entity Profile

EDIT_ENDENTITY_TITLE      = Edit End Entity

EDIT_ENDENTITY_HEADING    = Edit End Entity

EDITUSERDATASOURCE        = Edit User Data Source

EEPROFILEALREADYEXISTS    = End Entity Profile already exists

EEPROFILENAMEREQUIRED     = Please specify the new End Entity Profile name

EEPROFILENAMEFORBIDDEN    = Forbidden End Entity Profile name.

EEPROFILENOTSELECTED      = Please select an End Entity Profile

EEPROFILEDOESNOTEXIST     = End Entity Profile does not exist, it may have been removed in another browser. Restart browser to refresh profile list.

EEPROFILEUSEDINENDENTITIESEXCESSIVE = It is used by some End Entities (results not shown, over 100 hits)

EESUSINGPROFILE           = End Entities using the profile:

EESUBJDNVALIDATIONEMPTY   = Can not have empty validation regular expression (field: {0})

EMAIL                     = E-mail address

EMAILADDRESS              = End Entity E-mail

EMAILADDRESS_HELP         = (Use only the domain part of the address, without the '@' character)

EMAILEMPTYNONMODIFIABLE   = End Entity E-mail cannot be empty and non-modifiable.

EMAILINCOMPLETE           = Incomplete e-mail address.

EMPTY                     = EMPTY

ENDENTITY                 = End Entity

ENDENTITY_ABBR            = End Entity

ENDENTITYALREADYEXISTS    = End entity already exists, choose another Username.

ENDENTITYDOESNTEXIST      = End entity doesn't exist.

ENDENTITYPROFILE          = End Entity Profile

ENDENTITYPROFILEID        = End Entity Profile ID

ENDENTITYPROFILENAME      = Profile Name

ENDENTITYSAVED            = End Entity Saved

ERRORNOPRINTERFOUND       = Error no printer found.

ERRORNOPRINTERISAVAIL     = Error no printer seems available. Printing have to be turned off in order to save.

EXAMPLE                   = E.g.

EXPORT                    = Export

EXPORTROFILES             = Export Profiles

FIELDVALIDATIONEMPTY      = Can not have empty validation regular expression (field: {0})

FINDENDENTITYWITHUSERNAME = Search end entity with username

FINGERPRINT_SHA1          = Fingerprint SHA-1

FINGERPRINT_SHA256        = Fingerprint SHA-256

FORENDENTITY              = For End Entity

HAVEYOUREVOKEDTHEENDENTITIES = Are the selected end entities revoked?

HEXREQUIRED               = A hexadecimal value is required.

HISTORICALUSERDATA        = Historical End Entity Data

HISTORY                   = History

ILLEGALATTRIBUTE          = An empty attribute cannot be non-modifiable.

IMPORT                    = Import

IMPORTPROFILESFROM        = Import Profiles from Zip file

INHERITFROMCA             = Inherit from issuing CA

INVALIDCHARS              = Invalid character(s):

INVALIDCP5MAXOPERATIONS   = Invalid authorization max operation number

INVALIDURL                = Invalid URL

INVALIDQUERY              = Invalid query.

ISSUANCEREVOCATIONREASON  = Revocation reason to set after certificate issuance

KEYALGORITHM              = Key Algorithm

KEYRECOVERABLE            = Key Recoverable

LISTOFENDENTITYPROFILES   = List of End Entity Profiles

LISTOFUSERDATASOURCES     = List of User Data Sources

MAINCERTIFICATEDATA       = Main Certificate Data

MANAGEENDENTITYPROFILES   = Manage End Entity Profiles

MANAGEUSERDATASOURCES     = Manage User Data Sources

MATCHCERTIFICATEPROFILE   = Certificate Profile

MATCHCOMMONNAME           = CN, Common name

MATCHCOUNTRY              = C, Country (ISO 3166)

MATCHDNSERIALNUMBER       = serialNumber, Serial number in DN

MATCHDOMAINCOMPONENT      = DC, Domain Component

MATCHEMAILADDRESS         = E-mail address

MATCHENDENTITYPROFILE     = End Entity Profile

MATCHGIVENNAME            = givenName, Given name (first name)

MATCHINITIALS             = initials, First name abbreviation

MATCHLOCALITY             = L, Locality

MATCHORGANIZATION         = O, Organization

MATCHORGANIZATIONALUNIT   = OU, Organizational Unit

MATCHSTATEORPROVINCE      = ST, State or Province

MATCHSTATUS               = Status

MATCHSURNAME              = surname, Family name

MATCHTITLE                = title, Title

MATCHUID                  = UID, Unique ID

MATCHUPN                  = MS UPN, User Principal Name

MAXFAILEDLOGINATTEMPTS    = Maximum number of failed login attempts

MAXFAILEDLOGINATTEMPTSINVALID = Please enter a valid number for "Maximum number of failed login attempts"

MINPWDSTRENGTH            = Minimum password strength (bits)

MINPWDSTRENGTHINVALID     = Please enter a valid number for "Minimum password strength"

MISSINGCAIDS              = (Missing CA IDs)

MISSING_EMAIL_CONFIGURATION = Missing e-mail configuration in the application server.

MODIFYABLE                = Modifiable

MODIFYABLEFIELDS          = Modifiable Fields

MODIFIED                  = Modified

MUSTFILLINANOTIFICATIONSENDER  = You must fill in a notification sender if notification is to be used.

MUSTFILLINANOTIFICATIONRECIPIENT  = You must fill in a notification recipient if notification is to be used.

MUSTFILLINANOTIFICATIONSUBJECT = You must fill in a notification subject if notification is to be used.

MUSTFILLINANOTIFICATIONMESSAGE = You must fill in a notification message if notification is to be used.

MUSTSELECTPRINTER          = You must select a printer if printing is to be used.

NOENDENTITYPROFILEDEFINED      = No end entity profile is defined for this end entity.

NOCERTIFICATEPROFILEDEFINED    = No certificate profile is defined for this end entity.

NOTAUTHORIZEDTOCREATEENDENTITY = Authorization Denied, No create rights to any end entity profiles.

NOTAUTHORIZEDTOEDIT       = You are not authorized to edit end entity.

NOTAUTHORIZEDTOVIEW       = You are not authorized to view end entity.

NOTAUTHORIZEDTOVIEWCERT   = You are not authorized to view end entity's certificates.

NOTAUTHORIZEDTOVIEWHIST   = You are not authorized to view end entity's history.

NOTIFICATIONADDRESSMUSTBE = An e-mail address must be specified in order to send notification.

NOTIFICATIONEVENTS        = Notification Events

NOTIFICATIONMESSAGE       = Notification Message

NOTIFICATIONRECIPIENT     = Notification Recipient

NOTIFICATIONSENDER        = Notification Sender

NOTIFICATIONSENDERNOTVALID = The notification sender doesn't seem to be a valid e-mail address.

NOTIFICATIONSUBJECT       = Notification Subject

NOENDENTITIESFOUND        = No end entities found.

NOTEMPLATEUPLOADED        = No Printing template is uploaded.

ONLYAUTHORIZEDENDENTITIESDEL   = Not authorized to delete all end entities, only removed where possible.

ONLYAUTHORIZEDENDENTITIESCHANG = Not authorized to edit all end entities, only edited where possible.

ONLYAUTHORIZEDENDENTITIESREV   = Not authorized to revoke all end entities, only revoked where possible.

ONLYHEXINCERTSN           = Only hexadecimal values are allowed in Certificate Serial Number field.

ONLYLETTERSANDNUMBERS     = Only characters A-Z and 0-9 allowed in field.

ONLYMORFINGENDERFIELD     = Only 'M' or 'F' are allowed in field.

ONLYNONREVENDENTITIESREV  = Only end entities not in progress of being revoked were processed.

ONLYNUMBERALSANDDOTS      = Only numerals and '.' are allowed in field.

ONLYSTATUSCANBESELECTED   = Only status values New (Or Key Recovery), Generated or Historical can be selected.

ONORAFTER                 = on or after the

ONORBEFORE                = on or before the

OTHERCERTIFICATEDATA      = Other Certificate Data

OTHERSUBJECTATTR          = Other Subject Attributes

ORIFCERTIFICATSERIAL      = Search end entity with Certificate SN (hex)

ORLISTEXPIRING            = Search end entities with certificates expiring within

ORWITHSTATUS              = Search end entities with status

PASSWORD                  = Password

PASSWORDORENROLLMENTCODE  = Password (or Enrollment Code)

PASSWORDMUSTBEREGEN       = Password must be regenerated when changing status of user.

PASSWORDSDOESNTMATCH      = Passwords don't match.

PASSWORDREQUIRED          = A password is required.

PASSWORD_DEFINED_IN_PROFILE = Password will be retrieved from profile if this field is left blank.

PATHTOTEMPLATE            = Path to template (Must be in SVG format, max 2 MB)

PREVIOUSLYADDEDENDENTITIES= Previously added end entities

PRINT                     = Print

PRINTERNAME               = Printer Name

PRINTING                  = Printing of user data

PRINTEDCOPIES             = Printed Copies

PRINTUSERDATA             = Print User Data

PROFILEDESCRIPTION        = Profile Description

PWGEN_DIGIT               = Digits only

PWGEN_LETTERDIGIT         = English letters and digits

PWGEN_ALLPRINTABLE        = All printable English characters

PWGEN_NOLOOKALIKELD       = English letters and digits except "O0lI1"

PWGEN_NOLOSALIKEENLD      = English letters and digits except "O0lI1ajeg"

PWGEN_NOSOUNDALIKEENLD    = English letters and digits except "ajeg"

PSD2_NCANAME			  = ETSI PSD2 QCStatement NCA Name

PSD2_NCAID				  = ETSI PSD2 QCStatement NCA Id

PSD2_PSP_ROLES			  = ETSI PSD2 QCStatement PSP Roles

PSD2_PSP_AS			  	  = PSP_AS (Account Servicing)

PSD2_PSP_PI			  	  = PSP_PI (Payment Initiation)

PSD2_PSP_AI			  	  = PSP_AI (Account Information)

PSD2_PSP_IC				  = PSP_IC (Issuing of Card-Based Payment Instruments)

RECOVERKEY                = Recover Key

REGENERATENEWPASSWORD     = Regenerate New Password

RELOAD                    = Reload

REMAININGLOGINATTEMPTS    = Remaining login attempts

REQKSALGTYPE              = Requested Key Algorithm

REQKSALGSUBTYPE           = Requested Key Spec

REQUIRED                  = Required

REQUIREDCARDNUMBER        = You are required to enter a card number.

REQUIREDUSERNAME          = You are required to enter a Username.

REQUIREDPASSWORD          = You are required to enter a Password.

REQUIREDEMAIL             = You are required to enter an e-mail address.

RESETLOGINATTEMPTS        = Reset login attempts

REUSEOLDCERTIFICATE       = Reuse old certificate

REVERSEFIELDCHECKS        = Reverse Subject DN and Subject Alt Name Checks

REVOCATIONREASONS         = Revocation reasons :

REVOKE                    = Revoke

UNREVOKE                  = Reactivate

REVOKED                   = Revoked

REACTIVATED_REMOVEFROMCRL = No. Reactivated and pending removal from Base CRL.

REVOKEANDDELETE           = Revoke And Delete

REVOKESELECTED            = Revoke Selected

ROWSWILLBEDISPLAYED       = rows will be displayed.

SEARCHENDENTITIES         = Search End Entities

SENDNOTIFICATION          = Send Notification

SERIALNUMBERALREADYEXISTS = The SubjectDN Serial Number already exists, choose another Serial Number.

SIGNATUREALGORITHM        = Signature Algorithm

SSH_TYPE				  = SSH

SSH_CERTIFICATE_DATA	  = SSH Certificate Data

SSH_FIELDS   			  = SSH Fields

STATUS                    = Status

STATUSFAILED              = Failed

STATUSGENERATED           = Generated

STATUSINITIALIZED         = Initialized

STATUSINPROCESS           = In process

STATUSHISTORICAL          = Historical

STATUSKEYRECOVERY         = Key Recovery

STATUSNEW                 = New

STATUSREVOKED             = Revoked

SUBJECTALTNAME            = Subject Alternative Name

SUBJECTDIRATTRIBUTES      = Subject Directory Attributes

SUBJECTDN                 = Subject DN

SUBJECTDN_CA_HELP         = DN in string form, e.g. 'CN=My CA,O=MyOrg,C=SE', elements will be ordered according to EJBCA standard. See also the LDAP DN order setting and associated help.

SUBJECTDN_CA_CVC_HELP     = Mnemonic and country, represented by a X.509 DN string, e.g. 'CN=CVCA0001,C=SE'. Mnemonic (CN) is maximum 8 characters and country (C) is an ISO3166 two letter country code.

SUBJECTDNEMAILEMPTY       = Required subject DN Attribute cannot be non-modifiable and empty for field emailAddress, E-mail

USECNFORDNSBUTCNEMPTY     = 'Use entity CN field' can't be used for DNS Name, if CN attribute not present.

SUBJECTDNFIELDEMPTY      =  Required attribute cannot be non-modifiable and empty for field

SUBJECTDNINVALID          = Subject DN is not valid

NEWSUBJECTDNINVALID       = New Subject DN for CA Name Change is not valid. It must be properly formatted and contain the Common Name

NEWSUBJECTDNSAMEASCURRENT = New Subject DN for CA Name Change is equal to current Subject DN

RAWSUBJECTDN              = Raw subject DN

RAWSUBJECTDN_HELP         = If 'Allow subject DN override by End Entity Information' is enabled.

SUBJECTDNBADFORCVC        = Subject DN must contain the Common Name and Country attributes for CVC CAs.

TEMPLATEUPLOADFAILED      = File upload failed, are you sure it's SVG format and less than 2 MB in size.

TIMEOFEND                 = Certificate Validity End Time

TIMEOFENDINVALID          = Invalid Validity End Time

TIMEOFSTART               = Certificate Validity Start Time

TIMEOFSTARTINVALID        = Invalid Validity Start Time

TIMEOFSTARTAFTEREND       = Validity Start Time must be before Validity End Time

TOKEN                     = Token

TOKENMUST                 = A token must be selected.

TOKENSOFTJKS              = JKS file

TOKENSOFTP12              = P12 file

TOKENSOFTPEM              = PEM file

TOKENSOFTUSERGENERATED    = User Generated

TOO_LARGE_RESULT          = Result set was larger than the configured limitation. Only the first

UNAUTHTOEESANDAUTHRULES   = You are not authorized to view any of the End Entities or authorization rules using the End Entity Profile.

UNUSED                    = Unused

UPLOADTEMPLATE            = Upload Template

USEINBATCH                = Batch generation (clear text pwd storage)

USEINBATCH_ABBR           = Batch generation

USEENTITYEMAILFIELD       = Use entity e-mail field

USEENTITYECNFIELD         = Use entity CN field

USERDATASOURCE            = User Data Source

USERDATASOURCEALREADY     = User Data Source already exists.

USERDATASOURCESELECT     =  Select User Data Source.

USERDATASOURCETYPE        = User Data Source Type

USERNAME                  = Username

USERNAME_ABBR             = Username

USERNAMEWILLBEAUTOGENERATED = Username will be autogenerated

USESEMAILFIELDDATA        = Use data from E-mail address field

VALIDATION                = Validation

VALIDATIONREGEXERROR      = Validation regex of '{0}' is not valid. Error details: {1}

VER                       = v.

VIEWENDENTITYPROFILE      = View End Entity Profile

VIEWENDENTITYPROFILES     = View End Entity Profiles

VIEW_ENDENTITY_TITLE      = View End Entity

VIEW_ENDENTITY_HEADING    = View End Entity

VIEW_HISTORY_TITLE        = View End Entity History

VIEWNEWER                 = View Newer

VIEWOLDER                 = View Older

VIEWISSUING               = View Issuing Certificate

VIEWSUBORDINATE           = View Subordinate Certificate

YOUAREREQUIRED            = You are required to enter a

YOUAREREQUIREDTONOT       = You are required not to enter a

YOUCANNOTUSEEMPTYPROFILE  = You can not use EMPTY profile as template for other profiles.

YOUCANTDELETEEMPTYPROFILE = You can not delete the EMPTY end entity profile.

YOUCANTEDITEMPTYPROFILE   = You can not edit the EMPTY end entity profile.

YOUCANTVIEWEMPTYPROFILE   = You can not view the EMPTY end entity profile.

YOUMUSTSPECIFYUSERNAME    = You must specify a username in parameter "username".

YOUMUSTSPECIFYCERT        = You must specify the certificate serial number or end entity username as parameter.


### Services Module

ADDSERVICE                = Add Service

ADMINMESSAGE              = Administrator Message

ADMINMESSAGE_HELP         = (Substitution variables defined for notifications in the manual can be used to create the message).

ADMINSUBJECT              = Notification Subject to Administrator

BACKTOSERVICES            = Back to Services

CASTOCHECK                = CAs to Check

CERTEXPIRATIONSETTINGS    = Certificate Expiration Settings

CERTNOTIFICATIONWORKER    = Certificate Expiration Checker

CERTIFICATEPROFILESTOCHECK = Certificate Profiles to Check

CRLDOWNLOADWORKER         = CRL Downloader

CRLDOWNLOADWORKERSETTINGS = CRL Downloader Worker Settings

CRLDOWNLOAD_IGNORENU      = Ignore nextUpdate and always download the CRL

CRLDOWNLOAD_MAXSIZE       = Maximum allowed size to download (bytes)

CRLUPDATEWORKER           = CRL Updater

CRLUPDATEWORKERSETTINGS   = CRL Update Worker Settings

CUSTOMACTION              = Custom Action

CUSTOMACTIONCLASSPATH     = Custom Action Class Path

CUSTOMACTIONPROPERTIES    = Custom Action Properties

CUSTOMACTIONSETTINGS      = Custom Action Settings

CUSTOMINTERVAL            = Custom Interval

CUSTOMINTERVALCLASSPATH   = Custom Interval Class Path

CUSTOMINTERVALPROPERTIES  = Custom Interval Properties

CUSTOMINTERVALSETTINGS    = Custom Interval Settings

CUSTOMWORKER              = Custom Worker

CUSTOMWORKERCLASSPATH     = Custom Worker Class Path

CUSTOMWORKERPROPERTIES    = Custom Worker Properties

CUSTOMWORKERSETTINGS      = Custom Worker Settings

DELETESERVICE             = Delete Service

EDITSERVICE               = Edit Service

ENDUSERMESSAGE            = End User Message

ENDUSERMESSAGE_HELP       = (Substitution variables defined for notifications in the manual can be used to create the message).

ENDUSERSUBJECT            = Notification Subject to End User

ERRORADDINGSERVICE        = Error adding service

ERROREDITINGSERVICE       = Error when editing service

HSMKEEPALIVEWORKER        = HSM Keepalive Service

LISTOFSERVICES            = List of Services

MAILACTIONSENDERADDRESS   = Sender Address

MAILACTIONSENDERADDRESSERR= Error: A sender address is required.

MAILACTIONSETTINGS        = Mail Action Settings

MAILACTIONRECIEVERADDRESS = Receiver Address

MAILNOTIFICATIONACTION    = Mail Notification

MANAGESERVICES            = Manage Services

NOACTION                  = No Action

PERIODICALVALUEERROR      = Error: The value of the periodical interval is incorrect.

PINTONODES                = Pin to Specific Node(s)

PINTONODESUNKNOWNNODE     = (unknown node)

PUBLISHQUEUEWORKER        = Publish Queue Process Service

PUBLISHERQUEUESETTINGS    = Publish queue process settings

PUBLISHERSTOCHECK         = Publishers to check

RENEWCAWORKER             = Renew CA Service

RENEWCASETTINGS           = Renew CA Settings

RUNONALLNODES             = Run on all Nodes

SECONDS                   = Seconds

ROLLOVERWORKER            = Rollover Service

ROLLOVERSETTINGS          = Rollover Settings

SELECTACTION              = Select Action

SELECTINTERVAL            = Select Interval

SELECTWORKER              = Select Worker

SENDNOTIFICATIONTOADMIN   = Send Notification to Administrator

SENDNOTIFICATIONTOADMIN_HELP = (using the email specified in the Receive Address field in the Mail Notification Action)

SENDNOTIFICATIONTOENDUSER = Send Notification to End User

SENDNOTIFICATIONTOENDUSER_HELP = (using the email specified in the end entity data)

SERVICENAMEALREADYEXISTS  = Service name already exists

THECHARACTERSARENTALLOWED = Error: the character ';' isn't allowed in service name.

TIMEBEFOREEXPIRATION      = Time before notification is sent

TIMERENEWBEFOREREXPIRE    = Time before CA expires to renew

TIMEUNTILUSEREXPIRE       = Time until user password expire

TIMEBEFOREEXPIRATIONERROR = Error: Only numbers can be entered in the time before expiration field.

USERPASSWORDEXPIREWORKER  = User Password Expire Service

USEREXPIRATIONSETTINGS    = User Password Expiration Settings

VIEWSERVICE               = View Service

YOUHAVETOENTERASERVICE    = You have to enter a service name.

YOUHAVETOSELECTASERVICE   = You have to select a service to manage.

WARNINGCHANGINGPROFILE    = Warning: Changing End Entity Profiles will cause all unsaved changes to be lost.

CERTIFICATECRLREADER_TITLE = Certificate CRL Reader

PEERINTERNALKEYBINDINGUPDATERWORKER_CERTIFICATE_DIRECTORY = Peer Internal Keybinding Updater Worker Certificate Directory
PEERINTERNALKEYBINDINGUPDATERWORKER_CRL_DIRECTORY = Peer Internal Keybinding Updater Worker CRL Directory
PEERINTERNALKEYBINDINGUPDATERWORKER_SIGNING_CA_ID = Peer Internal Keybinding Updater Worker Signing CA ID

#-- Custom service PeerIkbUpdaterWorker
PEERINTERNALKEYBINDINGUPDATERWORKER_TITLE = Remote Internal Key Binding Updater
PEERINTERNALKEYBINDINGUPDATERWORKER_PEERCONNECTORID = Peer System
PEERINTERNALKEYBINDINGUPDATERWORKER_RENEWKEYS = Renew key pair
PEERINTERNALKEYBINDINGUPDATERWORKER_TIMEBEFORECERTIFICATEEXPIRES = Time before certificate expires
PEERINTERNALKEYBINDINGUPDATERWORKER_TIMEUNITVALUE = Time unit of certificate expiry
PEERINTERNALKEYBINDINGUPDATERWORKER_WORKER_CAIDSTOCHECK = Process key bindings where certificate is issued by
PEERINTERNALKEYBINDINGUPDATERWORKER_ANYLOCALCA = Any active local X509 CA

#-- Custom Service OcspResponseUpdater
OCSPRESPONSEUPDATERWORKER_TITLE = OCSP Response Presigner
OCSPRESPONSEUPDATERWORKER_GENERATEFORALLCERTS = Generate Responses for All Certificates
OCSPRESPONSEUPDATERWORKER_GENERATEFORALLCERTS_HELP = Responses will be generated for all certificates issue by the selected CAs every time the worker runs.
OCSPRESPONSEUPDATERWORKER_UPDATEEXPIREDONLY = Update Expired Responses Only
OCSPRESPONSEUPDATERWORKER_UPDATEEXPIREDONLY_HELP = Only checks already generated responses.
OCSPRESPONSEUPDATERWORKER_WORKER_CAIDSTOCHECK = CAs to Check
OCSPRESPONSEUPDATERWORKER_WORKER_TIMEBEFOREEXPIRING = Time Before Response Expires
OCSPRESPONSEUPDATERWORKER_WORKER_TIMEUNIT = Time Unit
OCSPRESPONSEUPDATERWORKER_ISSUEFINALRESPONSE = Issue Final OCSP Response (eIDAS)
OCSPRESPONSEUPDATERWORKER_TIMEBEFORECAEXPIRES = Time Before CA Expires
OCSPRESPONSEUPDATERWORKER_TIMEUNITBEFORECAEXPIRES = Time Unit
OCSPRESPONSEUPDATERWORKER_CERTIDHASHALGORITHM = CertId Hash Algorithm
OCSPRESPONSEUPDATERWORKER_CERTIDHASHALGORITHM_HELP = Pre-signed responses will use the chosen hash algorithm

### Peer Connector module

NAV_PEERCONNECTOR = Peer Systems
PEERS_TITLE = Peer Systems
PEERS_INCOMING_ALLOWED = Allow incoming connections.
PEERS_OUTGOING_ALLOWED = Allow outgoing connections.
PEERS_NODEAUTH_AKB = Node credentials
PEERS_NODE_SOURCEID = Current source ID
PEERS_OUTGOING = Outgoing Peer Connectors
PEERS_OUTGOING_NONE = No outgoing connectors have been configured.
PEERS_POOL_STATS = Connection pool status
PEERS_OUTGOING_CERT = Active TLS Client Certificate
PEERS_OUTGOING_NOCERT = No certificate used.
PEERS_OUTGOING_CREDENTIAL = Client TLS configuration
PEERS_OUTGOING_SERVERTLS = Server TLS certificate
PEERS_OUTGOING_ROLE = Server administrator role
PEERS_POOL_LEASED = In use
PEERS_POOL_AVAILABLE = Ready
PEERS_POOL_MAX = Max
PEERS_POOL_PENDING = Queued
PEERS_POOL_NOTSTARTED = Connection pool not started.
PEERS_POOL_DISABLED = Connection pool disabled.
PEERS_OUTGOING_STOP = Reset
PEERS_OUTGOING_EDIT = Edit
PEERS_OUTGOING_CLONE = Clone
PEERS_OUTGOING_ADD = Add
PEERS_OUTGOING_CREATEAUTH = Authorize requests
PEERS_OUTGOING_EXTENDAUTH = Authorized requests
PEERS_INCOMING = Incoming Connections
PEERS_INCOMING_NONE = No peer has successfully connected to this node.
PEERS_INCOMING_AUTH = Remote identity
PEERS_INCOMING_IP = Remote address
PEERS_INCOMING_LAST = Last seen
PEERS_ACCESS_MISCONFIGURED_CA_VA_RA = Access rules are misconfigured. This role accepts RA requests (access rule {0}), which is used for RA connections on CA nodes. But it also allows access rules that are specific to RA and VA nodes: {1}.
PEERS_ACCESS_MISCONFIGURED_NO_ACCESS = Access rules are misconfigured. The role grants neither CA, RA nor VA peer access.
PEERS_ACCESS_MISCONFIGURED_CA_WITHOUT_CAS = This role accepts RA requests (access rule {0}), which is used for RA connections on CA nodes. But there are no CAs on this node (except External CAs). If this node is an RA or VA, then the role should not accept RA requests.
PEERS_ACCESS_MISCONFIGURED_VA_RA_GRANTING_CA_ACCESS = This role does not accept RA requests (access rule {0}), despite being configured to allow access to one or more locally available CAs.
PEERS_OUTGOING_CLEAR = Clear
PEERS_TITLE_EDIT = Edit Peer Connector
PEERS_TITLE_CREATE = Create Peer Connector
PEERS_TITLE_DELETE = Delete Peer Connector
PEERS_EDIT_ID = ID
PEERS_EDIT_NAME = Name
PEERS_EDIT_URL = URL
PEERS_EDIT_CREDENTIAL = Authentication Key Binding
PEERS_EDIT_ENABLED = Enabled
PEERS_EDIT_SAVE = Save
PEERS_EDIT_CREATE = Create
PEERS_EDIT_CREATE_NFO_DONE = A new outgoing peer connector was created.
PEERS_EDIT_CANCEL = Cancel
PEERS_EDIT_DELETE = Delete
PEERS_EDIT_CLONE = Clone
PEERS_EDIT_CLONE_POSTFIX = (clone)
PEERS_EDIT_CLONE_NFO_DONE = A clone of the connector was created.
PEERS_EDIT_DELETE_REALLY = Are you sure you want to delete this connector?
PEERS_EDIT_DELETE_CANCEL = Cancel
PEERS_EDIT_DELETE_CONFIRM = Delete
PEERS_EDIT_DELETE_HAS_PUBLISHERS = Cannot delete a peer connector that has active publishers ({0})
PEERS_EDIT_ERR_UNAUTH = You are not authorized to this operation.
PEERS_EDIT_ERR_NONAME = Name cannot be empty.
PEERS_EDIT_ERR_NAME_ALREADY_EXIST = Name already exist.
PEERS_EDIT_ERR_INVALIDURL = Invalid URL.
PEERS_EDIT_ERR_INVALIDURLHTTPS = Only the https protocol is allowed.
PEERS_EDIT_ERR_NOAUTHANDENABLED = Peer connector cannot be enabled without outgoing credentials.
PEERS_EDIT_LONG_HANGING = Incoming requests
PEERS_EDIT_LONG_HANGING_USE = Process incoming requests
PEERS_EDIT_LONG_HANGING_MIN = Minimum parallel requests
PEERS_EDIT_LONG_HANGING_MAX = Maximum parallel requests
PEERS_EDIT_INFO_CANCELED = Operation canceled.
PEERS_EDIT_INFO_DELETED = Peer connector deleted.
PEERS_OUTGOING_PING = Ping
PEERS_OUTGOING_CHECK = Check authorization
PEERS_OUTGOING_MANAGE = Manage
PEERS_NOAKB_AVAILABLE = Configuration required
PEERS_INCOMING_ROLE = First matching role
PEERS_INCOMING_NOROLE = None.
PEERS_INCOMING_CREATEAUTH = Create role
PEERS_INCOMING_EXTENDAUTH = Modify role
PEERS_UNABLE_TO_CONNECT = Unable to connect to peer.
PEERS_MESSAGE_NOT_SUPPPORTED_BY_PEER = Not authorized to the requested operation or this peer does not support it.
PEERS_MESSAGE_UNEXPECTED_RESPONSE = Unexpected response from peer.
PEERS_MESSAGE_ERRORREPLY = Peer replied with error message.

PEERS_MGMT_TITLE = Management Operations for
PEERS_MGMT_NAME = Peer Connector
PEERS_MGMT_URL = End point
PEERS_MGMT_REFRESH = Refresh
PEERS_MGMT_CANCEL = Back
PEERS_MGMT_SAVE = Save

#-- Peer Synchronization
PEERS_MGMT_SYNC_TITLE = Certificate Data Synchronization
PEERS_MGMT_SYNC_STATUS = Status
PEERS_MGMT_SYNC_PROGRESS = Progress
PEERS_MGMT_SYNC_RATE = Current rate
PEERS_MGMT_SYNC_TIMELEFT = Estimated time left
PEERS_MGMT_SYNC_DURATION = Duration
PEERS_MGMT_SYNC_TIMEOUT = Timeout
PEERS_MGMT_SYNC_START = Start
PEERS_MGMT_SYNC_CANCEL = Cancel
PEERS_MGMT_SYNC_CLEAR = Clear
PEERS_MGMT_SYNC_NFO_CANCEL = Data synchronization cancelled.
PEERS_MGMT_SYNC_NFO_STARTED = Data synchronization started.
PEERS_MGMT_SYNC_STORECERTIFICATE = Push certificate
PEERS_MGMT_SYNC_INCLUDEINTEGRITY = Push integrity protection
PEERS_MGMT_SYNC_ONLYPUBLISHREVOKED = Only sync revoked
PEERS_MGMT_SYNC_IGNOREUPDATETIME = Ignore newer entries at peer
PEERS_MGMT_SYNC_DONTSTORECERTIFICATEMETADATA = Don't store certificate meta data except for CA and OCSP signing certificates
PEERS_MGMT_SYNC_SKIPROWESTIMATION = Skip row estimation
PEERS_MGMT_SYNC_ONLYCHECK = Only check for discrepancies (dry run)
PEERS_MGMT_SYNC_FILTERBY = Filter
PEERS_MGMT_SYNC_FILTER_NONE = None
PEERS_MGMT_SYNC_FILTER_ISSUER = Issuer
PEERS_MGMT_SYNC_FILTER_CERTPROFILE = Certificate Profile
PEERS_MGMT_SYNC_ISSUERS = Issuers
PEERS_MGMT_SYNC_CERTPROFILE = Certificate Profiles
PEERS_MGMT_SYNC_NFO_CANCELLED_FULL = Synchronization cancelled.
PEERS_MGMT_SYNC_NFO_FINISHED_FULL = Synchronization finished.
PEERS_MGMT_SYNC_NFO_FAILURE_FULL = Synchronization failed.
PEERS_MGMT_SYNC_NFO_NOTRUNNING = Not running.
PEERS_MGMT_SYNC_NFO_INPROGRESS = Synchronization in progress.
PEERS_MGMT_SYNC_NFO_RESPONSEDTOPING = Responded to ping request within
PEERS_MGMT_SYNC_NFO_LESSTHANS = less than a second
PEERS_MGMT_SYNC_NFO_SECONDS = seconds
PEERS_MGMT_SYNC_NFO_MINUTES = minutes
PEERS_MGMT_SYNC_NFO_ROWSPERSEC = rows/second
PEERS_MGMT_DOWNLOAD_REPORT = Download report

#-- Peer Internal Key Bindings
PEERS_MGMT_IKBS_TITLE = Remote Key Bindings
PEERS_MGMT_IKBS_NAME = Remote name
PEERS_MGMT_IKBS_ISSUER = Issuer
PEERS_MGMT_IKBS_CERTIFICATE = Bound certificate
PEERS_MGMT_IKBS_EXPIRES = Expiration date
PEERS_MGMT_IKBS_REMOTEKEYS = Remote key pair
PEERS_MGMT_IKBS_STATUS = Status
PEERS_MGMT_IKBS_ENDENTITY = Local end entity
PEERS_MGMT_IKBS_RENEWKEYS_HELP = Renew this key pair during certificate renewal.
PEERS_MGMT_IKBS_ACTION = Action
PEERS_MGMT_IKBS_ISSUE = Issue signing certificate
PEERS_MGMT_IKBS_RENEW = Renew
PEERS_MGMT_IKBS_NONEAVAILABLE = No authorized remote Internal Key Bindings found.
PEERS_MGMT_IKBS_NFO_KEYSRENEWED = Remote key pair renewed.
PEERS_MGMT_IKBS_NFO_UPDATED = Certificate was renewed.
PEERS_MGMT_IKBS_NFO_UPDATEDFULL = Key pair and certificate was renewed.
PEERS_MGMT_IKBS_ERR_NOSUCHEE = No end entity with the requested name found.
PEERS_MGMT_IKBS_ERR_NOTAUTHORIZEDTOEE = Authorization to this end entity was denied.
PEERS_MGMT_IKBS_ERR_EEPREPARE = Failed to prepare the end entity for certificate issuance.
PEERS_MGMT_IKBS_ERR_ISSUE = Failed to issue a certificate using the specified end entity.

#-- Peer Incoming Connection Authorization handling
PEERS_INAUTH_TITLE_CREATE = Authorize incoming connections
PEERS_INAUTH_TITLE_EXTEND = Modify authorization for incoming connections
PEERS_INAUTH_AUTH = Client certificate subject DN
PEERS_INAUTH_ISSUER = Client certificate issuer
PEERS_INAUTH_SERIALNUMBER = Client certificate serial number
PEERS_INAUTH_REMOTEADDR = Remote address
PEERS_INAUTH_LASTSEEN = Last seen
PEERS_INAUTH_ROLENAME = Role
PEERS_INAUTH_GENERIC = Generic rules
PEERS_INAUTH_CARULES = CAs
PEERS_INAUTH_IKBRULES = Internal Key Bindings
PEERS_INAUTH_CTRULES = Crypto Tokens
PEERS_INAUTH_PPRULES = Publishing
PEERS_INAUTH_CREATE = Create new role
PEERS_INAUTH_MODIFY = Modify role
PEERS_INAUTH_CANCEL = Back without saving
PEERS_INAUTH_ROLESELECT = Role
PEERS_INAUTH_CREATENEW = -Create new role-
PEERS_INAUTH_ADDTOROLE = Select
PEERS_INAUTH_ERR_ROLENAMEEMPTY = Role name cannot be empty.
PEERS_ROLE_SELECTION_SUCCEEDED = Administrator successfully added to role.
PEERS_ROLE_CREATION_SUCCEEDED = Role created.
PEERS_ROLE_CREATION_FAILED = Failed to create role.
PEERS_ROLE_MODIFY_SUCCEEDED = Role saved.
PEERS_ROLE_MODIFY_FAILED = Failed to modify role.
PEERS_INAUTH_ACCESS = Access
PEERS_INAUTH_RULE_PEERINCOMING = Role is intended for peer connections
PEERS_INAUTH_RULE_PEERINCOMINGMASTERRA = Accept long hanging connections (This instance is an External RA polled by CA.)
PEERS_INAUTH_RULE_PEERINCOMINGSLAVERA = Accept RA requests (This instance is serving a directly connected External RA.)
PEERS_INAUTH_RULE_WRITECERT = Publish certificate
PEERS_INAUTH_RULE_READCERT = Compare certificate synchronization status
PEERS_INAUTH_RULE_WRITECRL = Publish CRL
PEERS_INAUTH_RULE_IKB_NONE = No access
PEERS_INAUTH_RULE_IKB_VIEW = View only
PEERS_INAUTH_RULE_IKB_MODIFY = Renew certificate
PEERS_INAUTH_RULE_NFO_CT1 = Renewal of Internal Key Binding
PEERS_INAUTH_RULE_NFO_CT2 = requires access to CryptoToken
PEERS_INAUTH_RULE_NFO_CA1 = Renewal of Internal Key Binding
PEERS_INAUTH_RULE_NFO_CA2 = requires access to CA
PEERS_INAUTH_RULE_NFO_NOTEXTCA1 = Renewal of Internal Key Binding
PEERS_INAUTH_RULE_NFO_NOTEXTCA2 = requires regular configuration of access to non-external CA

#-- Peer Processing Authorization handling
PEERS_PROCESSAUTH_TITLE_CREATE = Authorize request processing
PEERS_PROCESSAUTH_TITLE_EXTEND = Modify authorization for request processing
PEERS_PROCESSAUTH_SERVERTLS = Server TLS certificate subject DN
PEERS_PROCESSAUTH_ISSUER = Server TLS certificate issuer DN
PEERS_PROCESSAUTH_SERIALNUMBER = Server TLS certificate serial number
PEERS_PROCESSAUTH_ENDPOINT = Server end point
PEERS_PROCESSAUTH_ROLENAME = Role
PEERS_PROCESSAUTH_ROLESELECT = Role
PEERS_PROCESSAUTH_CREATENEW = − Create new role −
PEERS_PROCESSAUTH_ADDTOROLE = Select
PEERS_PROCESSAUTH_CREATE = Create new role
PEERS_PROCESSAUTH_MODIFY = Modify role
PEERS_PROCESSAUTH_CANCEL = Back without saving
PEERS_PROCESSAUTH_GENERIC = Generic rules
PEERS_PROCESSAUTH_RULE_INVOKE_MASTER = Allow processing of requests from peer
PEERS_PROCESSAUTH_RARULES = RA rules
PEERS_PROCESSAUTH_CARULES = Process requests for CA(s)
PEERS_PROCESSAUTH_EEPRULES = Process requests for End Entity Profile(s)
PEERS_PROCESSAUTH_PROTOCOL = Process requests from protocols
PEERS_PROCESSAUTH_RULE_VIEWANDSEARCH = View and search for certificates
PEERS_PROCESSAUTH_RULE_ISSUECERTS = Enroll end entities and issue certificates
PEERS_PROCESSAUTH_RULE_KEYRECOVERY = Key recovery operations
PEERS_PROCESSAUTH_RULE_APPROVALS = Approval management
PEERS_PROCESSAUTH_RULE_REVOKE = Revoke certificates
PEERS_PROCESSAUTH_RULE_DELETEEE = Delete end entities
PEERS_PROCESSAUTH_RULE_VIEWCA = View CAs and CRLs
PEERS_PROCESSAUTH_RULE_NEW_CAS = Allow processing of requests for new CAs by default
PEERS_PROCESSAUTH_RULE_NEW_EEP = Allow processing of requests for new end entity profiles by default

#-- Peer Protocol Access
PEERS_PROCESSAUTH_RULE_ACME = ACME
PEERS_PROCESSAUTH_RULE_CMP = CMP
PEERS_PROCESSAUTH_RULE_EST = EST
PEERS_PROCESSAUTH_RULE_REST = REST
PEERS_PROCESSAUTH_RULE_SCEP = SCEP
PEERS_PROCESSAUTH_RULE_WS = Web Service


### Publisher module

#-- PeerPublisher
PEERPUBLISHER = Validation Authority Peer Publisher
PEERPUBLISHER_PEERID = Peer System
PEERPUBLISHER_STORECERT = Store certificate at the Validation Authority
PEERPUBLISHER_STORECRL = Store CRL at the Validation Authority
PEERPUBLISHER_STOREOCSPRESPONSE = Store OCSP Responses at the Validation Authority
PEERPUBLISHER_ONLYPUBLISHREVOKED = Publish only revoked certificates
PEERPUBLISHER_INCLUDEINTEGRITY = Include database integrity information
PEERPUBLISHER_IGNOREUPDATETIME = Ignore newer entries at peer
PEERPUBLISHER_DONTSTORECERTIFICATEMETADATA = Don't store certificate meta data except for CA and OCSP signing certificates
PEERPUBLISHRULES = Peer Publisher Rules

#-- CertSafe Publisher (Enterprise only)
CERTSAFEPUBLISHER_CERTSAFE_URL = CertSafe Server URL
CERTSAFEPUBLISHER_CERTSAFE_AUTHKEYBINDINGNAME = Authentication Key Binding for Connection
CERTSAFEPUBLISHER_CERTSAFE_CONNECTIONTIMEOUT = HTTPS connection timeout (ms)

#-- GeneralPurposeCustomPublisher
GENERALPURPOSECUSTOMPUBLISHER = General Purpose Custom Publisher
GENERALPURPOSECUSTOMPUBLISHER_CRL_FAILONERRORCODE = Fail CRL publishing on script error code
GENERALPURPOSECUSTOMPUBLISHER_CRL_FAILONSTANDARDERROR = Fail CRL publishing on output to stderr
GENERALPURPOSECUSTOMPUBLISHER_CRL_APPLICATION = Full pathname of CRL publishing script
GENERALPURPOSECUSTOMPUBLISHER_CERT_FAILONERRORCODE = Fail certificate publishing on script error code
GENERALPURPOSECUSTOMPUBLISHER_CERT_FAILONSTANDARDERROR = Fail certificate publishing on output to stderr
GENERALPURPOSECUSTOMPUBLISHER_CERT_APPLICATION = Full pathname of certificate publishing script
GENERALPURPOSECUSTOMPUBLISHER_REVOKE_FAILONERRORCODE = Fail revocation publishing on script error code
GENERALPURPOSECUSTOMPUBLISHER_REVOKE_FAILONSTANDARDERROR = Fail revocation publishing on output to stderr
GENERALPURPOSECUSTOMPUBLISHER_REVOKE_APPLICATION = Full pathname of revocation publishing script
GENERALPURPOSECUSTOMPUBLISHER_CRL_CALCLULATEDELTACRLLOCALLY = Calculate Delta CRL locally

#-- LDAP Search Publisher

SEARCHBASEDN              = Suffix base DN of the LDAP Search

SEARCHBASEDN_HELP         = Suffix base DN of the LDAP Search to match an entry using a defined search filter.

SEARCHFILTER              = LDAP filter of the search

SEARCHFILTER_HELP         = LDAP filter used to match an existing LDAP entry that could exist behind the LDAP branch specified in SEARCHBASEDN. It's possible to use variables like $USERNAME $UID $CN $O $OU $C, obtained from the EJBCA registered user.

LDAPSEARCHPUBLISHER       = LDAP v3 Search Publisher

LDAPSEARCHSETTINGS        = LDAP search settings

LDAPSETUSERPASSWORD       = Set userPassword attribute

ADDMULTIPLECERTIFICATES   = Add multiple certificates per user

REMOVEREVOKEDCERTIFICATES = Remove certificates when revoked

REMOVEUSERONCERTREVOKE    = Remove LDAP user when certificate revoked

PUBLISHERQUEUESTATUS      = Publisher Queue Status

UPLOADUSERDATATEMP        = Upload User Data Template

#-- VA Publisher

VALIDATIONAUTHORITYPUBLISHER = Deprecated VA Publisher, will be upgraded in post-upgrade

ENTERPRISEVALIDATIONAUTHORITYPUBLISHER = Validation Authority Publisher

VASETTINGS                  = Validation Authority Settings

ENTERPRISEVALIDATIONAUTHORITYPUBLISHER_DATASOURCE = Data Source

ENTERPRISEVALIDATIONAUTHORITYPUBLISHER_DONTSTORECERTIFICATEMETADATA = Don't store certificate meta data except for CA and OCSP signing certificates

ENTERPRISEVALIDATIONAUTHORITYPUBLISHER_STORECERT = Store certificate at the Validation Authority

ENTERPRISEVALIDATIONAUTHORITYPUBLISHER_ONLYPUBLISHREVOKED  = Publish only revoked certificates

ENTERPRISEVALIDATIONAUTHORITYPUBLISHER_STORECRL = Store CRL at the Validation Authority

ENTERPRISEVALIDATIONAUTHORITYPUBLISHER_STOREOCSPRESPONSES = Store OCSP Responses at the Validation Authority

ENTERPRISEVALIDATIONAUTHORITYPUBLISHER_STORECRL_HELP = The publisher must store certificates, and may not only publish revoked certificates, in order to store CRLs.

LEGACYVALIDATIONAUTHORITYPUBLISHER = Legacy Validation Authority Publisher

LEGACYVALIDATIONAUTHORITYPUBLISHER_DATASOURCE = Data Source

LEGACYVALIDATIONAUTHORITYPUBLISHER_STORECERT = Store certificate at the Validation Authority

LEGACYVALIDATIONAUTHORITYPUBLISHER_ONLYPUBLISHREVOKED = Publish only revoked certificates

LEGACYVALIDATIONAUTHORITYPUBLISHER_STORECRL = Store CRL at the Validation Authority

#-- Publisher queue

PUBLISHERQUEUE              = Publisher Queue

CURRENTQUEUELENGTH          = Current length (< 1 min, 1-10 min, 10-60 min, > 60 min)

ONLYUSEQUEUE                = No direct publishing, only use queue

KEEPPUBLISHEDINQUEUE        = Keep successfully published items in database

USEQUEUEFORCRLS             = Use queue for CRLs

USEQUEUEFORCERTIFICATES     = Use queue for certificates

USEQUEUEFOROCSPRESPONSES    = Use queue for OCSP responses

QUEUELENGTH                 = Queue Length

QUEUELENGTH_ABBR            = Length

NOPUBLISHERS                = No publishers defined.

YOUHAVETOENTERAPUBLISHER    = You have to enter a publisher name.

YOUHAVETOSELECTAPUBLISHER   = You have to select a publisher first.

PUBLISHERALREADYEXISTS      = Publisher {0} already exists!

PUBLISHERDOESNOTEXISTS      = Publisher {0} does not exists!


### Roles and Access Rules

#-- Roles
ROLES_ACTION_NEWNAMESPACE   = New...
ROLES_LABEL_RASTYLES        = RA Styles
ROLES_LABEL_NAMESPACE       = Namespace
ROLES_LABEL_ROLENAME        = Role name
ROLES_INFO_DELETED          = Role deleted.
ROLES_INFO_RENAMED          = Role renamed.
ROLES_INFO_ROLEADDED        = Role added.
ROLES_ERROR_UNAUTH          = You are not authorized to view or manage roles.
ROLES_ERROR_UNAUTHORIZED    = Authorization denied: {0}
ROLES_ERROR_EMPTYNAME       = Role name cannot be empty.
ROLES_NAMESPACE_PLACEHOLDER = Optional namespace
ROLES_ROLENAME_PLACEHOLDER  = Mandatory role name

#-- Role Members
ROLEMEMBERS_DESCRIPTION     = Description
ROLEMEMBERS_DELETE_TITLE    = Delete role member
ROLEMEMBERS_LABEL_NAMESPACE = Namespace
ROLEMEMBERS_LABEL_ROLENAME  = Role name
ROLEMEMBERS_INFO_REMOVED    = Role member removed.
ROLEMEMBERS_ERROR_NOROLE    = You are not authorized to view members of this role or the role does not exist.
ROLEMEMBERS_ERROR_UNAUTH    = Authorization denied: {0}

#-- Access Rules
ACCESSRULES_SELECT          = Select
ACCESSRULES_INFO_SAVED      = Role updated successfully.
ACCESSRULES_INFO_SAVED_MIN  = Role updated successfully. {0} rule(s) already covered by inheritance were excluded.
ACCESSRULES_ERROR_UNAUTH    = Authorization denied: {0}
ACCESSRULES_STATE_UNDEFINED = Inherit
ACCESSRULES_STATE_UNDEFINED_ROOT = Inherit (Deny)
ACCESSRULES_STATE_ALLOW     = Allow
ACCESSRULES_STATE_DENY      = Deny
ACCESSRULES_LINK_SUMMARY    = Summary
ACCESSRULES_LINK_CONFIG     = Configuration
ACCESSRULES_RESOURCE        = Resource
ACCESSRULES_STATE           = Rule


### System Upgrade

UPGRADE_TITLE               = System Upgrade
UPGRADE_ERR_UNAUTH          = You are not authorized to post-upgrade task.
UPGRADE_VERSION_NEWEST      = Newest version in cluster
UPGRADE_VERSION_EFFECTIVE   = Effective version of data
UPGRADE_STATUS              = Post-upgrade process on this node
UPGRADE_STATUS_RUNNING      = Running
UPGRADE_STATUS_NOTRUNNING   = Not running
UPGRADE_STATUS_FAILED       = Failed
UPGRADE_STATUS_CLUSTER      = Current post-upgrade started
UPGRADE_STATUS_CLUSTER_HELP = This value might be inaccurate due to caching.
UPGRADE_ACTION_START        = Start post-upgrade
UPGRADE_ACTION_REFRESH      = Refresh page.
UPGRADE_ACTION_CLEARLOCK    = Clear upgrade lock (only use this if the node that started post-upgrade has died)
UPGRADE_LOGGED_TITLE        = Post-Upgrade Log
UPGRADE_LOGGED_NONE         = No log available.
UPGRADE_INFO_TITLE          = Post-Upgrade Information
UPGRADE_INFO_WARNING        = The post-upgrade process must only be run on ONE of the cluster nodes AFTER updating ALL the cluster nodes to the same version of the software.
UPGRADE_INFO_NOTES          = After the post-upgrade procedure
UPGRADE_INFO_NOTES_TO680    = An administrator belonging to multiple roles will be granted the combined access (instead of using priority match by match key).


### Validators module

VALIDATOR                                           = Validator
VALIDATORS                                          = Validators
MANAGEVALIDATORS                                    = Manage Validators
LISTOFVALIDATORS                                    = List of Validators
BACKTOVALIDATORS                                    = Back to Validators
VIEWVALIDATOR_TITLE                                 = View Validator
EDITVALIDATOR_TITLE                                 = Edit Validator
VALIDATORALREADY                                    = Validator {0} already exists.
VALIDATORDOESNOTEXIST                               = Validator {0} does not exist.
COULDNTDELETEVALIDATOR                              = Could not delete validator, it is still used in a certificate profile or CA.
DELETEVALIDATOR_TITLE                               = Delete Validator
RENAMEVALIDATOR_TITLE                               = Rename Validator
CLONEVALIDATOR_TITLE                                = Clone Validator
CLONEVALIDATOR_FROMTEMPLATE                         = Template validator
CLONEVALIDATOR_NEWNAME                              = Name of new validator
VALIDATORSAVED                                      = Validator saved.
COMMAND_IS_NOT_PERMITTED                            = The command is forbidden (not on active allow list).
COMMAND_IS_EMPTY                                    = The command is empty.
VALIDATORACCESSRULES                                = Validator Access Rules
VALIDATORNAME                                       = Name
VALIDATORTYPE                                       = Validator Type
VALIDATORALLCERTIFICATEPROFILES                     = Apply for all Certificate Profiles
VALIDATORCERTIFICATEPROFILE                         = Apply for Certificate Profiles
VALIDATOR_PERFORM_DURING                            = Perform Validation on
VALIDATORNOTBEFORE                                  = Certificates Issued Not Before
VALIDATORNOTAFTER                                   = Certificates Issued Not After

#-- External Command Certificate Validator
EXTERNALCOMMANDCERTIFICATEVALIDATOR                     = External Command Certificate Validator
EXTERNALCOMMANDCERTIFICATEVALIDATORSETTINGS             = External Command Certificate Validator Settings
EXTERNALCOMMANDCERTIFICATEVALIDATORPLATFORM             = OS
EXTERNALCOMMANDCERTIFICATEVALIDATOREXTERNALCOMMAND      = Full pathname of script
EXTERNALCOMMANDCERTIFICATEVALIDATORFAILONERRORCODE      = Fail on script error code
EXTERNALCOMMANDCERTIFICATEVALIDATORFAILONSTANDARDERROR  = Fail on output to error out
EXTERNALCOMMANDCERTIFICATEVALIDATORLOGSTANDARDOUT       = Log standard out
EXTERNALCOMMANDCERTIFICATEVALIDATORLOGERROROUT          = Log error out
EXTERNALCOMMANDCERTIFICATEVALIDATORTEST                 = Test
EXTERNALCOMMANDCERTIFICATEVALIDATORTESTPATH             = Test Certificate Path
EXTERNALCOMMANDCERTIFICATEVALIDATORTESTPATHMISSING      = Test Certificate Path is missing.
EXTERNALCOMMANDCERTIFICATEVALIDATORTESTOUT              = Test Out
EXTERNALCOMMANDCERTIFICATEVALIDATORTESTCOMMAND          = Test command
EXTERNALCERTIFICATEVALIDATORCOMMANDNOTFOUND             = Command '{0}' could not be found.

#-- Block List Key Validator
#BLACKLISTKEYVALIDATOR                                  = Block List Key Validator
PUBLICKEYBLACKLISTKEYVALIDATORSETTINGS                  = Block List Key Validator Settings
PUBLICKEYBLACKLISTKEYVALIDATORKEYALGORITHMS             = Key Algorithms
PUBLICKEYBLACKLISTKEYVALIDATORNOTBEFORECONDITION		= Certificates Issued Not Before
PUBLICKEYBLACKLISTKEYVALIDATORNOTAFTERCONDITION			= Certificates Issued Not After
PUBLICKEYBLACKLISTKEYVALIDATORNOTBEFORE 				= ISO 8601 date: [yyyy-MM-dd HH:mm:ssZZ]: '2020-09-25 16:42:49+02:00'
PUBLICKEYBLACKLISTKEYVALIDATORNOTAFTER					= ISO 8601 date: [yyyy-MM-dd HH:mm:ssZZ]: '2020-09-25 16:42:49+02:00'

#-- RSA Key Validator
#RSAKEYVALIDATOR                                        = RSA Key Validator
RSAKEYVALIDATORSETTINGS                                 = RSA Key Validator Settings
RSAKEYVALIDATORSETTINGSTEMPLATE                         = Validator Settings template
RSAKEYVALIDATORBITLENGTHS                               = Available bit lengths
RSAKEYVALIDATORPUBLICKEYEXPONENTONLYALLOWODD            = Only allow odd public key exponent
RSAKEYVALIDATORPUBLICKEYEXPONENTMIN                     = Public key exponent minimum value
RSAKEYVALIDATORPUBLICKEYEXPONENTMAX                     = Public key exponent maximum value
RSAKEYVALIDATORPUBLICKEYMODULUSONLYALLOWODD             = Only allow odd public key modulus
RSAKEYVALIDATORPUBLICKEYMODULUSDONTALLOWPOWEROFPRIME    = Don't allow power of prime public key modulus
RSAKEYVALIDATORPUBLICKEYMODULUSDONTALLOWROCAWEAKKEYS    = Don't allow ROCA weak keys (CVE-2017-15361)
RSAKEYVALIDATORPUBLICKEYMODULUSMINFACTOR                = Public key modulus smallest factor
RSAKEYVALIDATORPUBLICKEYMODULUSMIN                      = Public key modulus minimum value
RSAKEYVALIDATORPUBLICKEYMODULUSMAX                      = Public key modulus maximum value
RSAKEYVALIDATORNOTBEFORECONDITION						= Certificates Issued Not Before
RSAKEYVALIDATORNOTAFTERCONDITION						= Certificates Issued Not After
RSAKEYVALIDATORNOTBEFORE 								= ISO 8601 date: [yyyy-MM-dd HH:mm:ssZZ]: '2020-09-25 16:42:49+02:00'
RSAKEYVALIDATORNOTAFTER									= ISO 8601 date: [yyyy-MM-dd HH:mm:ssZZ]: '2020-09-25 16:42:49+02:00'

#-- CAA Validator
#CAAVALIDATOR                                           = CAA Validator
CAAVALIDATORSETTINGS                                    = CAA Validator Settings
CAAVALIDATORDNSRESOLVER                                 = DNS Resolver
CAAVALIDATORISSUER                                      = Issuers
CAAVALIDATORISSUERHELP                                  = Write each issuer on a separate line
CAAVALIDATORVALIDATEDNSSEC                              = Validate DNSSEC
CAAVALIDATORLOOKUPDNAMES                                = Lookup DNAMEs
CAAVALIDATORIODEFSETTINGS                               = IODEF Settings
CAAVALIDATORUSEIODEFEMAIL                               = Use IODEF E-mail
CAAVALIDATOREMAILSENDER                                 = From:
CAAVALIDATOREMAILSUBJECT                                = Subject:
CAAVALIDATOREMAILCONTENT                                = Additional Information:
CAAVALIDATORUSEIODEFWEB                                 = Use IODEF WEB
CAAVALIDATORTRUSTANCHOR                                 = Trust Anchor (DNSSEC)
CAAVALIDATORTRUSTANCHORHELP                             = Default trust anchor is IANA Root Anchor (recommended)
CAAVALIDATORFAILONLOOKUPERRORHELP                       = Prohibit issuance when the domain is not signed and there is a lookup error (e.g. timeout or an invalid response).
CAAVALIDATORFAILONLOOKUPERROR                           = Fail on lookup error
CAAVALIDATORTLDIGNORELIST                               = Ignore Top Level Domains
CAAVALIDATORTLDIGNORELISTHELP                           = Write each TLD on a separate line
CAAVALIDATORDOMAINIGNORESTRING                          = Ignore Domain Names
CAAVALIDATORDOMAINIGNORESTRINGHELP                      = Write each domain on a separate line
CAAVALIDATORDNSRETRYDELAY                               = DNS Lookup Retry Delay
CAAVALIDATORDNSRETRYDELAYHELP                           = Specify time (milliseconds) to delay before retrying a failed lookup. Default: 500
CAAVALIDATORMAXIMUMRECURSIONS                           = Maximum lookup recursions
CAAVALIDATORMAXIMUMRECURSIONSHELP                       = Specify maximum number of DNS CNAME lookup recursions. Default and minimum value: 8

#-- Domain Block List Validator
DOMAINBLACKLISTVALIDATORSETTINGS                        = Domain Block List Validator Settings
DOMAINBLACKLISTVALIDATORNORMALIZATIONS                  = Normalizations to apply (optional, multiple choice):
DOMAINBLACKLISTVALIDATORCHECKS                          = Checks to perform (multiple choice):
DOMAINBLACKLISTVALIDATOR_NORMALIZATION_ASCIILOOKALIKE   = ASCII Lookalikes (o0, 1il, etc)
DOMAINBLACKLISTVALIDATOR_CHECK_EXACTMATCH               = Exact match
DOMAINBLACKLISTVALIDATOR_CHECK_BASEDOMAIN               = Base domains
DOMAINBLACKLISTVALIDATOR_CHECK_COMPONENT                = Domain components
DOMAINBLACKLISTVALIDATORBLACKLIST_INFO                  = Existing block list:
DOMAINBLACKLISTVALIDATORBLACKLIST_UPLOAD                = Upload new block list:
DOMAINBLACKLISTVALIDATORTEST_DOMAINENTRY                = Test a domain:
DOMAINBLACKLISTVALIDATORTEST_BUTTON                     =
DOMAINBLACKLISTVALIDATORTEST_BUTTON_TEXT                = Test domain
DOMAINBLACKLISTVALIDATORTEST_RESULT                     = Test result:
DOMAINBLACKLISTVALIDATOR_VALIDATION_FAILED              = Domain block list validation failure

#-- ECC Key Validator
#ECCKEYVALIDATOR                                        = ECC Key Validator
ECCKEYVALIDATORSETTINGS                                 = ECC Key Validator Settings
ECCKEYVALIDATORSETTINGSTEMPLATE                         = Validator Settings Template
ECCKEYVALIDATORECCURVES                                 = Available curves
ECCKEYVALIDATORAVAILABLECURVES                          = Available curves
ECCKEYVALIDATORUSEFULLPUBLICKEYVALIDATION               = Use full public key validation
ECCKEYVALIDATORUSEFULLPUBLICKEYVALIDATIONROUTINE        = Use full public key validation
ECCKEYVALIDATORNOTBEFORECONDITION						= Certificates Issued Not Before
ECCKEYVALIDATORNOTAFTERCONDITION						= Certificates Issued Not After
ECCKEYVALIDATORNOTBEFORE 								= ISO 8601 date: [yyyy-MM-dd HH:mm:ssZZ]: '2020-09-25 16:42:49+02:00'
ECCKEYVALIDATORNOTAFTER									= ISO 8601 date: [yyyy-MM-dd HH:mm:ssZZ]: '2020-09-25 16:42:49+02:00'

VALIDATORAPPLICABLEPHASE                            = Issuance Phase
VALIDATORPHASE_APPROVAL_VALIDATION                  = Approval Request Validation
VALIDATORPHASE_DATA_VALIDATION                      = Data Validation
VALIDATORPHASE_PRE_CERTIFICATE_VALIDATION           = CT pre-certificate Validation
VALIDATORPHASE_CERTIFICATE_VALIDATION               = Certificate Validation
VALIDATORPHASE_PRESIGN_CERTIFICATE_VALIDATION       = Pre-sign Certificate Validation

VALIDATORSETTINGSTEMPLATE                           = Validator Settings Template
VALIDATORSETTINGSTEMPLATE_USE_CP_SETTINGS           = Use certificate profile settings
VALIDATORSETTINGSTEMPLATE_USE_CAB_FORUM_SETTINGS    = Use CA/B-Forum (BR 1.4.2) settings
VALIDATORSETTINGSTEMPLATE_USE_CUSTOM_SETTINGS       = Use custom settings

VALIDATORDATECONDITION_LESS_THAN                    = Less than
VALIDATORDATECONDITION_LESS_OR_EQUAL                = Less or equal
VALIDATORDATECONDITION_GREATER_THAN                 = Greater than
VALIDATORDATECONDITION_GREATER_OR_EQUAL             = Greater or equal

VALIDATORNOTAPPLICABLEACTION                        = If Validator was not applicable
VALIDATORFAILEDACTION                               = If Validation failed
VALIDATORFAILEDACTION_DO_NOTHING                    = Do nothing
VALIDATORFAILEDACTION_LOG_INFO                      = Log info message
VALIDATORFAILEDACTION_LOG_WARN                      = Log warning message
VALIDATORFAILEDACTION_LOG_ERROR                     = Log error message
VALIDATORFAILEDACTION_ABORT_CERTIFICATE_ISSUANCE    = Abort certificate issuance

#-- GUI log events
VALIDATOR_VALIDATION_SUCCESS                        = Validation Success
VALIDATOR_VALIDATION_FAILED                         = Validation Failure

VALIDATOR_CHANGE                                    = Validator Edit
VALIDATOR_CREATION                                  = Validator Create
VALIDATOR_REMOVAL                                   = Validator Remove
VALIDATOR_RENAME                                    = Validator Rename
BLACKLIST_CREATION                                  = Block List Create
BLACKLIST_CHANGE                                    = Block List Change
BLACKLIST_REMOVAL                                   = Block List Remove

#-- SCP Publisher Plugin
SCPPUBLISHER_ANONYMIZE_CERTIFICATES					= Publish Without Identifying Information
SCPPUBLISHER_SSH_USERNAME							= Username for SSH Connection
SCPPUBLISHER_CRL_SCP_DESTINATION					= Destination URL for CRLs
SCPPUBLISHER_CERT_SCP_DESTINATION					= Destination URL for Certificates
SCPPUBLISHER_SCP_PRIVATEKEY							= Path to Private Key File
SCPPUBLISHER_SCP_KNOWNHOSTS							= Path to Known Hosts File
SCPPUBLISHER_SCP_PRIVATEKEY_PASSWORD				= Password to Private Key File (may be blank)
SCPPUBLISHER_SIGNING_CA_ID							= CA to Sign Published Certificate/CRL

#-- AWS S3 CRL Publisher
AWSS3PUBLISHER_S3_CRL_BUCKET_NAME                 = S3 Bucket Name for CRLs
AWSS3PUBLISHER_S3_CRL_BUCKET_NAME_HELP            = (Example: mycrlbucket). Note: CRL files will be stored in the S3 bucket as <CA DN>.crl
AWSS3PUBLISHER_S3_CRL_KEY_PREFIX                  = S3 Key Prefix for CRLs (optional)
AWSS3PUBLISHER_S3_CRL_KEY_PREFIX_HELP             = (Example: myprefixa/myprefixb)
AWSS3PUBLISHER_S3_CERT_BUCKET_NAME                = S3 Bucket Name for Certificates
AWSS3PUBLISHER_S3_CERT_BUCKET_NAME_HELP           = (Example: mycertbucket)
AWSS3PUBLISHER_S3_CERT_KEY_PREFIX                 = S3 Key Prefix for Certificates (optional)
AWSS3PUBLISHER_S3_CERT_KEY_PREFIX_HELP            = (Example: myprefixa/myprefixb)
AWSS3PUBLISHER_S3_CRL_FILE_FORMAT                 = CRL file format
AWSS3PUBLISHER_S3_CRL_FILE_NAME_FORMAT            = CRL file name
AWSS3PUBLISHER_S3_CERT_FILE_FORMAT                = Certificate file format
AWSS3PUBLISHER_S3_CERT_STORE_SEPARATE_PATH        = Store active and revoked Certificates in separate paths
AWSS3PUBLISHER_S3_CERT_STORE_SEPARATE_PATH_HELP   = <Issuer CA DN>/active/, <Issuer CA DN>/revoked/
AWSS3PUBLISHER_S3_CERT_FILE_NAME_FORMAT           = Certificate file name

#-- Inspect publisher queue
INSPECT_PUBLISHER_QUEUE_DESCRIPTION_HEADER        = Description
INSPECT_PUBLISHER_QUEUE_STATUS_HEADER             = Status
INSPECT_PUBLISHER_QUEUE_CREATED_HEADER            = Created
INSPECT_PUBLISHER_QUEUE_LAST_UPDATED_HEADER       = Last Updated
INSPECT_PUBLISHER_QUEUE_ACTIONS_HEADER            = Actions
INSPECT_PUBLISHER_QUEUE_NEXT_PAGE                 = Next page
INSPECT_PUBLISHER_QUEUE_PREVIOUS_PAGE             = Previous page
INSPECT_PUBLISHER_QUEUE_FLUSH_ITEM                = Flush item
INSPECT_PUBLISHER_QUEUE_TITLE                     = Publisher Queue
INSPECT_PUBLISHER_QUEUE_EMPTY                     = There are no items in the queue for this publisher
INSPECT_PUBLISHER_QUEUE_CRL_DESCRIPTION           = CRL: #{0}. Issued by '{1}'
INSPECT_PUBLISHER_QUEUE_CERTIFICATE_DESCRIPTION   = Certificate: '{0}'
INSPECT_PUBLISHER_QUEUE_NOT_AUTHORIZED            = You are not authorized to view this publisher item.
INSPECT_PUBLISHER_QUEUE_PROCESS_QUEUE             = ♻ Republish all items in this publisher queue now
INSPECT_PUBLISHER_QUEUE_FLUSH                     = ❌ Flush all items on this page
INSPECT_PUBLISHER_QUEUE_NO_SERVICE                = No publisher queue process service was found on this system.
INSPECT_PUBLISHER_QUEUE_SERVICE_DISABLED          = The publisher queue process service is disabled.
INSPECT_PUBLISHER_QUEUE_STARTED_SERVICE           = Successfully started service '{0}'. Wait a couple of minutes for the service to complete its job and then refresh this page.

#-- Certificate and CRL Reader Worker Plugin
CERTIFICATECRLREADER_CERTIFICATE_DIRECTORY 			= Local Directory containing Certificates
CERTIFICATECRLREADER_CRL_DIRECTORY					= Local Directory containing CRLs
CERTIFICATECRLREADER_SIGNING_CA_ID				    = Signing CA (if any)

#-- Google Safe Browsing Validator
GOOGLESAFEBROWSINGVALIDATORAPI_KEY                = API key

### EOF<|MERGE_RESOLUTION|>--- conflicted
+++ resolved
@@ -880,11 +880,7 @@
 
 DN_PKIX_EMAILADDRESS_HELP   = See also configuration of E-mail field.
 
-<<<<<<< HEAD
-DN_PKIX_UID                 = UID, Unique Identifier
-=======
 DN_PKIX_UID                 = userid
->>>>>>> 0ff37054
 
 DN_PKIX_COMMONNAME          = CN, Common name
 
@@ -948,11 +944,8 @@
 
 OAUTHKEYCONFIGURATION_PUBLICKEY	= Public Key
 
-<<<<<<< HEAD
 OAUTHKEYCONFIGURATION_URL	= Url
 
-=======
->>>>>>> 0ff37054
 OAUTHKEYCONFIGURATION_ADD_NEW	= Add a New Trusted OAuth Provider
 
 OAUTHKEYCONFIGURATION_SET_DEFAULT	= Set a default Trusted OAuth Provider
