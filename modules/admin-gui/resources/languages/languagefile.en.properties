# Language file for the EJBCA Administration GUI
#
# Language name:    English
# Language code:    en (en-US)
# Native encoding:  UTF-8
# EJBCA supported:  7.x
#


### Language

#-- Name of this language written in English language.
LANGUAGE_ENGLISHNAME      = English

#-- Name of this language written in its own language.
LANGUAGE_NATIVENAME       = English


### General

ACCEPT                    = Accept

ACTIONS                   = Actions

ACTIVE                    = Active

ADD                       = Add

ADDANOTHER                = Add Another

ALL                       = All

ALLOW                     = Allow

AND                       = And

ANDNOT                    = And not

APPLY                     = Apply

ASTEMPLATE                = As Template

BACK                      = Back

BITS                      = bits

BOOL_TRUE                 = On

BOOL_FALSE                = Off

CANCEL                    = Cancel

CHARS                     = characters

CLONE                     = Clone

CLONE_CONFIRM             = Create from template

CLONE_SELECTED            = Clone selected

CLOSE                     = Close

CREATE                    = Create

CRITICAL                  = Critical

DATABASEDOWN              = Database problem. Please check that DB connection is OK!

DATE                      = Date

DATE_HELP                 = ISO 8601 date:

DAYS                      = Days

DAY_MONDAY                = Monday

DAY_TUESDAY               = Tuesday

DAY_WEDNESDAY             = Wednesday

DAY_THURSDAY              = Thursday

DAY_FRIDAY                = Friday

DAY_SATURDAY              = Saturday

DAY_SUNDAY                = Sunday

DECLINE                   = Decline

DEFAULT                   = Default

DELETE                    = Delete

DELETEALL                 = Delete all

DELETE_CONFIRM            = Confirm deletion

DELETE_SELECTED           = Delete Selected

DESCRIPTION               = Description

SERIALNUMBER_OCTET_SIZE   = Serial Number Octet Size

DESELECTALL               = Deselect All

DISABLED                  = Disabled

DOCUMENTATION             = Documentation

EDIT                      = Edit

ENCODING                  = Encoding

ENDENTITYPROFILETYPE      = End Entity Profile Type

ENFORCE                   = Enforce

ERROR                     = Error

ERRORFROMAUTHPROVIDER     = This error message comes from the authentication provider, not from EJBCA.

ERRORRECIEVINGFILE        = Error occurred when receiving file, are you sure it is valid and in PEM or binary encoding?

EXPORTABLE                = Using exportable cryptography

FORMAT_ALIAS              = Alias, string

FORMAT_CABFORGANIZATIONIDENTIFIER = CA/B Forum Organization Identifier, e.g. VATSE-123456789012

FORMAT_CLASSPATH          = Class Path

FORMAT_DN                 = DN: Distinguished Name

FORMAT_DOMAINNAME         = Domain name

FORMAT_EMAILADDRESS       = E-mail address

FORMAT_EMAILADDRESSORUSER = E-mail address, or USER or CUSTOM:com.example.java.MyClass

FORMAT_FILENAME           = File name

FORMAT_GENERALNAMES       = GeneralName type names, comma separated [RFC 5280, § 4.2.1.6]

FORMAT_HEXA               = Hexadecimal string

FORMAT_HOSTNAME           = Host name

FORMAT_HOSTNAMES          = Host names, semicolon separated

FORMAT_ID_STR             = Identifier, string formated

FORMAT_INTEGER            = Integer number

FORMAT_ISO4217            = ISO 4217 code

FORMAT_ISO8601            = ISO 8601 format

FORMAT_MILLISECONDS       = Milliseconds, integer number

FORMAT_OID                = OID: Object Identifier, dot notation

FORMAT_OIDS               = List of OIDs, comma separated

FORMAT_ISO3166_2_COUNTRIES= List of ISO-3166-2 country codes, comma separated

FORMAT_REGEX              = Regular expression (regex), Java Pattern syntax

FORMAT_STRING             = String

FORMAT_TIME_YMD           = (*y *mo *d)

FORMAT_TIME_YMDHMIN       = (*y *mo *d *h *m)

FORMAT_TIME_YMODHMS       = (*y *mo *d *h *m *s)

FORMAT_URI                = URI: Uniform Resource Identifier (e.g. URL)

FORMAT_URL                = URL: Uniform Resource Locator (e.g. http://ejbca.org)

FROM                      = From

GENERALSETTINGS           = General Settings

GENERATE                  = Generate

HOURS                     = hours

IDENTIFIER                = Identifier (ID)

INTEGRATEDBY              = Integrated by

INTERNALERROR             = A system error has occurred. More details are available in the server log.

INVERTSELECTION           = Invert Selection

JAVASCRIPTDISABLED        = Please enable JavaScript!

KEY                       = Key

LABEL                     = Label

LOGINWELCOME1_OAUTH       = Welcome to EJBCA Administration
LOGINWELCOME2_OAUTH       = Select a login method to continue
LOGINWELCOME3_OAUTH       = Please select your authentication provider. You may also be able to log in with a client certificate.
LOGINWELCOME2_CERT        = No client certificate was presented
LOGINWELCOME3_CERT        = If you did not get prompted to select a client certificate, please check that you have the correct certifiate.

LOGOUT                    = Logout

MADEBYPRIMEKEY            = © 2002-2021 PrimeKey Solutions AB. EJBCA® is a registered trademark of PrimeKey Solutions AB.

MANDATORY                 = Mandatory

MESSAGE                   = Message

MINUTES                   = minutes

MO30DAYS                  = mo=30 days

MODIFY                    = Modify

MONTHJAN                  = Jan

MONTHFEB                  = Feb

MONTHMAR                  = Mar

MONTHAPR                  = Apr

MONTHMAY                  = May

MONTHJUN                  = Jun

MONTHJUL                  = Jul

MONTHAUG                  = Aug

MONTHSEP                  = Sep

MONTHOCT                  = Oct

MONTHNOV                  = Nov

MONTHDEC                  = Dec

MOVEUP                    = Move Up

MOVEDOWN                  = Move Down

NAME                      = Name

NEXT                      = Next

SKIP					  = Skip

NO                        = No

NONE                      = None

NOTUSED                   = Not Used

OF                        = of

OFLENGTH                  = of length

OID                       = Object Identifier (OID)

ONLYCHARACTERS            = Only characters, numbers, underscores, minus and whitespace are allowed in field

ONLYCHARACTERS2           = Only characters, numbers, underscores, minus and whitespace are allowed in fields.

ONLYDECNUMBERS            = Only decimal numbers are allowed in field.

ONLYDNCHARACTERS          = Only characters, numbers, underscores, '.' '-' ',' '=' '(' ')' '/' and '@' are allowed in DN fields.

ONLYEMAILCHARSNOAT        = Only characters, numbers, underscores, '.' '-' and ' are allowed in e-mail field.

ONLYHEXNUMBERS            = Only hexadecimal numbers are allowed in certificate serial number field.

OPENHELPSECTION           = Click to open the relevant section in the help window.

OR                        = Or

ORENDDATE                 = \ or end date of the certificate

ORNOT                     = Or not

PERIOD                    = Period

PERIODICALINTERVAL        = Periodical Interval

PERIODICALSETTINGS        = Periodical Interval Settings

PLEASE_SELECT             = - Please select -

PLEASE_SELECT_ENCRYPTION_CRYPTOTOKEN = - Please select Crypto Token for key encryption -

PLEASE_SELECT_KEY         = - Please select a key -

POPUP_WINDOW              = (popup window)

POSTUPGRADE_REQUIRED      = Post upgrade is required once all nodes have been updated. Use "System Upgrade" menu item to finalize the process.

PREVIOUS                  = Previous

PROPERTIES                = Properties

RECURSIVE                 = Recursive

REMOVE                    = Remove

RENAME                    = Rename

RENAME_CONFIRM            = Confirm new name

RENAME_CURRENTNAME        = Current name

RENAME_NEWNAME            = New name

RENAME_SELECTED           = Rename selected

REQUIRE					  = Require

RESET                     = Reset

RESTORE                   = Restore

RESTRICT                  = Restrict

RULE                      = Rule

SAVE                      = Save

SAVE_AND_INITIALIZE       = Save and Initialize

SEARCH                    = Search

SELECT                    = Select

SELECTALL                 = Select All

SELECT_CRITERIA           = - Select a criteria -

SELECTFORREMOVAL          = Select for Removal

SHOW                      = Show

SUSPENDED                 = Suspended

SWITCHTOEDITMODE          = Switch to edit mode

SWITCHTOVIEWMODE          = Switch to view mode

TEST_CONNECTION           = Test Connection

UNIT_BITS                 = (bits)

UNIT_DAYS                 = (days)

UNIT_MSEC                 = (ms: milliseconds)

UNIT_YEARS                = (years)

UNLIMITED                 = Unlimited

UPDATE                    = Update

USE                       = Use

VALUE                     = Value

VERSION                   = Version :

VIEW                      = View

YEAR365DAYS               = y=365 days

YES                       = Yes

YEAR                      = Year


### Comparators

CONTAINS                  = Contains
ENDS_WITH                 = Ends with
EQUALS                    = Equals
GREATER_THAN              = Greater than
LESS_THAN                 = Less than
NOT_EQUALS                = Not equals
STARTS_WITH               = Starts with


### Mostly Main Module

AUTHORIZATIONDENIED       = Authorization Denied

CAUSE                     = Cause

ERRORNOBROWSER            = Error, your browser must support frames and JavaScript 1.3 in order to administer EJBCA properly.

EXCEPTIONOCCURED          = An exception has occurred.

UNKNOWN_PAGE			  = Unable to find the requested resource

SESSION_TIMEOUT			  = Session has timed out.

NAV_HOME                  = Home

NAV_CAFUNCTIONS           = CA Functions

NAV_CASTRUCTUREANDCRL     = CA Structure & CRLs

NAV_CAACTIVATION          = CA Activation

NAV_CERTIFICATEPROFILES   = Certificate Profiles

NAV_CRYPTOTOKENS          = Crypto Tokens

NAV_PUBLISHERS            = Publishers

NAV_VALIDATORS            = Validators

NAV_CAS                   = Certification Authorities

NAV_RAFUNCTIONS           = RA Functions

NAV_USERDATASOURCES       = User Data Sources

NAV_ENDENTITYPROFILES     = End Entity Profiles

NAV_ADDENDENTITY          = Add End Entity

NAV_SEARCHENDENTITIES     = Search End Entities

NAV_SUPERVISIONFUNCTIONS  = Supervision Functions

NAV_APPROVEACTIONS        = Approve Actions

NAV_APPROVALPROFILES      = Approval Profiles

NAV_AUDIT                 = Audit Log

NAV_ACMECONFIGURATION     = ACME Configuration

NAV_AUTOENROLLCONFIGURATION = Autoenrollment Configuration

NAV_CMPCONFIGURATION      = CMP Configuration

NAV_SCEPCONFIGURATION     = SCEP Configuration

NAV_ESTCONFIGURATION      = EST Configuration

NAV_SYSTEMFUNCTIONS       = System Functions

NAV_SYSTEMCONFIGURATION   = System Configuration

NAV_SYSTEMUPGRADE         = System Upgrade

NAV_SERVICES              = Services

NAV_KEYBINDINGS           = Internal Key Bindings

NAV_ROLES                 = Roles and Access Rules

NAV_MYPREFERENCES         = My Preferences

PUBLICWEB                 = Public Web

RAWEB                     = RA Web

TOEJBCA                   = to EJBCA Administration.

WELCOME                   = Welcome


### Crypto Tokens

CRYPTOTOKEN               = Crypto Token

MANAGECRYPTOTOKENS        = Manage Crypto Tokens

CRYPTOTOKEN_ACTIONS       = Actions

CRYPTOTOKEN_ACTIVATE      = Activate

CRYPTOTOKEN_ACTIVE        = Active

CRYPTOTOKEN_ALLOWEXPORT   = Allow export of private keys

CRYPTOTOKEN_USEEXPLICITKEYPARAMETERS   = Use explicit ECC parameters (ICAO CSCA and DS certificates)

CRYPTOTOKEN_ATTRFILE      = Attribute File

CRYPTOTOKEN_AUTO          = Auto-activation

CRYPTOTOKEN_CANCEL        = Cancel

CRYPTOTOKEN_CREATENEW     = Create new...

CRYPTOTOKEN_DEACTIVATE    = Deactivate

CRYPTOTOKEN_DELETE_CONFIRM= Are you sure you want to remove this Crypto Token?

CRYPTOTOKEN_ID            = ID

CRYPTOTOKEN_KEYVAULT_CLIENTID  = Key Vault Client ID

CRYPTOTOKEN_KEYVAULT_NAME = Key Vault Name

CRYPTOTOKEN_KEYVAULT_TYPE = Key Vault Type

CRYPTOTOKEN_KEYVAULT_USE_BINDING = Key Vault Public Key Authentication

CRYPTOTOKEN_KEYVAULT_BINDING = Key Vault Key Binding Name

CRYPTOTOKEN_AWSKMS_REGION = Region

CRYPTOTOKEN_AWSKMS_ACCESSKEYID = Access KeyID

CRYPTOTOKEN_KPM_ACTION    = Action

CRYPTOTOKEN_KPM_ALIAS     = Alias

CRYPTOTOKEN_KPM_ALGO      = Key Algorithm

CRYPTOTOKEN_KPM_CONF_REM  = Are you sure you want to remove this key?

CRYPTOTOKEN_KPM_CONF_REMS = Are you sure you want to remove selected keys?

CRYPTOTOKEN_KPM_DOWNPUB   = Download Public Key

CRYPTOTOKEN_KPM_GENNEW    = Generate new key pair

CRYPTOTOKEN_KPM_NA        = Key pair management is only available for active Crypto Tokens.

CRYPTOTOKEN_KPM_NOPAIRS   = Crypto Token currently does not contain any key pairs.

CRYPTOTOKEN_KPM_REMOVE    = Remove

CRYPTOTOKEN_KPM_REMOVESEL = Remove selected

CRYPTOTOKEN_KPM_SKID      = SubjectKeyID

CRYPTOTOKEN_KPM_PADDING_SCHEME = Padding Scheme

CRYPTOTOKEN_KPM_SPEC      = Key Specification

CRYPTOTOKEN_KPM_TEST      = Test

CRYPTOTOKEN_KPM_INIT	  = Initialize

CRYPTOTOKEN_KPM_AUTH	  = Authorize

CRYPTOTOKEN_KPM_AUTH_KEY  = Authorize Key

CRYPTOTOKEN_KPM_KEY_OPERATION_COUNT = Authorized Number of Operations

CRYPTOTOKEN_KPM_GENFROMTEMPLATE = Generate

CRYPTOTOKEN_KPM_NOTGENERATED = (Not generated)

CRYPTOTOKEN_KPM_KU		  = -Key Usage-

CRYPTOTOKEN_KPM_KU_ENC    = Encrypt / Decrypt

CRYPTOTOKEN_KPM_KU_SIGN   = Sign / Verify

CRYPTOTOKEN_KPM_KU_SIGENC = Sign and Encrypt

CRYPTOTOKEN_LIBRARY       = Library

CRYPTOTOKEN_NAME          = Name

CRYPTOTOKEN_NEW           = New Crypto Token

CRYPTOTOKEN_NAV_BACK      = Back to Crypto Token overview

CRYPTOTOKEN_NAV_BACK_ACT  = Back to CA Activation overview

CRYPTOTOKEN_NAV_BACK_INIT = Back to PKI Installation

CRYPTOTOKEN_NAV_EDIT      = Switch to edit mode

CRYPTOTOKEN_PIN           = Authentication Code

CRYPTOTOKEN_PIN_NOTICE    = (existing activation PIN, can not change or set PIN on the token)

CRYPTOTOKEN_PIN_REPEAT    = Repeat Authentication Code

CRYPTOTOKEN_REACTIVATE    = Reactivate

CRYPTOTOKEN_REFDHEAD      = Used

CRYPTOTOKEN_UNUSED        = No

CRYPTOTOKEN_REFD          = Yes

CRYPTOTOKEN_SAVE          = Save

CRYPTOTOKEN_SAVE_CONFIRM  = Confirm Save

CRYPTOTOKEN_SLOT          = Reference

CRYPTOTOKEN_LABEL_TYPE    = Reference Type

CRYPTOTOKEN_LABEL_TYPE_SLOT_LABEL = Slot/Token Label

CRYPTOTOKEN_LABEL_TYPE_SLOT_INDEX = Slot Index

CRYPTOTOKEN_LABEL_TYPE_SLOT_NUMBER = Slot ID

CRYPTOTOKEN_LABEL_TYPE_SUN_FILE = Sun Configuration File

CRYPTOTOKEN_TYPE          = Type

CRYPTOTOKEN_TYPE_AZURE    = Azure Key Vault

CRYPTOTOKEN_TYPE_AWSKMS   = AWS KMS

CRYPTOTOKEN_TYPE_P11      = PKCS#11

CRYPTOTOKEN_TYPE_P11NG    = PKCS#11 NG

CRYPTOTOKEN_TYPE_SOFT     = Soft

CRYPTOTOKEN_VIEWWITH      = View Crypto Token with ID

CRYPTOTOKEN_MISSING_OR_EMPTY = Missing or empty Crypto Token ID.

CRYPTOTOKEN_NEED_EXISTING_OR_GEN = You need to select a Crypto Token that exists, or generate keys if it exists, before you can edit!

CRYPTOTOKEN_COULD_NOT_BE_DELETED_BECAUSE_REFERENCE_IN_ACME_ALIAS = The Crypto Token could not be deleted because it is referenced by ACME configuration(s): {0}.

### Internal Key Bindings

INTERNALKEYBINDING = Internal Key Binding
INTERNALKEYBINDINGS = Internal Key Bindings
INTERNALKEYBINDING_NAME     = Name
INTERNALKEYBINDING_VIEWWITH = View Internal Key Binding with ID
INTERNALKEYBINDING_CERTIFICATEISSUER = Issuer
INTERNALKEYBINDING_NOT_PRESENT = None
INTERNALKEYBINDING_CERTIFICATESERIAL = Serial Number
INTERNALKEYBINDING_CRYPTOTOKEN = Crypto Token
INTERNALKEYBINDING_KEYPAIRALIAS = Current Key Pair
INTERNALKEYBINDING_NEXTKEYPAIRALIAS = Next Key Pair
INTERNALKEYBINDING_STATUS = Status
INTERNALKEYBINDING_ACTIONS = Actions
INTERNALKEYBINDING_GENERATENEWKEY_SHORT = New keys
INTERNALKEYBINDING_GENERATENEWKEY_FULL = Generate new key pair with the same key specifications as the current key pair and a different postfix
INTERNALKEYBINDING_RENEWCERTIFICATE_SHORT = Renew
INTERNALKEYBINDING_RENEWCERTIFICATE_FULL = Renew Certificate using the same internal CA using the same meta data as for the current certificate
INTERNALKEYBINDING_GETCSR_SHORT = CSR
INTERNALKEYBINDING_GETCSR_FULL = Create a new certificate signing request (CSR) for the next or current key pair
INTERNALKEYBINDING_RELOADCERTIFICATE_SHORT = Update
INTERNALKEYBINDING_RELOADCERTIFICATE_FULL = Search database for an updated certificate matching the next or current key pair
INTERNALKEYBINDING_DELETE_SHORT = Delete
INTERNALKEYBINDING_DELETE_FULL = Delete the InternalKeyBinding, leaving certificates and keys intact
INTERNALKEYBINDING_CONF_DELETE = Confirm removal of InternalKeyBinding
INTERNALKEYBINDING_CREATENEW = Create new...
INTERNALKEYBINDING_DEFAULTRESPONDER = Default Responder
INTERNALKEYBINDING_SET_DEFAULTRESPONDER = Set Default Responder
INTERNALKEYBINDING_DEFAULT_RESPONDERIDTYPE = Default OCSP Responder ID Type
INTERNALKEYBINDING_ENABLED_NONCE_CA = Enabled nonce extension in OCSP replies from CAs
INTERNALKEYBINDING_SET_ENABLE_NONCE_CA = Enable nonce extension in OCSP replies from CAs
INTERNALKEYBINDING_SET_DEFAULT_RESPONDERIDTYPE = Responder ID Type for CAs
INTERNALKEYBINDING_ENABLE_OCSP_SIGNING_CACHE_UPDATE = Enable OCSP signing cache update
INTERNALKEYBINDING_SET_ENABLE_OCSP_SIGNING_CACHE_UPDATE = Enable OCSP signing cache update
INTERNALKEYBINDING_ENABLE_CACHE_FOR_UNAUTHORIZED_RESPONSES = Enable cache headers for unauthorized responses
INTERNALKEYBINDING_SET_ENABLE_CACHE_FOR_UNAUTHORIZED_RESPONSES = Enable cache headers for unauthorized responses
INTERNALKEYBINDING_DISABLE_SHORT = Disable
INTERNALKEYBINDING_DISABLE_FULL = Make the InternalKeyBinding unavailable to any system it is used by
INTERNALKEYBINDING_ENABLE_SHORT = Enable
INTERNALKEYBINDING_ENABLE_FULL = Make the InternalKeyBinding available to any system it is used by
INTERNALKEYBINDING_CA = Certificate Authority
INTERNALKEYBINDING_SERIALNUMER = Serial number (hex)
INTERNALKEYBINDING_UPLOAD = Import
INTERNALKEYBINDING_UPLOADHEADER = Import externally issued certificate
INTERNALKEYBINDING_UPLOAD_TARGET = Target
INTERNALKEYBINDING_UPLOAD_CERTIFICATE = Certificate
INTERNALKEYBINDING_TRUSTENTRY_DESCRIPTION = Description
INTERNALKEYBINDING_TRUSTENTRY_TITLE = Optional description
INTERNALKEYBINDING_TRUSTINGANY = Trusting ANY certificates issued by ANY CA known to this EJBCA instance
INTERNALKEYBINDING_EMPTYFORANY = Leave empty for 'ANY' Certificate Serial Number.
INTERNALKEYBINDING_NOTYETGENERATED = Not yet generated
INTERNALKEYBINDING_CRYPTOTOKEN_NOTACTIVE = (Not active)
INTERNALKEYBINDING_CRYPTOTOKEN_MISSING = (Missing)
INTERNALKEYBINDING_CRYPTOTOKEN_UPDATENEXT = Update next
INTERNALKEYBINDING_KEYPAIRALIAS_UPDATE = Update next
INTERNALKEYBINDING_FIELD_ID = ID
INTERNALKEYBINDING_FIELD_TYPE = Type
INTERNALKEYBINDING_FIELD_NAME = Name
INTERNALKEYBINDING_FIELD_CRYPTOTOKEN = Crypto Token
INTERNALKEYBINDING_FIELD_KEYPAIRALIAS = Key Pair Alias
INTERNALKEYBINDING_FIELD_SIGALG = Signature Algorithm
INTERNALKEYBINDING_FIELD_NEXTKEYPAIRALIAS = Next Key Pair Alias
INTERNALKEYBINDING_FIELD_BOUNDCERT = Bound Certificate
INTERNALKEYBINDING_FIELD_NONE = None
INTERNALKEYBINDING_FIELD_NOTSPECIFIED = Not specified
INTERNALKEYBINDING_BACKTOOVERVIEW = Back to {0} overview
INTERNALKEYBINDING_TRUSTEDCERTIFICATES = Trusted certificates
INTERNALKEYBINDING_PROPERTIES = Properties
INTERNALKEYBINDING_NOPROPERTIES = There are no properties that can be configured.
INTERNALKEYBINDING_SAVE = Save
INTERNALKEYBINDING_SET = Set
INTERNALKEYBINDING_STATUS_ACTIVE = Enabled
INTERNALKEYBINDING_STATUS_DISABLED = Disabled
INTERNALKEYBINDING_STATUS_REVOKED = Revoked
INTERNALKEYBINDING_STATUS_NOTYETVALID = Not yet valid
INTERNALKEYBINDING_STATUS_EXPIRED = Expired

INTERNALKEYBINDING_OPERATIONAL_STATUS = Active
INTERNALKEYBINDING_OPERATIONAL_STATUS_ONLINE = Online
INTERNALKEYBINDING_OPERATIONAL_STATUS_PENDING = Pending
INTERNALKEYBINDING_OPERATIONAL_STATUS_OFFLINE = Offline

#-- Internal Key Bindings: OcspKeyBinding
INTERNALKEYBINDING_OCSPKEYBINDING_DESCRIPTION = Used for delegation of OCSP response signing to a non-CA key pair.
INTERNALKEYBINDING_OCSPKEYBINDING_ENABLENONCE = Enable nonce in response
INTERNALKEYBINDING_OCSPKEYBINDING_INCLUDECERTCHAIN = Include certificate chain in response
INTERNALKEYBINDING_OCSPKEYBINDING_INCLUDESIGNCERT = Include signing certificate in response
INTERNALKEYBINDING_OCSPKEYBINDING_MAXAGE = Max-Age HTTP header (seconds)
INTERNALKEYBINDING_OCSPKEYBINDING_NODEFAULTRESPONDER = None
INTERNALKEYBINDING_OCSPKEYBINDING_NONEXISTINGISGOOD = Non existing is good
INTERNALKEYBINDING_OCSPKEYBINDING_NONEXISTINGISREVOKED = Non existing is revoked
INTERNALKEYBINDING_OCSPKEYBINDING_NONEXISTINGISUNAUTHORIZED = Non existing is unauthorized
INTERNALKEYBINDING_OCSPKEYBINDING_REQUIRETRUSTEDSIGNATURE = Request must be signed with a trusted certificate
INTERNALKEYBINDING_OCSPKEYBINDING_RESPONDERIDTYPE = ResponderID
INTERNALKEYBINDING_OCSPKEYBINDING_UNTILNEXTUPDATE = Response validity (seconds)
INTERNALKEYBINDING_OCSPKEYBINDING_OCSPEXTENSIONHEADER = OCSP Extensions
INTERNALKEYBINDING_OCSPKEYBINDING_OCSPEXTENSION_NAME = Extension
INTERNALKEYBINDING_OCSPKEYBINDING_OCSPEXTENSION_OID = OID
INTERNALKEYBINDING_OCSPKEYBINDING_ARCHIVECUTOFFHEADER = Archive Cutoff
INTERNALKEYBINDING_OCSPKEYBINDING_USEISSUERNOTBEFOREASARCHIVECUTOFF = Issuer's notBefore
INTERNALKEYBINDING_OCSPKEYBINDING_USEISSUERNOTBEFOREASARCHIVECUTOFF_HELP = Use the issuer's notBefore date as the archive cutoff date in OCSP responses as required by ETSI EN 319 411-2, CSS-6.3.10-10.
INTERNALKEYBINDING_OCSPKEYBINDING_RETENTIONPERIOD = Retention period
INTERNALKEYBINDING_OCSPKEYBINDING_RETENTIONPERIOD_HELPTEXT = Specify for how long you retain revocation information beyond a certificate's expiration date, as stated in your CP/CPS (RFC6960 section 4.4.4).
OCSP_LOGGING_HEADER = OCSP Audit and Transaction Logging
OCSP_LOGGING_ENABLE_TRANSACTION_LOGGING = Enable OCSP transaction logging
OCSP_LOGGING_TRANSACTION_LOG_PATTERN = Transaction log variable pattern
OCSP_LOGGING_TRANSACTION_LOG_PATTERN_HINT = A pattern used to identify a variable. Use \\$\\{(.+?)\\} to use variables like ${THIS}.
OCSP_LOGGING_TRANSACTION_LOG_VALUES = Transaction log message
OCSP_LOGGING_TRANSACTION_LOG_VALUES_HINT = The transaction log message. Variables may be used as specified in the documentation.
OCSP_LOGGING_TEST_TRANSACTION_LOGGING = Test OCSP transaction logging
OCSP_LOGGING_ENABLE_AUDIT_LOGGING = Enable OCSP audit logging
OCSP_LOGGING_AUDIT_LOG_PATTERN = Audit log variable pattern
OCSP_LOGGING_AUDIT_LOG_PATTERN_HINT = A pattern used to identify a variable. Use \\$\\{(.+?)\\} to use variables like ${THIS}.
OCSP_LOGGING_AUDIT_LOG_VALUES = Audit log message
OCSP_LOGGING_AUDIT_LOG_VALUES_HINT = The audit log message. Variables may be used as specified in the documentation.
OCSP_LOGGING_TEST_AUDIT_LOGGING = Test OCSP audit logging
OCSP_LOGGING_DATE_FORMAT = Date format
OCSP_LOGGING_DATE_FORMAT_HINT = Specify how time should be logged using an RFC 3339 compliant date string, e.g. "yyyy-MM-dd HH:mm:ss.SSSZ".
OCSP_LOGGING_SAVE = Apply settings for OCSP logging

#-- Internal Key Bindings: AuthenticationKeyBinding
INTERNALKEYBINDING_AUTHENTICATIONKEYBINDING_DESCRIPTION = Used for client SSL authentication to other systems.
INTERNALKEYBINDING_AUTHENTICATIONKEYBINDING_PROTOCOLANDCIPHERSUITE = Protocol and Cipher Suite


### X.509 Certificate and CRL

#-- Subject Alternative Name

ALT_NONE                    = None

ALT_KERBEROS_KPN            = Kerberos KPN, Kerberos 5 Principal Name

ALT_MS_GUID                 = MS GUID, Globally Unique Identifier

ALT_MS_UPN                  = MS UPN, User Principal Name

ALT_MS_UPN_HELP             = (Use only the domain part of the name, without the '@' char)

ALT_NIST_FASCN              = Federal Agency Smart Credential Number (FASC-N)

ALT_PKIX_DIRECTORYNAME      = Directory Name (Distinguished Name)

ALT_PKIX_DNSNAME            = DNS Name

ALT_PKIX_EDIPARTYNAME       = EDI Party Name

ALT_PKIX_IPADDRESS          = IP Address

ALT_PKIX_OTHERNAME          = Other Name

ALT_PKIX_PERMANENTIDENTIFIER= Permanent Identifier

ALT_PKIX_REGISTEREDID       = Registered Identifier (OID)

ALT_PKIX_RFC822NAME         = RFC 822 Name (e-mail address)

ALT_PKIX_SRVNAME            = Service Name

ALT_PKIX_SUBJECTIDENTIFICATIONMETHOD = Subject Identification Method (SIM)

ALT_PKIX_UNIFORMRESOURCEID  = Uniform Resource Identifier (URI)

ALT_PKIX_X400ADDRESS        = X.400 Address

ALT_PKIX_XMPPADDR           = XmppAddr

#-- Certificate fields

CERT_TYPEVERSION            = Certificate Type/Version

CERT_SERIALNUMBER           = Certificate Serial Number

CERT_SERIALNUMBER_HEXA      = Certificate serial number in hex

CERT_SERIALNUMBER_CUSTOM    = Custom certificate serial number

CERT_ISSUERDN               = Issuer DN

CERT_VALIDITY               = Validity

CERT_CORRECT_VALIDITY       = correct validity

CERT_VALIDITY_CA_HELP       = (used when CA is renewed)

CERT_VALIDITY_OFFSET        = Validity Offset

CERT_VALIDFROM              = Valid from

CERT_VALIDTO                = Valid to

CERT_EXPIRATION_RESTRICTIONS = Expiration Restrictions

CERT_EXPIRATION_RESTRICTION_FOR_WEEKDAYS = Don't expire on these days:

CERT_EXPIRATION_RESTRICTION_FOR_WEEKDAYS_BUT = but expire

CERT_EXPIRATION_RESTRICTION_BEFORE = before

CERT_EXPIRATION_RESTRICTION_AFTER = after

CERT_EXPIRATION_RESTRICTION_FIXED_DATE_CHANGED = Fixed date for certificate validity was changed from {0} to {1} because of expiration restrictions for weekdays.

CERT_EXPIRATION_RESTRICTION_FOR_WEEKDAYS_ALL_EXCLUDED = The expiration restriction for weekdays cannot include all weekdays!

CERT_SUBJECTDN              = Subject DN

CERT_SUBJECTDN_ATTRIBUTES   = Subject DN Attributes

CERT_SUBJECTDN_CNPOSTFIX    = CN postfix

CERT_SUBJECTDN_CNPF_HELP    = (text appended after first CN field)

CERT_SUBJECTDN_CUSTOMORDER  = Custom Subject DN Order

CERT_SUBJECTDN_CUSTOMORDER_HELP = (comma separated list of DN components)

CERT_SUBJECTDN_CUSTOMORDER_LDAP = Apply LDAP DN order setting

CERT_SUBJECTDN_LDAPORDER    = LDAP DN order

CERT_SUBJECTDN_PRINTABLESTR = PrintableString encoding in DN

CERT_SUBJECTDN_SUBSET       = Subset of Subject DN

ACCOUNT_BINDING_NAMESPACE       = Account Binding Namespace

CERT_PUBLICKEY              = Public key

CERT_EXTENSIONDATA          = Certificate Extension Data

CERT_EXTENSIONDATA_CUSTOM   = Custom certificate extension data

ACCOUNT_BINDING_ID			= External Account ID

#-- CRL data

CRL_CA_CRLDP_EXTERNAL       = External CRL Distribution Point

CRL_CA_CRLDP_EXTERNAL_ERROR = External CRL Distribution Point is not a valid URI

CRL_CA_DEFAULTVALUES_HELP   = (used in CRL, and as default value)

CRL_CA_CRLPERIOD            = CRL Expire Period

CRL_CA_ISSUEINTERVAL        = CRL Issue Interval

CRL_CA_OVERLAPTIME          = CRL Overlap Time

CRL_CA_DELTACRLPERIOD       = Delta CRL Period

CRL_CA_DELTACRLPERIOD_HELP  = (0m, if no delta CRLs are issued)

CRL_CA_GENERATEUPONREVOCATION = Generate CRL Upon Revocation

CRL_CA_GENERATEUPONREVOCATION_HELP = A fresh CRL or delta CRL is generated after revocation or reactivation of a certificate.

CRL_CA_MERGECRLSAFTERCASUBJECTDNCHANGE  = Merge CRLs after CA Subject DN Change (ICAO 9303)

MS_COMPATIBILIY_MODE                    = Microsoft CA Compatibility Mode

MS_COMPATIBILIY_MODE_WARNING            = Warning! Microsoft CA Compatibility Mode is irreversible.

MS_COMPATIBILIY_MODE_DISABLED           = A CA that is already using CRL Partitions can't be made Microsoft CA Compatible.

MS_COMPATIBILIY_MODE_CONFIRMATION       = Please confirm. Microsoft CA Compatibility Mode is irreversible.

MS_COMPATIBILIY_MODE_IRREVERSIBLE       = The CA is Microsoft CA compatible. This setting is irreversible.

CRL_EXT_AUTHORITYKEYID      = Authority Key ID

CRL_EXT_CRLNUMBER           = CRL Number

CRL_EXT_ISSUINGDISTPOINT    = Issuing Distribution Point on CRLs

CRL_EXT_CAISSUERS_URI       = CA issuer URI

CRL_EXT_CAISSUERS_URI_ERROR = CA issuer URI is not a valid URI

CRL_ENTRY_REVOCATIONDATE    = Revocation date :

CRL_ENTRY_REVOCATIONREASON  = Revocation reason :

#-- DN attributes

DN_ABBR_COMMONNAME          = CN

DN_PKIX_NAME				= Name

DN_ABBR_ORGANIZATIONALUNIT  = OU

DN_ABBR_ORGANIZATION        = O (organization)

DN_ETSI_ORGANIZATION_IDENTIFIER = organizationIdentifier, Organization identifier

DN_JURISDICTION_LOCALITY    = Jurisdiction Locality [EV Certificate]

DN_JURISDICTION_STATE       = Jurisdiction State or Province [EV Certificate]

DN_JURISDICTION_COUNTRY     = Jurisdiction Country (ISO 3166) [EV Certificate]

DN_PKIX_DESCRIPTION         = description, Description

DN_PKIX_EMAILADDRESS        = emailAddress, E-mail address in DN

DN_PKIX_EMAILADDRESS_HELP   = See also configuration of E-mail field.

DN_PKIX_UID                 = userid

DN_PKIX_COMMONNAME          = CN, Common name

DN_PKIX_SERIALNUMBER        = serialNumber, Serial number (in DN)

DN_PKIX_GIVENNAME           = givenName, Given name (first name)

DN_PKIX_INITIALS            = initials, First name abbreviation

DN_PKIX_SURNAME             = surname, Surname (last name)

DN_PKIX_TITLE               = title, Title

DN_PKIX_ORGANIZATIONALUNIT  = OU, Organizational Unit

DN_PKIX_ORGANIZATION        = O, Organization

DN_PKIX_LOCALITY            = L, Locality

DN_PKIX_STATEORPROVINCE     = ST, State or Province

DN_PKIX_DOMAINCOMPONENT     = DC, Domain Component

DN_PKIX_COUNTRY             = C, Country (ISO 3166)

DN_PKIX_UNSTRUCTUREDADDRESS = unstructuredAddress, IP address

DN_PKIX_UNSTRUCTUREDNAME    = unstructuredName, Domain name (FQDN)

DN_PKIX_POSTALCODE          = postalCode

DN_PKIX_BUSINESSCATEGORY    = businessCategory, Organization type

DN_PKIX_DNQUALIFIER         = dnQualifier, DN Qualifier

DN_PKIX_POSTALADDRESS       = postalAddress

DN_PKIX_ROLE                = role

DN_PKIX_TELEPHONENUMBER     = telephoneNumber

DN_PKIX_PSEUDONYM           = pseudonym

DN_PKIX_STREETADDRESS       = streetAddress

DN_PKIX_NAME                = name

DN_SPAIN_CIF                = CIF, Tax ID code, for companies (Spain)

DN_SPAIN_NIF                = NIF, Tax ID number, for individuals (Spain)

#-- Extended Key Usage

EKU_EDIT_EKU_TITLE          = Add or remove available Extended Key Usages

EKU_VIEW_EKU_TITLE          = View available Extended Key Usages

EKU_NONE                    = None

EKU_ADOBE_PDFSIGNING        = PDF Signing

EKU_CSN_TLSCLIENT           = CSN 369791 TLS client

EKU_CSN_TLSSERVER           = CSN 369791 TLS server

EKU_ETSI_TSLSIGNING         = ETSI TSL Signing

EKU_ICAO_MASTERLISTSIGNING  = ICAO Master List Signing

EKU_ICAO_DEVIATIONLISTSIGNING = ICAO Deviation List Signing

EKU_INTEL_AMT               = Intel AMT management

EKU_MS_SMARTCARDLOGON       = MS Smart Card Logon

EKU_MS_DOCUMENTSIGNING      = MS Document Signing

EKU_MS_CODESIGNING_COM      = MS Commercial Code Signing

EKU_MS_CODESIGNING_IND      = MS Individual Code Signing

EKU_MS_EFSCRYPTO            = MS Encrypted File System (EFS)

EKU_MS_EFSRECOVERY          = MS EFS Recovery

EKU_NIST_PIVCARDAUTH        = PIV Card Authentication

EKU_PKIX_ANYEXTENDEDKEYUSAGE= Any Extended Key Usage

EKU_PKIX_SERVERAUTH         = Server Authentication

EKU_PKIX_CLIENTAUTH         = Client Authentication

EKU_PKIX_CODESIGNING        = Code Signing

EKU_PKIX_EMAILPROTECTION    = Email Protection

#EKU_PKIX_IPSECENDSYSTEM    = IPSec End System

#EKU_PKIX_IPSECTUNNEL       = IPSec Tunnel

#EKU_PKIX_IPSECUSER         = IPSec User

EKU_PKIX_TIMESTAMPING       = Time Stamping

EKU_PKIX_OCSPSIGNING        = OCSP Signer

EKU_PKIX_EAPOVERPPP         = EAP over PPP

EKU_PKIX_EAPOVERLAN         = EAP over LAN (EAPOL)

EKU_PKIX_SCVPSERVER         = SCVP Server

EKU_PKIX_SCVPCLIENT         = SCVP Client

EKU_PKIX_IPSECIKE           = Internet Key Exchange for IPsec

EKU_PKIX_SIPDOMAIN          = SIP Domain

EKU_PKIX_SSHCLIENT          = SSH Client

EKU_PKIX_SSHSERVER          = SSH Server

EKU_KRB_PKINIT_CLIENT       = Kerberos Client Authentication

EKU_KRB_PKINIT_KDC          = Kerberos KDC (Key Distribution Center)

#-- Certificate extensions

EXT_HEADER_QCSTATEMENTS = QC Statements extension

EXT_HEADER_CERTIFICATETRANSPARENCY = Certificate Transparency extension

EXT_UNUSED                  = Unused

EXT_CRITICAL                = Critical

EXT_ABBR_BASICCONSTRAINTS   = Basic constraints

EXT_ABBR_KEYUSAGE           = Key usage

EXT_ABBR_EXTENDEDKEYUSAGE   = Extended key usage

EXT_ABBR_SUBJECTALTNAME     = Subject Alternative Name

EXT_ABBR_SUBJECTDIRATTRS    = Subject Directory Attributes

EXT_ABBR_NAMECONSTRAINTS    = Name constraints

EXT_ABBR_AUTHORITYINFOACCESS= Authority Information Access

EXT_ABBR_QCSTATEMENTS       = Qualified Certificates Statements

EXT_ICAO_DOCUMENTTYPELIST   = ICAO Document Type List

EXT_MS_TEMPLATENAME         = Microsoft Certificate Template Name

EXT_MS_TEMPLATENAME_HELP    = (only the name, not the actual template)

EXT_PKIX_BASICCONSTRAINTS   = Basic Constraints

EXT_PKIX_BC_PATHLENGTH      = Path Length Constraint

EXT_PKIX_BC_CANOLIMIT       = CA, No path length constraint

EXT_PKIX_BC_CAPATHLENGTH    = CA, Path length constraint

EXT_PKIX_BC_ENDENTITY       = End Entity

EXT_PKIX_AUTHORITYKEYID     = Authority Key ID

EXT_PKIX_SUBJECTKEYID       = Subject Key ID

EXT_PKIX_KEYUSAGE           = Key Usage

EXT_PKIX_EXTENDEDKEYUSAGE   = Extended Key Usage

EXT_PKIX_ISSUERALTNAME      = Issuer Alternative Name

EXT_PKIX_SUBJECTALTNAME     = Subject Alternative Name

EXT_PKIX_SAN_SUBSET         = Subset of Subject Alt. Name

EXT_PKIX_SUBJECTDIRATTRS    = Subject Directory Attributes

EXT_PKIX_NAMECONSTRAINTS    = Name Constraints

EXT_PKIX_NC_PERMITTED       = Name Constraints, Permitted

EXT_PKIX_NC_PERMITTED_HELP1 = List of domain names, IPv4/IPv6 address/netmask pairs, DNs and RFC 822 Names. One per line.

EXT_PKIX_NC_PERMITTED_HELP2 = Examples: example.com 198.51.100.0/24 CN=Name,O=Company @example.com

EXT_PKIX_NC_EXCLUDED        = Name Constraints, Excluded

EXT_PKIX_NC_EXCLUDED_HELP   = Use 0.0.0.0/0 and ::/0 to disallow certificates for all plain IP addresses.

EXT_PKIX_CRLDISTRIBPOINTS   = CRL Distribution Points

EXT_PKIX_CDP_CADEFINED      = Use CA defined CRL Distribution Point

EXT_PKIX_CDP_URI            = CRL Distribution Point URI

EXT_PKIX_CDP_DEFAULTURI     = Default CRL Distribution Point

EXT_PKIX_CDP_DEFAULTURI_ERROR = Default CRL Distribution Point is not a valid URI

EXT_PKIX_CDP_CRLISSUER      = CRL Issuer

EXT_PKIX_CDP_DEFAULTCRLISSUER = Default CRL Issuer

EXT_PKIX_FRESHESTCRL        = Freshest CRL (a.k.a. Delta CRL DP)

EXT_PKIX_FCRL_CADEFINED     = Use CA Defined Freshest CRL

EXT_PKIX_FCRL_URI           = Freshest CRL URI

EXT_PKIX_FCRL_DEFAULTURI    = Default Freshest CRL Distribution Point

EXT_PKIX_FCRL_DEFAULTURI_ERROR   = Default Freshest CRL Distribution Point is not a valid URI

EXT_PKIX_CERTIFICATEPOLICIES= Certificate Policies

EXT_PKIX_CP_POLICYID        = Certificate Policy OID

EXT_PKIX_CP_POLICYID_HELP   = (leave policy OID blank to use default certificate profile values)

EXT_PKIX_CP_POLICYQUALID    = Certificate Policy Qualifier type

EXT_PKIX_CP_NOQUAL          = No Policy Qualifier

EXT_PKIX_CP_CPSURI          = CPS URI

EXT_PKIX_CP_USERNOTICE      = User Notice Text

EXT_PKIX_CP_UTF8NOTICETEXT  = Use UTF-8 in policy notice text

EXT_PKIX_AUTHORITYINFOACCESS= Authority Information Access

EXT_PKIX_AIA_OCSP_CADEFINED = Use CA defined OCSP locator

EXT_PKIX_AIA_OCSP_URI       = OCSP Service Locator URI

EXT_PKIX_AIA_OCSP_DEFAULTURI = OCSP service Default URI

EXT_PKIX_AIA_OCSP_DEFAULTURI_ERROR = OCSP service Default URI is not a valid URI

EXT_PKIX_AIA_CAISSUERS_CADEFINED = Use CA defined CA issuer

EXT_PKIX_AIA_CAISSUERS_URI  = CA issuer URI

EXT_PKIX_AIA_CAISSUERS_DEFAULTURI = CA issuer Default URI

EXT_PKIX_AIA_CAISSUERS_DEFAULTURI_ERROR = CA issuer Default URI is not a valid URI

EXT_PKIX_PRIVKEYUSAGEPERIOD = Private Key Usage Period

EXT_PKIX_PKUP_STARTOFFSET   = Start offset

EXT_PKIX_PKUP_PERIODLENGTH  = Period length

EXT_PKIX_QCSTATEMENTS       = Qualified Certificates Statements

EXT_PKIX_QCS_PKIXQCSYNTAXV2 = PKIX QCSyntax-v2

EXT_PKIX_QCS_SEMANTICSID    = Semantics Identifier (OID)

EXT_PKIX_QCS_SEMANTICSID_0.4.0.194121.1.1	= Natural Person

EXT_PKIX_QCS_SEMANTICSID_0.4.0.194121.1.2	= Legal Person

EXT_PKIX_QCS_SEMANTICSID_0.4.0.194121.1.3	= eIDAS Natural Person

EXT_PKIX_QCS_SEMANTICSID_0.4.0.194121.1.4	= eIDAS Legal Person

EXT_PKIX_QCS_NAMERAS        = Name Registration Authorities

EXT_ETSI_QCS_QCCOMPLIANCE   = ETSI Qualified Certificate compliance

EXT_ETSI_QCS_QSCD           = ETSI Qualified Signature/Seal Creation Device

EXT_ETSI_QCS_VALUELIMIT     = ETSI transaction value limit

EXT_ETSI_QCS_VL_CURRENCY    = Currency

EXT_ETSI_QCS_VL_AMOUNT      = Amount

EXT_ETSI_QCS_VL_EXPONENT    = Exponent

EXT_ETSI_QCS_RETENTIONPERIOD= ETSI retention period

EXT_ETSI_QCS_TYPE           = ETSI type

EXT_ETSI_QCS_TYPE_unused    = Unused

EXT_ETSI_QCS_TYPE_esign     = Electronic Signature

EXT_ETSI_QCS_TYPE_eseal     = Electronic Seal

EXT_ETSI_QCS_TYPE_web       = Website Authentication

EXT_ETSI_QCS_COUNTRIES      = ETSI QC Legislation Countries

EXT_PKIX_QCS_COUNTRIESSTR	= Countries List

EXT_ETSI_QCS_PDS            = ETSI PDS URL / Language

EXT_ETSI_QCS_PDS_error_message = Please insert a valid HTTPS URL for ETSI PDS URL.

EXT_ETSI_QCS_PSD2           = ETSI PSD2 QC Statement

EXT_ETSI_QCS_COUNTRIES_error_message = Please insert a valid ISO-3166-2 country sequence separated by comma. I.e. SE,DE,CH

EXT_PKIX_QCS_CUSTOMSTRING   = Custom QC-statements String

EXT_PKIX_QCS_CUSTOMSTR_OID  = Object Identifier (OID)

EXT_PKIX_QCS_CUSTOMSTR_TEXT = Custom QC-statements Text

EXT_PKIX_OCSPNOCHECK        = OCSP No Check

EXT_SEIS_CARDNUMBER         = Card Number Extension

EXT_CERTIFICATE_TRANSPARENCY= Certificate Transparency

EXT_CERTIFICATE_TRANSPARENCY_SCTS= Certificate Transparency SCTs

EXT_CT_USE_IN_CERTS         = Use in new certificates

EXT_CT_USE_IN_OCSP          = Use in OCSP responses

EXT_CT_USE_PUBLISHERS       = Use CT publishers

EXT_CT_PUBLISHERMUSTBECREATED = To use a CT publisher, it must also be enabled at the bottom of this page.

EXT_CT_ENABLEDLABELS        = Enabled CT Labels

EXT_CT_NUMOFSCTS_BY_VALIDITY = By validity

EXT_CT_NUMOFSCTS_BY_CUSTOM  = Custom...

EXT_CT_NUMOFSCT_MIN         = Minimum number of SCTs

EXT_CT_NUMOFSCT_MAX         = Maximum number of SCTs

EXT_CT_PER_CERTIFICATE      = per certificate

EXT_CT_PER_OCSPRESPONSE     = per OCSP response

EXT_CT_SUBMITEXISTING       = Submit existing certificates

EXT_CT_MAXRETRIES           = Number of retries

EXT_CABF_ORGANIZATION_IDENTIFIER = CA/B Forum Organization Identifier

EXT_CABF_ORGANIZATION_IDENTIFIER_FORMAT = SSSCC-REFERENCE or SSSCC+PROVINCE-REFERENCE (where SSS is scheme identifier and CC is country code)

EXT_CABF_ORGANIZATION_IDENTIFIER_BADFORMAT = CA/B Forum Organization Identifier must have the format SSSCC-REFERENCE or SSSCC+PROVINCE-REFERENCE (where SSS is scheme identifier and CC is country code)

EXT_CABF_ORGANIZATION_IDENTIFIER_REQUIRED = CA/B Forum Organization Identifier is required

#-- EAB config

EABTAB_IMPORT  = Import Account Bindings Configuration

EABTAB_IMPORT_HELP1 = External account bindings are string values that a certificate can be linked to at the time of issuance.

EABTAB_IMPORT_HELP2 = The file must be in CSV format, with two columns: namespace,accountbinding. The namespace is used to group account bindings. If an account binding belongs to multiple namespaces, it should have multiple lines in the CSV file.

EABTAB_IMPORT_HELP_REPLACE = Uploading a new configuration will replace the existing configuration

EABTAB_SELECTFILE = Select csv file with Account Binding IDs

EABTAB_FILEUPLOAD_FAILED =  Upload of Account Bindings file failed.

EABTAB_BADEABFILE    	= Cannot parse the Account Bindings file.

EABTAB_UPLOADED =       Account Bindings configuration uploaded!

EABTAB_PREVIEWTABLE_HEADER    = List of External Account Binding Namespaces

EABTAB_PREVIEWTABLE_EMPTY     = No External Account Bindings configuration has been uploaded

EABTAB_PREVIEWTABLE_NAMESPACE = Namespace

EABTAB_PREVIEWTABLE_EABCOUNT  = Number of Account Bindings

#-- Key Usage

KU_NONE                     = None

KU_DIGITALSIGNATURE         = Digital Signature

KU_NONREPUDIATION           = Non-repudiation

KU_KEYENCIPHERMENT          = Key encipherment

KU_DATAENCIPHERMENT         = Data encipherment

KU_KEYAGREEMENT             = Key agreement

KU_KEYCERTSIGN              = Key certificate sign

KU_CRLSIGN                  = CRL sign

KU_ENCIPHERONLY             = Encipher only

KU_DECIPHERONLY             = Decipher only

#-- Revocation reasons

REV_NONE                    = None

REV_UNSPECIFIED             = Unspecified

REV_KEYCOMPROMISE           = Key compromise

REV_CACOMPROMISE            = CA compromise

REV_AFFILIATIONCHANGED      = Affiliation changed

REV_SUPERSEDED              = Superseded

REV_CESSATIONOFOPERATION    = Cessation of operation

REV_CERTIFICATEHOLD         = Certificate hold

REV_UNUSED                  = (unused)

REV_REMOVEFROMCRL           = Remove from CRL

REV_PRIVILEGEWITHDRAWN      = Privileges withdrawn

REV_AACOMPROMISE            = AA compromise

#-- Subject Directory Attributes

SDA_NONE                    = None

SDA_DATEOFBIRTH             = Date of birth (YYYYMMDD)

SDA_PLACEOFBIRTH            = Place of birth

SDA_GENDER                  = Gender (M/F)

SDA_COUNTRYOFCITIZENSHIP    = Country of citizenship (ISO 3166)

SDA_COUNTRYOFRESIDENCE      = Country of residence (ISO 3166)


### Mostly Approval Module

ACTION                    = Action

ALREADYREVOKED            = Already revoked

ANYENDENTITYPROFILE       = Any End Entity Profile

APACTIVATECATOKEN         = Activate CA Token

APADDENDENTITY            = Add End Entity

APCHANGESTATUSENDENTITY   = Change Status of End Entity

APCOMMENT                 = Comment

APDUMMY                   = Dummy Action

APEDITENDENTITY           = Edit End Entity

APGENERATETOKEN           = Generate Token

APKEYRECOVERY             = Key Recover

APREVOKEENDENTITY         = Revoke End Entity

APREVOKEDELETEENDENTITY   = Revoke and Delete End Entity

APREVOKECERTIFICATE       = Revoke or Reactivate Certificate

APPROVALREQUESTEXPIRED    = Approval Request Expired.

APPROVALREQUESTSFOUND     = Approval requests found.

APPROVALSETTINGS          = Approval Settings

APPROVE                   = Approve

APPROVEACTION             = Approve Action

APPROVEACTIONNAME         = Approve Action Name

APPROVEACTIONS            = Approve Actions

APPROVEACTIVATECA         = CA Service Activation

APPROVED                  = Approved

APPROVEDBY                = Approved By

APPROVEADDEDITENDENTITY   = Add/Edit End Entity

APPROVEKEYRECOVER         = Key Recovery

APPROVEREVOCATION         = Revocation

APPROVEACMEACCOUNTREGISTRATION = ACME Account Registration 

APPROVEACMEACCOUNTKEYCHANGE = ACME Account Key Change

AREYOUSUREAPPROVE         = Are you sure you want to approve this action?

AREYOUSUREREJECT          = Are you sure you want to reject this action?

CLITOOL                   = Command Line Tool

CURRENTSTATUS             = Current Status

ERROREXECUTINGREQUEST     = Error happened when executing request, see log for more details.

ERRORHAPPENDWHENAPPROVING = Error happened when approving request, see log for more details.

EVER                      = Ever

EXECUTED                  = Executed

EXECUTIONDENIED           = Execution Denied

EXECUTIONFAILED           = Execution Failed

EXPIREDANDNOTIFIED        = Expired and notified

EXPIREDATE                = Expire Date

MAXAPPROVALQUERYROWS1     = Large Query, Only the first

MAXAPPROVALQUERYROWS2     = rows are displayed.

NEWPASSWORD               = New Password

NOTSHOWN                  = Not Shown

NOVALUE                   = No Value

ORIGINALACTIONDATA        = Original Action Data

PARTITIONS_HIDDEN         = This step contains additional partitions which you are not authorized to view.

REJECT                    = Reject

REJECTED                  = Rejected

REMAININGAPPROVALS        = Remaining Approvals

REMAINING_APPROVALS_NONE  = Request has been executed.

REQALREADYPROCESSED       = Approval request has already been processed.

REQHASEXPIRED             = Approval request has expired.

REQHAVEBEENADDEDFORAPPR   = Request has been sent for approval.

RELATEDCA                 = Related CA

RELATEDEEPROFILE          = Related End Entity Profile

REQUESTEDACTIONDATA       = Requested Action Data

REQUESTINGADMIN           = Requesting Administrator

REQUESTDATE               = Request Date

REQUESTEDWITHIN           = requested within

APPROVAL_SAVE_STATE       = Save state

SET                       = Set

SET_ACTION                = Set Action

SEARCHFORACTION           = Search for action with status

SOMEWEREALREADYREVOKED    = Some of the requested objects were already revoked.

THEREALREADYEXISTSAPPROVAL= There already exists an approval request for specified user.

THEREALREADYEXISTSAPPOBJ  = There already exists an approval request for the specified object(s).

WAITING                   = Waiting


### Mostly Authorization Module

ACCESSRULES               = Access Rules

ADDROLE                   = Add Role

ADMINROLE                 = Role

ROLEEXISTS                = Role already exists.

ROLES                     = Roles

APPROVEENDENTITYRULE      = Approve End Entities

AREYOUSURE                = Are you sure you want to delete this?

AUDITLOGRULES             = Audit Log Rules

AUDITOR                   = Auditor

AUTHORIZEDCAS             = Authorized CAs

AUTHORIZATION             = Authorization

AVAILABLERULES            = Available Rules

BACKTOROLES               = Back to Roles Management

CAACCESSRULES             = CA Access Rules

CAADMINISTRATOR           = CA Administrators

CertificateAuthenticationToken = X509

ApiKeyAuthenticationToken = API Key

OAuth2AuthenticationToken = OAuth 2 JWT

CliAuthenticationToken    = CLI

CREATEENDENTITYRULE       = Create End Entities

CRYPTOTOKENACCESSRULES    = Crypto Token Access Rules

DELETEENDENTITYRULE       = Delete End Entities

DELETEROLE                = Delete Role

EDITENDENTITYRULE         = Edit End Entities

EDITACCESSRULES           = Edit Access Rules

EDITROLEMEMBERS           = Edit Members

ENDENTITYPROFILEACCESSR   = End Entity Profile Access Rules

ENDENTITYPROFILEACCESSR_HELP = Available CAs in end entity profiles must also be authorized CAs in a role. 

ENDENTITYPROFILES         = End Entity Profiles

ENDENTITYPROFILESAVED     = End Entity Profile '{0}' saved.

ENDENTITYRULES            = End Entity Rules

ENTERNEWNAME              = Enter new name

FORROLE                   = For role:

INTERNALKEYBINDINGRULES   = Internal Keybinding Rules

KEYRECOVERENDENTITYRULE   = Key Recover End Entities

LISTOFROLES               = Roles

MANAGEROLES               = Roles Management

MATCHWITH                 = Match with

MATCHTYPE                 = Match Operator

MATCHVALUE                = Match Value

MATCHVALUEREQUIRED        = Match value required.

NOADMINSDEFINED           = No administrator defined.

OTHERRULES                = Other Rules

PEERMANAGEMENTRULES       = Peer Management Rules

PEERPROTOCOLRULES         = Peer RA Protocol Rules

PEERRARULES               = Peer RA Rules

RAADMINISTRATOR           = RA Administrators

REGULARACCESSRULES        = Regular Access Rules

RENAMEROLE                = Rename Role

RESOURCE                  = Resource

REVOKEENDENTITYRULE       = Revoke End Entities

ROLE                      = Role

ROLEBASEDACCESSRULES      = Role Based Access Rules

ROLEMEMBERS               = Members

ROLETEMPLATE              = Role Template

SELECTANOTHERROLE         = Custom Role access rules can be saved only in Advanced Mode. Please, go to Advanced Mode or choose another role.

SUPERADMINISTRATOR        = Super Administrators

SUPERVISOR                = Supervisors

TYPE_NONE                 = None

TYPE_EQUALCASE            = Equal, case sens.

TYPE_EQUALCASEINS         = Equal, case insens.

TYPE_NOT_EQUALCASE        = Not equal, case sens.

TYPE_NOT_EQUALCASEINS     = Not equal, case insens.

TYPE_UNUSED               = Not Used

VIEWACCESSRULES           = View Access Rules

VIEWAUDITLOG              = View Audit Log

VIEWENDENTITYRULE         = View End Entities

VIEWHISTORYRULE           = View History

VIEWROLES                 = View Roles

VIEWROLEMEMBERS           = View Role Members

#WITH_NONE                 = None

API_KEY                   = Key

WITH_COMMONNAME           = CN, Common name

WITH_COUNTRY              = C, Country

WITH_DNEMAILADDRESS       = E, E-mail address in DN

WITH_DNSERIALNUMBER       = serialNumber, Serial number in DN

WITH_DOMAINCOMPONENT      = DC, Domain Component

WITH_FULLDN               = With full DN

WITH_LOCALITY             = L, Locality

WITH_ORGANIZATION         = O, Organization

WITH_ORGANIZATIONALUNIT   = OU, Organizational Unit

WITH_RFC822NAME           = RFC 822 Name (e-mail address)

WITH_SERIALNUMBER         = Certificate serial number (Recommended)

WITH_SERIALNUMBER_UNKNOWN = No certificate with serial number {0} known for CA {1}

WITH_STATEORPROVINCE      = ST, State or Province

WITH_TITLE                = title, Title

WITH_UID                  = UID, Unique ID

WITH_UPN                  = MS UPN, User Principal Name

USERDATASOURCEACCESSRULES = User Data Source Access Rules

TRANSPORT_ANY             = Any transport (HTTP or HTTPS)

TRANSPORT_PLAIN           = Non-confidential transport (HTTP)

TRANSPORT_CONFIDENTIAL    = Confidential transport (HTTPS)

CLAIM_ISSUER              = Issuer ("iss") claim

CLAIM_OBJECTID            = Object ID ("oid") claim

CLAIM_SUBJECT             = Subject ("sub") claim

CLAIM_AUDIENCE            = Audience ("aud") claim

CLAIM_PREFERRED_USERNAME  = Username ("preferred_username") claim


### Mostly CA Module

ACTIVATE                  = Activate

ACTIVATECAS               = CA Activation

ACTIVATECAS_ACTION        = Action

ACTIVATECAS_ACTCODE       = Crypto Token activation code

ACTIVATECAS_FOOTNOTE      = Crypto Token State only applies to this server

ACTIVATECAS_HCHECK        = HealthCheck

ACTIVATECAS_KEEPACT       = Keep Active

ACTIVATECAS_MONITORED     = Monitored by

ACTIVATECAS_NAME          = Name

ACTIVATECAS_NA            = not available

ACTIVATECAS_STATE         = State

ACTIVATECAS_SACTION       = Service Action

ACTIVATECAS_SSTATE        = Service State

ACTIVATEKEYS              = Activate keys

ACTIVATEORMAKEOFFLINE     = Activate / Make off-line

ACTIVEDIRECTORYPUBLISHER  = Active Directory Publisher

ACCOUNTDISABLED           = Disabled Account

ACCOUNTNEVEREXPIRE        = Account Never Expires

ACCOUNTNORMAL             = Normal Account

ADDCA                     = Add CA

ADDPUBLISHER              = Add Publisher

ADSETTINGS                = Active Directory Settings

ALLOWDNOVERRIDECSR        = Allow Subject DN Override by CSR

ALLOWDNOVERRIDEEEI        = Allow Subject DN Override by End Entity Information

ALLOWCERTSERIALNUMBEROVERRIDE = Allow certificate serial number override

CERTSERIALNOUNIQUEIX      = No unique index for (issuerDN,serialNumber) on database table 'CertificateData'. "Allow certificate serial number override" not allowed.

ALLOWEXTENSIONOVERRIDE    = Allow Extension Override

ALLOWKEYUSAGEOVERRIDE     = Allow Key Usage Override

ALLOWBACKDATEDREVOCATION  = Allow Backdated Revocation

ALPHANUMERIC              = alphanumeric [0-9][A-Z]

ANYCA                     = Any CA

AREYOUSUREACTIVATECA      = Are you sure you want to activate the CA?

AREYOUSURETODELETECA      = Are you sure you want to delete the CA {0}? You should revoke the CA instead if you already have used it to issue certificates.

AREYOUSUREMAKECAOFFLINE   = Are you sure you want to make the CA off-line?

AREYOUSURERENEWCA         = Are you sure you want to renew this CA?

AREYOUSUREREPUBLISH       = Are you sure you want to republish this certificate?

AREYOUSUREREVOKECA        = Are you sure you want to revoke this CA?

ARLATTRIBUTE              = ARL Attribute

AVAILABLEBITLENGTHS       = Available Bit Lengths

AVAILABLECAS              = Available CAs

AVAILABLECAS_EEPROFILE_HELP = Modifying available CAs may affect roles access to this profile

AVAILABLEECDSACURVES      = Available ECDSA curves

AVAILABLEECDSABYBITS      = Any allowed by bit lengths

AVAILABLEKEYALGORITHMS    = Available Key Algorithms

AVAILABLE_SSH_ALGORITHMS  = Available SSH Algorithms

AUTHENTICATIONCODE        = Authentication Code

AUTHENTICATIONCODERENEW   = Authentication code for renewing keys

AUTHENTICATIONCODEACTIVATE = Authentication code for activating keys

AUTHENTICATIONCODEAUTOACTIVATE = Enable auto-activation of CA token

AUTHENTICATIONERROR       = Authentication Error

BASEDN                    = Base DN

BASEDN_HELP               = (appended to location fields to form a LDAP DN)

BASICFUNCTIONS_TITLE      = Basic Functions

BASICFUNCTIONSFOR         = Basic Functions for CA

BACKTOCAS                 = Back to Certificate Authorities

BACKTOCERTIFICATEPROFILES = Back to Certificate Profiles

BACKTOPUBLISHERS          = Back to Publishers

CA                        = CA

CA_MGMT_HELP			  = ManagementCA is the administrative CA for this node, used for authenticating admins, create TLS keystores, etc. 

CAACTIVATED               = Certificate Response received successfully, CA Activated

CAROLLOVERPENDING         = Certificate Response received successfully. Rollover certificate can be activated after:

CAACTIVATIONSUCCESSFUL    = CA Activation Successful.

CAACTIVATIONSENTAPPROVAL  = CA Activation request sent for approval.

CAACTIVATIONREQEXISTS     = Request for CA Activation already exists.

CAALREADYEXISTS           = CA {0} already exists!

CACERTIFICATE             = CA Certificate

CACERTIFICATEATTR         = CA Certificate Attribute

CACERTIFICATEDATA         = CA Certificate Data

CADOESNTEXIST             = CA doesn't exist in system.

CADATA                    = CA data

CAHEALTH                  = CA Status

CAID                      = CA ID

CAISNTACTIVE              = CA is not active

CALIFECYCLE               = CA Life Cycle

CANAME                    = CA Name

CA_NAME_EMPTY			  = CA must have a name.

CAOBJECTCLASS             = CA Object Class

CACERTPUBLISHINGQUEUED    = CA Certificates Publishing Queued. Please verify that the length of the publisher queue will be 0.

CARENEWED                 = CA Renewed Successfully

CAREVOKED                 = CA is Revoked

CAROLLOVER                = CA Rollover

CAROLLOVERBUTTON          = Perform CA Rollover

CACURRENTNOTAFTER         = Current certificate valid to

CAROLLOVERNOTAFTER        = Next certificate valid to

CAROLLOVERNOTBEFORE       = Next certificate valid from

CASERVICE                 = CA Service

CASERVICE_ON              = Active

CASERVICE_ON_TITLE        = CA Service: Active

CASERVICE_OFF             = Off-line

CASERVICE_OFF_TITLE       = CA Service: Off-line

CASTATUS                  = CA Status

CASTRUCTUREANDCRL         = CA Structure & CRLs

CANBEENABLED              = Can be enabled in My Preferences

CATOKENAUTHFAILED         = Error: CA token authorization failed.

CATOKENISOFFLINE          = Error: CA token is off-line, Please activate the token before continuing.

INITCATOKENISOFFLINE      = Error: CA token is off-line. Have you created the keys in the CryptoToken after importing?

CATOKENSTATUS             = CA Token Status

CATOKENTYPE               = CA Token Type

CATYPE                    = CA Type

CERTIFICATE               = Certificate

CERTIFICATEGENERATED      = Certificate Generated

CERTIFICATEPROFILE        = Certificate Profile

CERTIFICATEPROFILEFIXED   = FIXED

CERTIFICATEPROFILEID      = Certificate Profile ID

CERTIFICATEPROFILENAME    = Name

CERTIFICATEPROFILEALREADY = Certificate profile already exists.

CERTPROFILENOTFOUND       = Error, certificate profile not found.

CERTPROFILEUSEDINCAS      = It exists in the following Certification Authorities:

CERTPROFILEUSEDINENDENTITIES = It exists in the following End Entities:

CERTPROFILEUSEDINENDENTITIESEXCESSIVE = Not all end entities are shown ({0} in total)

CERTPROFILEUSEDINENDENTITYPROFILES = It exists in the following End Entity Profiles:

CERTPROFILEUSEDINSERVICES = It exists in the following services:

CERTREPUBLISHFAILED       = Unable to do direct publishing of the certificate. Either a queuing publisher is configured to be used or there was an error.

CERTREPUBLISHEDSUCCESS    = Certificate republished successfully.

CERTREQREPUBLISHFAILED    = No Certificate Profile ID was defined for this Certificate entry and no Certificate Request History could be found.

CERTREQGEN                = Certificate Request Generated

CLASSPATH                 = Class Path

CONTESTEDSUCESSFULLY      = Connection Tested Successfully

COULDNTDELETECA           = Couldn't delete CA, it's still used by some users or in the profiles or roles.

COULDNTDELETECERTPROF     = Couldn't delete certificate profile

COULDNTDELETEPUBLISHER    = Couldn't delete publisher.

COULDNTDELETEPUBLISHERDUETOEXISTINGREF = Couldn't delete publisher, references to it exist.

COUNTRYCODEPLUSALPHANUMERIC = country code followed by alphanumeric sequence

COUNTRYCODEPLUSNUMERIC    = country code followed by numeric sequence

CREATECA                  = Create CA

CREATECRL                 = Create CRL

CREATELINKCERT            = Create link certificate

CREATENEWCRL              = Create a new updated CRL

CREATENONEXISTINGUSERS    = Create Non-existing Users

CRLATTRIBUTE              = CRL Attribute

CRLSPECIFICDATA           = CRL Specific Data

CRLSTATUS                 = CRL Status

CRLSTATUS_ON              = Up to date

CRLSTATUS_ON_TITLE        = CRL Status: Up to date

CRLSTATUS_OFF             = Expired

CRLSTATUS_OFF_TITLE       = CRL Status: Expired

CRYPTOTOKEN_DEFAULTKEY    = - Default key

CRYPTOTOKEN_DOESNT_EXIST_CANT_INITIALIZE = You need to select a Crypto Token that exists before you can initialize!

CRYPTOTOKEN_DOESNT_EXIST_CANT_SAVE = You need to select a Crypto Token that exists before you can save!

CRYPTOTOKEN_NEWFROMCA     = - Create a new soft Crypto Token with recommended key pairs

CRYPTOTOKEN_NOSUITABLE    = No suitable Crypto Token available for this signature algorithm

CRYPTOTOKEN_USECERTSIGN   = Use same as Certificate Signing Key (certSignKey).

CUSTOMPUBLISHER           = Custom Publisher

CUSTOMPUBLISHERSETTINGS   = Custom Publisher Settings

NOCUSTOMPROPERTYUISUPPORT = No custom properties supported.

CREATEAUTHCSR             = Create Authenticated Certificate Signing Request

CREATEINTERMEDIATENODES   = Create intermediate nodes

CREATEDELTACRL            = Create Delta CRL

CREATENEWDELTACRL         = Create a new updated Delta CRL

CVCEPASSPORT              = ePassport

CVCTERMTYPE               = CVC terminal type

CVCINSPECTIONSYSTEM       = Inspection System

CVCAUTHENTICATIONTERMINAL = Authentication Terminal

CVCSIGNATURETERMINAL      = Signature Terminal

CVCSIGNTERMDVTYPE         = Signature Terminal DV role

CVCACCREDITATIONBODY      = Accreditation Body

CVCCERTIFICATIONSERVICEPROVIDER = Certification Service Provider

CVCCA                     = CVC CA

CVCACCESSRIGHTS           = CVC access rights

CVCACCESSDG3              = DG3 (fingerprint)

CVCACCESSDG4              = DG4 (iris)

CVCACCESSWRITEDG          = Write DG {0}

CVCACCESSREADDG           = Read DG {0}

CVCACCESSINSTALLQUALIFIEDCERT = Install Qualified Certificate

CVCACCESSINSTALLCERT      = Install Certificate

CVCACCESSPINMANAGEMENT    = PIN Management

CVCACCESSCANALLOWED       = CAN allowed

CVCACCESSPRIVILEGEDTERMINAL = Privileged Terminal

CVCACCESSRESTRICTEDIDENTIFICATION = Restricted Identification

CVCACCESSCOMMUNITYIDVERIFICATION = Community ID Verification

CVCACCESSAGEVERIFICATION  = Age Verification

CVCACCESSSIGN             = Generate Qualified Signature

CVCACCESSQUALSIGN         = Generate Signature

CVCCANOTAVAILABLE         = CVC CA type is available in EJBCA Enterprise.

CVCCANOTAVAILABLEUNIQUEINDEX = CVC CA type is not available because there is a unique (issuerDN, serialNumber) index in the database.

DEFAULT_VALIDATION_DATA   = Default CA defined validation data

DEFAULT_VALIDATION_DATA_HELP = Used as default values in certificate profiles using this CA

DELTACRLATTRIBUTE         = Delta CRL Attribute

DELTACRLSNOTENABLED       = Delta CRLs are not enabled.

GETDELTACRL               = Get Delta CRL

NODELTACRLHAVEBEENGENERATED = No Delta CRL have been generated.

DELETECA                  = Delete CA

DELETEPUBLISHER           = Delete Publisher

DELETEPUBLISHER_CONFIRM   = Confirm deletion

DCOCSHOULDBEDEFINED       = DC, O, ST and C fields should be defined in BaseDN

DIRECTIVES                = Directives

DISPLAYINGFIRSTTENRESULTS = Displaying the first 10 results:

DOWNLOADIE                = Download binary/to IE

DOWNLOADNS                = Download to Firefox

DOWNLOADJKS               = Download JKS file

DOWNLOADPEM               = Download PEM file

DOWNLOADBINARY            = Download binary file

DOWNLOADPEMASPKCS7        = Download PEM file as PKCS7

DOWNLOADSSH               = Download SSH Public Key

DOWNLOAD_FAILED			  = Token {0} could not be downloaded

EDITCA                    = Edit CA

EDITPUBLISHER             = Edit Publisher

ERRORCONNECTINGTOPUB      = Following error occurred when testing connection {0}: {1}

ESTNOTAVAILABLE           = EST (RFC7030) protocol is available in EJBCA Enterprise.

ETSIVALUELIMCANNOTBEEMPTY = ETSI Value Limit fields can not be empty if used.

ETSIRETPERIODCANNOTBEEMPTY= ETSI Retention Period field can not be empty if used.

EXTERNALCA                = External CA

EXTERNALLYSIGNED_CA_CREATERENEW = Externally signed CA creation/renewal

EXTERNALLYSIGNED_CACERT   = Signed CA certificate

EXTERNALLYSIGNED_CACERT_HELP = (path to certificate signed by external CA)

EXTERNALLYSIGNED_CACHAIN  = CA chain certificates

EXTERNALLYSIGNED_CACHAIN_HELP = (path to PEM certificate chain or a single DER certificate from the CA that will sign the generated CSR. Upload it only if the signing CA is not installed locally as External CA)

EXTERNALLYSIGNED_CAKEY    = Signed CA key

EXTERNALLYSIGNED_NEXTKEY  = Next CA key for CSR

EXTERNALLYSIGNED_FUTUREROLLOVER = Rollover certificate (activated later)

EXTERNALLYSIGNED_FUTUREROLLOVER_HELP = You can configure the "Roll Over Service" for automatic activation of rollover certificates.

EXTERNALLYSIGNED_STEP1    = Step 1 - Create CSR

EXTERNALLYSIGNED_STEP2    = Step 2 - Import Certificate

EXPIRED                   = Expired

EXPIRES                   = Expires

EXPORTCA                  = Export CA keystore

EXPORTCA_HEADER           = Export CA

EXPORTCA_NA               = This CA's Crypto Token does not support and/or allow export.

EXPORTCA_AUTHCODE         = CA export requires the token authentication code

EXTSERVICESKEYSPEC        = Extended Services Key Specification

FINISHUSER                = Finish User

GETCRL                    = Get CRL

HARDCATOKENPROPERTIES     = Hard CA Token Properties

HOSTNAME                  = Hostname

HOSTNAMES                 = Hostnames

IMPORTCA_KEYSTORE         = Import CA keystore

IMPORT_CERTIFICATE_BUNDLE = Import certificate bundle

IMPORTCA_CERTIFICATE      = Import CA certificate

SELECT_CERTIFICATE_BUNDLE = Select a zip file with PEM encoded certificates

IMPORTCA_CERTIFICATE      = Import CA certificate

IMPORTCA_CANAME           = The name this CA will be given

IMPORTCA_KEYSTOREFILE     = Full pathname of PKCS #12 file containing CA keys

IMPORTCA_KEYSTOREPASSWORD = Keystore password

IMPORTCA_CERTIFICATEFILE  = File containing full CA certificate chain in PEM format

IMPORTCA_SIGNKEYALIAS     = Alias of signature key

IMPORTCA_SIGNKEYALIAS_HELP= (must match an alias in the keystore, optional if only one key alias exists)

IMPORTCA_ENCKEYALIAS      = Alias of encryption key

IMPORTCA_ENCKEYALIAS_HELP = (must match an alias in the keystore, optional - if not given, the key will be generated)

IMPORTCA_SUCCESSFUL       = CA '{0}' imported successfully!

IMPORTCA_ROLE_HELP		  = You are currently logged in as '{0}'.\n In order to allow additional administrators to manage this CA, create administrator roles on the next page.

IMPORTCRL_TITLE           = Import CRL

IMPORTCRL_FUNCTION        = Import external CRL

IMPORTED_CA_RENEWAL       = Renewal

IMPORTED_CA_RENEWAL_NEWCERT_HELP = CA certificate chain in PEM format that will replace the currently imported CA certificate chain.

IMPORTED_CA_RENEWAL_NEWCERT = Import renewed CA certificates

INACTIVE                  = Inactive

INCLUDEINHEALTHCHECK      = Monitor if CA active (healthcheck)

INCORRECTMINMAXSCTS       = An incorrect number of SCTs was requested.

INCORRECTMINSCTS          = Minimum number of SCTs cannot be negative

INCORRECTMAXSCTS          = Maximum number of SCTs cannot be negative

INCORRECTNUMBEROFLABELS   = Minimum number of SCTs cannot be less than the number of selected labels.

INCORRECTNUMBEROFLABELSMAX = Maximum number of SCTs cannot be less than the number of selected labels.

INCORRECTMAXLESSTHANMIN   = Maximum number of SCTs cannot be less than minimum number of SCTs.

INVALIDPORTNUMBER         = Invalid port number

INVALIDSUBJECTDN          = Creation of CA failed, invalid Subject DN

INVALIDSUBJECTALT         = Creation of CA failed, invalid Subject Alternative Name (example of correct SAN: DNSName=www.example.com)

INVALIDPOLICYOID          = Creation of CA failed, invalid Policy OID

INVALIDSIGORKEYALGPARAM   = Invalid parameters for the chosen signature algorithm and key type

INVALIDTIMEFORMAT         = Invalid time format

DOENFORCEUNIQUEPUBLICKEYS = Enforce unique public keys

DOENFORCEKEYRENEWAL       = Enforce key renewal

DOENFORCEUNIQUEDN         = Enforce unique DN

DOENFORCEUNIQUESUBJECTDNSERIALNUMBER = Enforce unique Subject DN SerialNumber

JKSPASSWORD               = Enter the password to use for this JKS file

KEEPEXPIREDONCRL          = Keep expired certificates on CRL

USECRLPARTITIONS          = Use CRL partitions

CRLPARTITIONNUMBER        = Number of partitions

CRLPARTITIONNUMBERINVALID = Number of CRL partitions must be higher than number of suspended CRL partitions

CRLSUSPENDEDPARTITIONNUMBER = Number of suspended partitions

ONLYDECINCRLPARTITIONS    = Only decimal numbers are allowed in Number of partitions and Number of suspended partitions.

KEYSEQUENCE               = Key sequence

KEYSEQUENCEFORMAT         = Key sequence format

KEYSIZEDSA                = DSA key size

KEYSIZERSA                = RSA key size

KEYSPEC                   = ECDSA key spec

LATESTCRL                 = Latest CRL

LATESTDELTACRL            = Latest Delta CRL

MULTIGROUPPUBLISHER       = Multi Group Publisher
MULTIGROUPPUBLISHERSETTINGS = Settings: Multi Group Publisher
AVAILABLEPUBLISHERS       = Available Publishers
PUBLISHERGROUPS           = Publisher groups
MULTIGROUPPUBLISHER_HELP  = Enter one publisher per line. Put a blank line between groups.
MULTIGROUPPUBLISHER_HELP2 = EJBCA will publish to one publisher in each group.

LDAPCLASSESATTRIBUTES     = Object classes & DN attributes

LDAPOPERATIONS            = LDAP operations

LDAPPUBLISHER             = LDAP V3 Publisher

LDAPSETTINGS              = LDAP Settings

LISTOFAPPROVALPROFILES    = List of Approval Profiles

LISTOFCAS                 = List of Certification Authorities

LISTOFCERTIFICATEPROFILES = List of Certificate Profiles

LISTOFPUBLISHERS          = List of Publishers

LOGINDN                   = Login DN

LOGINPWD                  = Login Password

MAKEOFFLINE               = Make off-line

MAKEOFFLINESUCCESSFUL     = CA off-Line successful.

MAKEREQUEST               = Make Certificate Request

MAKEREQUEST_FILEPATH      = Path to certificate chain about to sign CA

MANAGEAPPROVALPROFILES    = Manage Approval Profiles

MANAGECAS                 = Manage Certification Authorities

MANAGECERTIFICATEPROFILES = Manage Certificate Profiles

MANAGEPUBLISHERS          = Manage Publishers

MANUALCLASSPATH           = - Specify class path manually -

MODIFYEXISTINGUSERS       = Modify Existing Users

MODIFYEXISTINGATTRIBUTES  = Overwrite Existing Attributes

ADDNONEXISTINGATTRIBUTES  = Add Non-existing Attributes

MONITORIFCAACTIVE         = Monitor if CA active

MONITORED                 = Monitored

MUSTSELECTATLEASTONEFIELD = You must select at least one DN field to match LDAP DN.

MS_COMPABILITY_MODE_WITHOUT_AUTHORITYKEYID = Microsoft CA Compatibility Mode is not allowed without 'Authority Key ID' selected.

NOALGORITHMWITHSELECTABLEKEYSIZE = No algorithm/curve with selectable key sizes selected.

NOCACERTFILE              = No CA chain file available

NOCHANGE                  = No change

NOCRLHAVEBEENGENERATED    = No CRL have been generated.

NOCTLOGSSELECTED          = CT is enabled but no CT logs have been selected.

NOCTLABELSSELECTED        = CT is enabled but no CT labels have been selected.

NODEHOSTNAME              = Node hostname

NOECCURVECHOSEN			  = No elliptic curve algorithm with selectable curves selected.

NOPUBLISHERSDEFINED       = No publisher is defined for certificate.

NOTAUTHORIZEDTOVIEWCA     = Not authorized to view specified CA.

NUMBER                    = number

NUMERIC                   = numeric [0-9]

OCSPSERVICE               = OCSP service

OFFLINE                   = Off-line

OLDMANUALCLASSPATHELP     = * Old, manual (not auto-detected) class path. To allow manual entry of class paths, set web.manualclasspathsenabled in web.properties to true.

ONEAVAILABLEBITLENGTH     = At least one available bit length must be selected.

ONEAVAILABLEKEYALGORITHM  = At least one available key algorithm must be selected.

ONEQCSTATEMENTUSED        = With Qualified Certificates Statements enabled, at least one statement must be used.

ONLYDECINETSIRETPERIOD    = Only decimal numbers are allowed in ETSI Retention Period field.

ONLYDECINETSIVALUELIMIT   = Only decimal numbers are allowed in ETSI Value Limit Amount and Exponent fields.

ONLYDECNUMBERSINPATHLEN   = Only decimal numbers are allowed in Path Length Constraint field.

ONLYTHEPUBLICKEY          = Only the public key is used from the certificate request.

ONLYOIDSINQCSEMANTICSOID  = Only a comma separated list of OIDs is allowed in the QC semantics OIDs field. 

OTHERDATA                 = Other Data

OTHEREXTENSIONS           = Other Extensions

OVERRIDABLEOIDSEXTENSIONLIST = Overridable Extension OID list

NONOVERRIDABLEOIDSEXTENSIONLIST = Extension list is disallowed

NOECCURVESELECTED 		  = At least one EC curve needs to be selected.

CERT_OVERRIDABLE_EXTENSIONS_LISTS_HELP = (comma separated list of extension OIDs)

PATHLENCANNOTBEEMPTY      = Path Length Constraint field cannot be empty.

PARTITIONEDCRLS_WITHOUT_IDPONCRL = Microsoft CA Compatibility Mode or Partitioned CRLs are not allowed without 'Issuing Distribution Point on CRL'.

PARTITIONEDCRLS_WITHOUT_DEFAULTCDP = Microsoft CA Compatibility Mode or Partitioned CRLs are not allowed without a 'Default CRL Distribution Point' filled in, which must contain an asterisk (*) as a placeholder for the partition number.

PARTITIONEDCRLS_WITHOUT_ASTERISK = 'Default CRL Distribution Point' should contain asterisk (*) with Partitioned CRLs.

PERMISSIONS               = Permissions

PORT                      = Port

PROCESSREQUEST_FILEPATH   = Path to certificate request to sign

PROPERTIESOFCUSTOM        = Properties of Custom Publisher

PUBLISHER                 = Publisher

PUBLISHERALREADY          = Publisher already exists.

PUBLISHERS                = Publishers

PUBLISHERSETTINGS         = Settings

PUBLISHERTYPE             = Publisher Type

RENEWKEYS                 = Renew keys

REPUBLISH                 = Republish

REPUBLISHCA               = Republish CA Certificates

REASON                    = Reason

RECIEVEREQUEST            = Receive Certificate Response

RECIEVEREQUEST_FILEPATH   = Path to certificate signed by external CA

RECEIVE_IMPORT_RENEWAL    = Import

RENEWCA                   = Renew CA

RENEWCA_FROMLASTRENEWAL   = Link certificate (from last renewal)

RENEWCA_LINKCERTIFICATE   = Create link certificate

RENEWCA_NEXTCAKEY         = Next CA key

RENEWCA_USECANAMECHANGE   = Use CA Name Change

RENEWCA_NEW_SUBJECT_DN_ICAO = New Subject DN

RENEWCA_NOTAVAILABLE      = Not available

RENEWCA_USINGKEYSEQUENCE  = - Generate new key using KeySequence -

REQUEST_PROCESSOR         = Request Processor

REVOKECAWITHREASON        = Revoke CA with reason

REVOKERENEWCMSCERT        = Revoke and Renew CMS Certificate

ROOTCA                    = Root CA

SAMACCOUNTNAME            = SAM Account Name

SAVEANDTESTCONNECTION     = Save and Test Connection

SELFSIGNED                = Self Signed

SERVERTIME                = Server time

SETUSERPASSWORD           = Set User Password

SHAREDCMPRASECRET         = CMP RA Authentication Secret

SIGNEDBY                  = Signed By

SIGNEDBYEXTERNALCA        = Signed By External CA

SIGNINGALGORITHM          = Signing Algorithm

SIGNINGALGORITHM_FILTERED = Applicable Signing Algorithms according to the selected Crypto Token

SIGNREQUEST               = Sign Certificate Request

SINGLECERTCONSTRAINT      = Single Active Certificate Constraint

STORECERTIFICATEDATA      = Store Certificate Data

STORECERTIFICATEDATA_HELP = (see help for info on usage in combination with 'Use Certificate Storage')

STORESUBJECTALTNAME_STORE = Search enabled

STORESUBJECTALTNAME_HELP  = (search enabled SAN use more storage)

SOFT                      = Soft

SSH_ALLOW_EXTERNAL_EXTENSIONS = Allow additional extensions to be defined on enrollment.

SSHCA					  = SSH CA

SSH_CERTIFICATE_TYPE      = Certificate Type

SSH_EXTENSIONS			  = Extensions

SSH_CONFIGURATION         = SSH Configuration

SSH_OPTION_FORCE_COMMAND  = Critical Option: force-command

SSH_OPTION_FORCE_COMMAND_HELP = Specifies a command that is executed (replacing any the user specified on the ssh command-line) whenever this key is used for authentication. Will only be present in client certificates.

SSH_OPTION_SOURCE_ADDRESS = Critical Option: source-address

SSH_OPTION_SOURCE_ADDRESS_HELP = Comma-separated list of source addresses from which this certificate is accepted for authentication. Addresses are specified in CIDR format (nn.nn.nn.nn/nn or hhhh::hhhh/nn).  If this option is not present then certificates may be presented from any source address. Will only be present in client certificates.

SSH_PRINCIPAL             = Principal

SSH_REQUIRE_EXTERNAL_EXTENSION_DEFINED = Require all additional extensions to be defined in configuration.

SUBCA                     = Sub CA

SUBORDINATECA             = Subordinate CA, level

CONNECTIONTIMEOUT         = Connection timeout

PREPRODUCEOCSPRESPONSES   = Pre-produce OCSP Responses

PREPRODUCEONDEMAND		  = Store responses on-demand

PREPRODUCEONDEMAND_HELP   = Persist a copy of OCSP Responses generated while requesting status of certificates. The persisted response will be used to serve future requests.

READTIMEOUT               = Read timeout

STORETIMEOUT              = Store timeout

TYPE                      = Type

UNINITIALIZED             = Uninitialized

UPDATEDMONITORED          = Updated monitored

USECERTREQHISTORY         = Use Certificate Request History

USEUSERSTORAGE            = Use User Storage

USECERTIFICATESTORAGE     = Use Certificate Storage

USECERTIFICATESTORAGE_HELP = (disable with caution)

ACCEPTREVOCATIONSNONEXISTINGENTRY         = Accept Revocations for Non-Existing Entries

USEAPPENDONLYTABLE                        = Use Append-Only Table

CERTIFICATEPROFILEFORNONEXISTING          = Default Certificate Profile for Non-Existing Entries

USEDCERTEXTENSIONS        = Used Custom Certificate Extensions

USEFIELDSINDN             = LDAP location fields from certificate DN

USEFIELDSINDN_HELP        = (DC, O, ST and C fields should be defined in BaseDN)

USEPREVIOUSKEY            = Use previous key (if any exists)

USERACCOUNTCONTROL        = User Account Control

USERCERTIFICATEATTR       = User Certificate Attribute

USERDESCRIPTION           = User Description

USEROBJECTCLASS           = User Object Class

VIEWCA                    = View CA

PLAIN                     = Plaintext Connection

SELECTCATORENAME          = Select a CA to rename!

SELECTCAFIRST             = Select a CA first!

SSL                       = TLS Connection

STARTTLS                  = STARTTLS Extension

INVALIDPRIVKEYSTARTOFFSET = Invalid relative time for start offset of private key usage period.

INVALIDPRIVKEYPERIOD      = Invalid relative time for length of private key usage period.

INVALIDVALIDITYORCERTEND  = Invalid validity or certificate end time

INVALIDVALIDITY_PAST      = Validity may not be set to expire in the past.

INVALIDCERTVALIDITYOFFSET = Invalid validity offset.

INVALIDCRLEXPIREPERIOD    = Invalid relative time for CRL expire period.

INVALIDCRLISSUEINTERVAL   = Invalid relative time for CRL issue interval.

INVALIDCRLOVERLAPTIME     = Invalid relative time for CRL overlap time.

INVALIDDELTACRLPERIOD     = Invalid relative time for delta CRL period.

INVALIDNAMECONSTRAINT     = Invalid Name Constraint: {0}

NAMECONSTRAINTSNOTENABLED = Name Constraints are not enabled in the certificate profile.

TOOMANYREQUIREDCTLOGS     = The number of required CT Log responses is greater than the number of enabled logs.

ALLOWVALIDITYOVERRIDE     = Allow Validity Override

VIEW_CACERTIFICATE_HEADING= CA Certificate

VIEW_CACERTIFICATE_TITLE  = View CA Certificate

VIEW_CAINFORMATION_HEADING= CA Information

VIEW_CAINFORMATION_TITLE  = View CA Information

VIEW_CERTIFICATE          = View Certificate

VIEW_CERTIFICATES_HEADING = View Certificates

VIEW_CERTIFICATES_TITLE   = View Certificates

VIEW_CMSCERTIFICATE       = View CMS Certificate

VIEW_CMSCERTIFICATE_TITLE = View Certificate of CMS Service

VIEW_INFORMATION          = View Information

VIEWPUBLISHER             = View Publisher

WAITINGFORCERTRESPONSE    = Waiting for Certificate Response

X509                      = X.509 CA

X509EXTENSIONS            = X.509v3 extensions

X509EXTENSIONS_USAGES     = Usages

X509EXTENSIONS_NAMES      = Names

X509EXTENSIONS_VALDATA    = Validation data

CMSCERTIFICATERENEWED     = CMS Certificate renewed successfully.

CMSSERVICE                = CMS Service

#YOUCANTADDFIXEDCERT       = It's not possible to add a certificate profile beginning with "FIXED".

#YOUCANTDELETEFIXEDCERT    = Fixed certificate profiles cannot be deleted.

YOUCANTEDITFIXEDCERTPROFS = Fixed certificate profiles cannot be edited, deleted or added.

YOUMUSTSELECT             = You must select a file to upload.

YOUMUSTSPECIFYCAID        = You must specify a CA ID parameter.


### Approval Profiles

APPROVALACTIONS         = Actions Requiring Approvals

APPROVAL_EXPIRATION_PERIOD = Approval Expiration Period

APPROVALPROFILE         = Approval Profile

APPROVAL_PROFILE_ADD_PARTITION = Add Partition

APPROVAL_PROFILE_ADD_STEP = Add Step

APPROVAL_PROFILE_ALREADY_EXISTS = Approval Profile of that name already exists.

APPROVAL_PROFILE_CURRENT_STEP = Current Step

APPROVAL_PROFILE_DELETE_PARTITION = Delete Partition

APPROVAL_PROFILE_PARTITION_NOTIFICATION_ADD = Add notification

APPROVAL_PROFILE_PARTITION_NOTIFICATION_REMOVE = Remove notification

APPROVAL_PROFILE_PARTITION_USER_NOTIFICATION_ADD = Add user notification

APPROVAL_PROFILE_PARTITION_USER_NOTIFICATION_REMOVE = Remove user notification

APPROVAL_PROFILE_DELETE_STEP = Delete Step

APPROVAL_PROFILE_EXECUTION_HELP = Approval will automatically execute after the final step has been approved.

APPROVAL_PROFILE_FIELD_ADD = Add Field

APPROVAL_PROFILE_FIELD_ADD_ROW = Add Row

APPROVAL_PROFILE_FIELD_REMOVE = Remove Field

APPROVAL_PROFILE_FIELD_REMOVE_ROW = Remove Row

APPROVAL_PROFILE_FIELD_EXISTS = Approval Profile field by that name already exists.

APPROVAL_PROFILE_FIELD_RADIO_LABEL = Radio Button Label

APPROVAL_PROFILE_FIELD_RADIO_EXISTS = Radio Button with that label already exists.

APPROVAL_PROFILE_FIELD_RADIO_NO_VALUES = Radio Button set has no rows.

APPROVAL_PROFILE_STEPS = Approval Steps:

APPROVAL_PROFILE_PARTITION = Partition

APPROVAL_PROFILE_PARTITION_ACTION = Partitions Requiring Action

APPROVAL_PROFILE_PARTITION_PREVIOUS = Previous Partitions

APPROVAL_PROFILE_PARTITION_HIDDEN = Note that you may not be authorized to see all partitions, and that they may be hidden from view.

APPROVAL_PROFILE_STEP = Step

APPROVALPROFILE_FROMTEMPLATE = Template approval profile

APPROVALPROFILE_NAME    = Approval profile name

APPROVALPROFILE_NEWNAME = Name of new approval profile

APPROVALPROFILEID       = Approval Profile ID

APPROVALPROFILES        = Approval Profiles

APPROVALPROFILESAVED    = Approval Profile saved.

APPROVALPROFILETYPE     = Approval Profile Type

APPROVALPROFILETYPE_UPDATE = Update

APPROVALPROFILEUSEDINCAS = It exists in the following CAs:

APPROVALPROFILEUSEDINCERTPROFILES = It exists in the following Certificate Profiles:

APPROVEGENERATETOKENCERT = WS-Generate Token Certificate

BACKTOAPPROVALPROFILES  = Back to Approval Profiles

COULDNTDELETEAPPROVALPROF = Could not delete Approval Profile:

MAX_EXTENSION_TIME = Max Extension Time

MAX_EXTENSION_TIME_HELP = The maximum time an expired request may be extended for. Set to 0d to disallow request extension.

REQUEST_EXPIRATION_PERIOD = Request Expiration Period

SELF_APPROVE_EDIT = Allow Self Approved Request Editing

SELF_APPROVE_EDIT_HELP = Administrator will be able to edit requests without approval from an additional administrator.

#-- Approval Profile Implementations

APPROVAL_PROFILE_COMMON_NOTIFICATION_EMAIL_SENDER = Notification message email sender

APPROVAL_PROFILE_COMMON_NOTIFICATION_EMAIL_RECIPIENT = Notification message email recipient

APPROVAL_PROFILE_COMMON_NOTIFICATION_EMAIL_MSG_SUBJECT = Notification message subject

APPROVAL_PROFILE_COMMON_NOTIFICATION_EMAIL_MSG_BODY = Notification message body

APPROVAL_PROFILE_COMMON_USER_NOTIFICATION_EMAIL_SENDER = User notification message email sender

APPROVAL_PROFILE_COMMON_USER_NOTIFICATION_EMAIL_MSG_SUBJECT = User notification message subject

APPROVAL_PROFILE_COMMON_USER_NOTIFICATION_EMAIL_MSG_BODY = User notification message body

APPROVAL_PROFILE_ACCUMULATIVE_APPROVAL_NUMBER_OF_REQUIRED_APPROVALS = Number of Required Approvals

APPROVAL_PROFILE_PARTITIONED_APPROVAL_NAME = Name

APPROVAL_PROFILE_PARTITIONED_APPROVAL_ROLES_WITH_APPROVAL_RIGHTS = Roles which may approve this partition

APPROVAL_PROFILE_PARTITIONED_APPROVAL_ROLES_WITH_VIEW_RIGHTS = Roles which may view this partition


### Mostly Configuration Module

SYSTEMCONFIGURATION       = System Configuration

#-- Basic Configurations

APPLICATIONCACHES         = Application Caches

AUTOENROLLMENT_SCRIPT     = Script Based Autoenrollment

AUTOENROLLUSE             = Use Autoenrollment

AUTOENROLLUSE_HELP        = Activates automatic certificate enrollment for Microsoft systems. Insecure if the Autoenrollment servlet isn't protected by a Kerberos authenticating Apache proxy.

AUTOENROLLCA              = Autoenrollment CA

AUTOENROLLCA_HELP         = The CA that will issue all auto-enrolled certificates.

AUTOENROLLSSLCONNECTION   = Secure DC Connection

AUTOENROLLSSLCONNECTION_HELP = Use a secure SSL connection to the Domain Controller.

AUTOENROLLADSERVER        = Domain Controller Server

AUTOENROLLADSERVER_HELP   = The Domain Controller server to fetch information from.

AUTOENROLLADPORT          = Domain Controller Server Port

AUTOENROLLADPORT_HELP     = Domain Controller server port. Enter '0' to use the default port.

AUTOENROLLCONNECTIONDN    = Active Directory User DN

AUTOENROLLCONNECTIONDN_HELP = The DN of the user that can read information from Active Directory.

AUTOENROLLCONNECTIONPWD   = Active Directory User Password

AUTOENROLLCONNECTIONPWD_HELP = The password of the user that can read information from Active Directory.

AUTOENROLLBASEDNUSER      = Base DN

AUTOENROLLBASEDNUSER_HELP = Search every item under this structure when trying to find and retrieve a user's information.

CERTIFICATECHAINORDER     = Certificate Chain ordering in the Public Web

CERTIFICATECHAINROOTFIRST = Root Certificate first

CERTIFICATECHAINROOTFIRST_HELP = Enable this checkbox to deliver certificate chains root first in the Public Web

CLEARALLCACHES            = Clear All Caches

CLEARALLCACHES_EXCLUDE_CRYPTOTOKEN_CACHE = Exclude Active Manually-Activated CryptoTokens

CLEARALLCACHES_HELP1      = Clear all the caches on all nodes. The following caches are cleared: Global Configuration Cache, CMP Configurations Cache, SCEP Configuration Cache, End Entity Profile Cache, Certificate Profile Cache, Authorization Cache, CA Cache, CryptoToken Cache, Publisher Cache, Internal KeyBinding Cache, OCSP Signer Cache, OCSP Extensions Cache, CT Caches and Certificate Store Cache.

CLEARALLCACHES_HELP2      = Note that after clearing the cache, if not excluded, all CryptoTokens that are manually activated will go off-line.

COMMANDLINEINTERFACE      = Command Line Interface

EXTERNALSCRIPTS           = External Scripts

DATABASE_CONFIGURATION    = Database Configuration

EJBCATITLE                = Title

EJBCATITLE_HELP           = The title of the site.

ENABLECLIACCESS           = Enable Command Line Interface Access

ENABLECLIACCESS_HELP      = Enable Super Administrator access from the local command line interface (CLI). Warning: Disabling this makes it impossible to use the CLI for any operation that requires administrator rights including renewing the Super Administrator certificate. Please, make sure to renew the administrator certificates using the Admin Web before they expire! Note: After changing this property you need to click the Clear All Caches button.

ENABLECLIDEFAULTUSER      = Enable Command Line Interface Default User

ENABLECLIDEFAULTUSER_HELP = Enable the default CLI user defined in ejbca.properties. Disabling this user will cause the Command Line Interface to require authentication for all CLI operations.

ENABLEEXTERNALSCRIPTS     = Enable External Script Access

ENABLEEXTERNALSCRIPTS_HELP = Enable EJBCA to call external scripts stored on the local server. If this feature is disabled, GeneralPurposeCustomPublisher and ExternalCommandCertificateValidator are disabled and neither are displayed in the UI nor invoked.

ENABLEENDENTITYPROFILELIM = Enable End Entity Profile Limitations

ENABLEENDENTITYPROFILELIM_HELP = Check this field if you want to use end entity access control.

ENABLEICAOCANAMECHANGE    = Enable CA Name Change

ENABLEKEYRECOVERY         = Enable Key Recovery

FOOTBANNER                = Foot Banner

FOOTBANNER_HELP           = The name of the foot banner JSP or HTML file. Must be put in the directory "banners".

FORCELOCALKEYRECOVERY     = Force Local Key Generation

HEADBANNER                = Head Banner

HEADBANNER_HELP           = The name of the head banner JSP or HTML file. Must be put in the directory "banners". Try head_banner_test.jsp or head_banner_acc.jsp.

ICAOSPECIFICOPTIONS       = ICAO Specific options

MAXIMUM_QUERY_COUNT       = Maximum Query Count

MAXIMUM_QUERY_COUNT_HELP  = This number defines the maximum amount of rows that can be retrieved from the database in a single transaction.

MAXIMUM_QUERY_TIMEOUT     = Maximum Query Timeout

MAXIMUM_QUERY_TIMEOUT_HELP = This number defines the timeout in milliseconds for certain database queries. 0 means disabled. Requires JDBC and database support to work.

NODESINCLUSTER            = Nodes in Cluster

NODESINCLUSTER_HELP       = List of known node's hostnames in this cluster. Nodes can be manually added or removed from the list.

NOENCRYPTION              = No encryption

OCSP_SPECIFIC_OPTIONS     = OCSP Options

OCSP_RESPONSE_CLEANUP     = Enable OCSP Responses Cleanup

OCSP_RESPONSE_CLEANUP_EXP = Enable a scheduled job to clean up old responses created by OCSP Response Presigner. \n The job will run at specified intervals.

OCSP_ERROR_NUMBER         = OCSP cleanup interval needs to be a number.

OCSP_ERROR_MINUTES        = OCSP cleanup interval (minutes) needs to be in [1-59] range.

OCSP_ERROR_HOURS          = OCSP cleanup interval (hours) needs to be in [1-23] range.

OCSP_ERROR_DAYS           = OCSP cleanup interval (days) needs to be in [1-31] range.

OCSP_ERROR_UNIT           = Invalid OCSP cleanup unit.

USE_SESSION_TIMEOUT		  = Enable Session Timeout

USE_SESSION_TIMEOUT_HELP  = Terminate TLS session after specified time of inactivity.\nThis feature only works with IE6+ browsers

SESSION_TIMEOUT_TIME	  = Timeout (minutes)

HEALTHCHECK               = Monitoring and healthcheck

HEALTHCHECK_HELP          = Settings for the healthcheck servlet.

VA_STATUS_TIME_CONSTRAINT = The number of seconds an item can remain in the peer publisher queue before the VA is considered out of sync.

#-- Administrator Preferences

DEFAULTADMINPREFERENCES   = Default Administrator Preferences

NUMBEROFRECORDSPERPAGE    = Number of Records per Page

NUMBEROFRECORDSPERPAGE_HELP = The number of records to be displayed on one page

PREFEREDLANGUAGE          = Preferred Language

PREFEREDLANGUAGE_HELP     = The default language to use in web pages.

SECONDARYLANGUAGE         = Secondary Language

SECONDARYLANGUAGE_HELP    = Language to use if no text is found in the preferred language.

THEME                     = Theme

THEME_HELP                = The administrators theme of font and colors, etc.

#-- Protocol Configuration

PC_EDIT_PC_TITLE            = Enable or disable protocol access

PC_VIEW_PC_TITLE            = Status of available protocols

PC_TABLE_PROTOCOL_TITLE     = Protocol

PC_TABLE_STATUS_TITLE       = Status

PC_TABLE_RESOURCE_URL       = Resource Default URL

PC_ACTION_ENABLE            = Enable

PC_ACTION_DISABLE           = Disable

PC_STATUS_DISABLED          = Disabled

PC_STATUS_ENABLED           = Enabled

PC_STATUS_UNAVAILABLE       = Unavailable

#-- Extended Key Usages

#-> See: X.509 Certificate and CRL > Extended Key Usage

#-- Certificate Transparency Logs (Enterprise only)

CONFIGURE_GOOGLES_CT_POLICY = Log Policy Based on Certificate Lifetime

SAVE_CT_POLICY              = Save CT policy

CT_NUMBER_OF_SCTS           = Number of SCTs From Distinct Logs

LESS_THAN_15_MONTHS         = Less than 15 months

BETWEEN_15_AND_27_MONTHS    = 15 to 27 months

BETWEEN_27_AND_39_MONTHS    = 27 to 39 months

MORE_THAN_39_MONTHS         = More than 39 months

CTLOGCONFIGURATION        = Certificate Transparency Logs

CTLOGCONFIGURATION_HELP   = These CT logs will be available in certificate profiles.

CTLOGCONFIGURATION_ADDTEXT = Add a new CT log

CTLOGCONFIGURATION_ADD_NEW = Add a New Certificate Transparency Log

CTLOGCONFIGURATION_KNOWN_LOGS1 = Known Google Certificate Transparency Logs (External Link)

CTLOGCONFIGURATION_KNOWN_LOGS2 = Known Apple Certificate Transparency Logs (External Link)

CTLOGCONFIGURATION_EDIT_CTLOG_TITLE = Add or Remove Certificate Transparency Audit Logs

CTLOGCONFIGURATION_VIEW_CTLOG_TITLE = View Certificate Transparency Audit Logs

CTLOGCONFIGURATION_URL    = Log URL

CTLOGCONFIGURATION_PUBLICKEY = Public Key

CTLOGCONFIGURATION_PUBLICKEYFILE = Base64, PEM or DER/CRT file:

CTLOGCONFIGURATION_TIMEOUT = Timeout (ms)

CTLOGCONFIGURATION_EDITLOG = Edit CT Log

CTLOGCONFIGURATION_CURRENT_PUBLICKEY = Current Log Public Key ID

CTLOGCONFIGURATION_REPLACE_PUBLICKEY = Replace Public Key?

CTLOGCONFIGURATION_INVALID_YEAR = The expiration year must be a number.

CTLOGCONFIGURATION_INTERVAL_REQUIRED = The period start and end dates should be defined.

CTLOGCONFIGURATION_INTERVAL_ERROR = The period start date should be before period end date.

CTLOGCONFIGURATION_PERIOD = Only publish certificates that expire during this period:

CTLOGCONFIGURATION_NOT_BEFORE = Not before:

CTLOGCONFIGURATION_NOT_AFTER = Not after:

CTLOGNOTFILLEDIN          = Both the CT 'Log URL' and 'Public key' must be filled in to add a log.

CTLOGINVALIDPUBLICKEY     = Invalid public key file.

CTLOGTAB_MISSINGPROTOCOL  = CT Log URL must specify a protocol: http:// or https://

CTLOGTAB_UPLOADFAILED     = Upload of CT Log public key file failed.

CTLOGTAB_TIMEOUTNEGATIVE  = Timeout value may not be negative.

CTLOGTAB_BADKEYFILE       = Cannot parse the public key file {0}. {1}

CTLOGTAB_GENERICADDERROR  = Cannot add CT Log. {0}

CTLOGTAB_ALREADYEXISTS    = A CT Log with that URL already exists: {0}

CTLOGTAB_INUSEBYPROFILES  = CT Log is still in use by the following Certificate Profiles and can't be removed: {0}

INVALID_CT_POLICY = The CT policy contains one or more invalid values.

ACCEPTING_BASED_ON_YEAR_OF_EXPIRY = This log is only accepting certificates with a certain year of expiry

CTLOGTAB_SHARDED_LOG          = Log Sharding

CTLOGTAB_USE_SHARDING		  = Use

CTLOGTAB_SHARDING_YEAR		  = Only publish certificates that expire this year

#-- Custom Certificate Extensions

CUSTOMCERTEXTENSION             = Custom Certificate Extension

CUSTOMCERTEXTENSION_CLASS       = Extension Class

CUSTOMCERTEXTENSION_CONF_DELETE = Are you sure you want to remove this Custom Extension?

CUSTOMCERTEXTENSION_CREATENEW   = Create new...

CUSTOMCERTEXTENSION_EDIT_CCE_TITLE = Add, remove, edit or view available Custom Certificate Extensions

CUSTOMCERTEXTENSION_NAV_BACK    = Back to Custom Certificate Extensions overview

CUSTOMCERTEXTENSION_NAV_EDIT    = Switch to edit mode

CUSTOMCERTEXTENSION_NEW         = New Custom Certificate Extension

CUSTOMCERTEXTENSION_VIEW_CCE_TITLE = View available Custom Certificate Extensions

# Basic Certificate Extension
CUSTOMCERTEXTENSION_PROPERTY_dynamic = Dynamic
CUSTOMCERTEXTENSION_PROPERTY_encoding = Encoding
CUSTOMCERTEXTENSION_PROPERTY_value = Value

# Basic CV Certificate Extension
CUSTOMCERTEXTENSION_PROPERTY_include_in_certs = Include in certificates
CUSTOMCERTEXTENSION_PROPERTY_include_in_csr = Include in CSR
CUSTOMCERTEXTENSION_PROPERTY_include_in_linkcerts = Include in link certificates
CUSTOMCERTEXTENSION_PROPERTY_rawdata = Arbitrary data (hexadecimal bytes)

#-- Custom RA Styles

COLUMNNAMETITLE           = Name

CSSCOLUMNTITLE            = Modified CSS

CSSIMPORTFROM             = Select CSS from Zip or single file:

CSSIMPORTIGNORED          = Imported {0} CSS file(s) successfully: {1}. Ignored {2} file(s): {3} (not recognized as .css file)

CSSIMPORTSUCCESS          = Imported {0} CSS file(s) successfully: {1}

CSS_CONFIRM_DELETE        = Are you sure you want to remove this RA Style?

CSS_LIST_TITLE            = List of Available RA Styles

CSS_NOT_AUTH              = You are not authorized to perform this operation.

CANNOT_PROCESS_ZIP_FILE   = The selected zip file cannot be processed. Is it a zip file and does it contain any CSS files?

LOGOCOLUMNTITLE           = Logo

LOGOIMPORTFROM            = Select logo from image file:

LOGOIMPORTIGNORE          = {0} is not recognized as an image file. Supported file types: .jpg, .png

LOGOIMPORTSUCCESS         = Imported 1 logo file successfully: {0}

NOFILESELECTED            = No file selected for import.

STYLEIMPORTFAIL           = File import failed {0}

STYLENONAME               = No name specified for style archive.

STYLEEXISTS               = An RA Style with the name {0} already exists.

#-- Statedump (Enterprise only)

STATEDUMPTAB_TITLE        = Import Statedump ZIP File

STATEDUMPTAB_WARNING      = Warning! Importing a Statedump may cause existing data to be overwritten or modified.

STATEDUMPTAB_LOCALTEMPLATE = Option 1) Select local template:

STATEDUMPTAB_ZIPFILE      = Option 2) Select zip file:

STATEDUMPTAB_ZIPFILE_TOOLTIP = Select a Statedump ZIP file containing XML files

STATEDUMPTAB_LOCKDOWN     = Disable Statedump tab after import

STATEDUMPTAB_LOCKDOWN_CHECKBOX = Lock down

#-- Validator settings
EXTERNAL_SCRIPTS_WHITELIST            = Configure Scripts Allow List
EXTERNAL_SCRIPTS_WHITELIST_HELP       = Specify the full path to one or more external programs, one external program per line, which are allowed to be executed by "External Command Validators". Lines beginning with '#' are treated as comments and are ignored.
USE_EXTERNAL_SCRIPTS_WHITELIST        = Use the allow list below (any program not listed is not allowed to execute)
EXTERNAL_SCRIPTS_VALIDATE             = Validate
EXTERNAL_SCRIPTS_SAVED                = The Validator settings were saved successfully!
EXTERNAL_SCRIPTS_SAVE_FAILED          = The Validator settings could not be saved. One or more paths in the allow list are invalid.
EXTERNAL_SCRIPTS_VALIDATION_FAILED    = Could not validate your allow list. Error description: {0}

#-- Configuration Checker

CONFIGURATION_CHECKER = Configuration Checker
CONFIGURATION_CHECKER_ON_FRONT_PAGE = Configuration Checker on Front Page
CONFIGURATION_CHECKER_ON_FRONT_PAGE_HELP = Display the EJBCA Configuration Checker on the front page, allowing an administrator to identify configuration issues with this EJBCA installation.
TOGGLE_CONFIGURATION_CHECKER = Enable EJBCA Configuration Checker
CONFIGURATION_CHECKER_NOTICE = The EJBCA Configuration Checker is an experimental feature under development. Functionality is limited, and it may be removed in future releases. Any feedback you may have is appreciated!
TOGGLE_CONFIGURATION_CHECKER_HELP = Enable the EJBCA Configuration Checker, allowing administrators to identify configuration issues with this EJBCA installation. Configuration issues are shown as tickets on the front page for administrators with this setting enabled.
TOGGLE_CONFIGURATION_ISSUE_SETS = Toggle Configuration Issue Sets
TOGGLE_CONFIGURATION_ISSUE_SETS_HELP = Enable or disable detection of multiple configuration issues at once, known as configuration issue sets.
CONFIGURATION_CHECKER_CANNOT_SAVE = The configuration for the EJBCA Configuration Checker cannot be saved. Authorization was denied.
CONFIGURATION_CHECKER_SAVE_OK = The configuration for the EJBCA Configuration Checker was saved successfully!
CONFIGURATION_ISSUESET_LABEL = {0} (checking {1} configuration issues)
CONFIGURATION_CHECKER_NO_TICKETS = There are no tickets.

# Configuration Issues and Tickets

NOT_IN_PRODUCTION_MODE_TICKET_DESCRIPTION = EJBCA is not running in production mode, system tests may run on this instance and additional tools for developers are available.
NOT_IN_PRODUCTION_MODE_ISSUE_DESCRIPTION = Warn when EJBCA is not running in production mode.
ECC_WITH_KEY_ENCIPHERMENT_TICKET_DESCRIPTION = The certificate profile '{0}' allows ECC but 'keyEncipherment' is enabled.
ECC_WITH_KEY_ENCIPHERMENT_ISSUE_DESCRIPTION = Warn when ECC-capable certificate profiles have 'keyEncipherment' enabled.
INTERNAL_KEY_BINDING_VALIDITY_CHECK_ISSUE_DESCRIPTION = Warn when the certificate of an active internal key binding has expired or is not yet valid.
INTERNAL_KEY_BINDING_VALIDITY_CHECK_TICKET_DESCRIPTION = The certificate for the internal key binding '{0}' has expired or is not yet valid.
BASIC_CONSTRAINTS_VIOLATION_ISSUE_DESCRIPTION = Produce an error when the certificate chain of an X.509 CA violates a basic constraint.
BASIC_CONSTRAINTS_VIOLATION_TICKET_DESCRIPTION = The certificate chain for '{0}' violates a basic constraint.
MISSING_EMAIL_CONFIGURATION_ISSUE_DESCRIPTION = Check for missing e-mail configuration in application server
MISSING_EMAIL_CONFIGURATION_APPROVALPROFILE_TICKET_DESCRIPTION = Approval Profile '{0}' uses notifications, but e-mail is not configured in the application server.
MISSING_EMAIL_CONFIGURATION_ENDENTITYPROFILE_TICKET_DESCRIPTION = End Entity Profile '{0}' uses notifications, but e-mail is not configured in the application server.
PROFILE_PAIR_HAS_NO_USABLE_CA_ISSUE_DESCRIPTION = Produce an error if a profile pair does not have any certificate authorities in common.
PROFILE_PAIR_HAS_NO_USABLE_CA_TICKET_DESCRIPTION = The end entity profile '{0}' and certificate profile '{1}' have no CAs in common.

# Configuration Issue Sets

EJBCA_COMMON_ISSUESET_TITLE = EJBCA Common
EJBCA_COMMON_ISSUESET_DESCRIPTION = Track configuration issues commonly found on EJBCA installations. It is recommended to always have this configuration issue set enabled.
CT_ISSUESET_TITLE = Certificate Transparency
CT_ISSUESET_DESCRIPTION = Track configuration issues related to Certificate Transparency. Should be enabled if this instance is publishing to CT logs.

#-- MS Auto Enrollment Settings
MSAE_ALIAS_MANAGE				= Manage Autoenrollment Aliases
MSAE_ALIAS_VIEW					= View Autoenrollment Aliases
MSAE_LIST_OF_ALIASES          	= List of Autoenrollment Aliases
MSAE_NOT_AVAILABLE				= Autoenrollment is available in EJBCA Enterprise.
MSAE_VIEW_ALIAS            		= View Autoenrollment Alias
MSAE_VIEW_ALIASES          		= View Autoenrollment Aliases
MSAE_DELETE_ALIAS            	= Delete Autoenrollment Alias
MSAE_EDIT_ALIAS              	= Edit Autoenrollment Alias
MSAE_NAME                   	= Name
MSAE_NOT_SELECTED			  	= No Autoenrollment alias selected.
MSAE_ADD_ALIAS               	= Add Autoenrollment Alias
MSAE_ALIAS                  	= Autoenrollment Alias
MSAE_ALIAS_EXISTS            	= Alias already exists.
MSAE_COULD_NOT_DELETE_ALIAS		= Failed to delete autoenrollment alias.
MSAE_BACK_TO_ALIASES			= Back to Autoenrollment aliases.

MSAE_TITLE                      = MS Auto Enrollment Settings
MSAE_FOREST_ROOT				= Forest Root Domain
MSAE_FOREST_ROOT_HELP			= Domain name of the forest root. This is where Certificate Templates are located.
MSAE_DOMAIN                     = AD Domain Controller
MSAE_DOMAIN_HELP                = FQDN of the domain controller. This will be used for the LDAP connection.
MSAE_POLICY_NAME                = Policy Name
MSAE_POLICY_NAME_HELP           = Friendly Name of the returned enrollment policies.
MSAE_SERVICE_PRINCIPAL          = Service principal name.
MSAE_SERVICE_PRINCIPAL_HELP     = Service principal name with the format of protocol/SERVER@HOST, as presented in the keytab file. 
MSAE_USE_SSL                    = Use SSL
MSAE_USE_SSL_HELP               = Set to true if the LDAP connection should use SSL.
MSAE_AKB                        = Authentication Key Binding
MSAE_AKB_HELP                   = Select the key binding to be used with SSL certificate for the Active Directory connection. 
MSAE_AD_CONNECTION_PORT         = Active Directory Port
MSAE_AD_CONNECTION_PORT_HELP    = Provide the port number for the Active Directory connection.
MSAE_AD_LOGIN_DN                = AD User Login
MSAE_AD_LOGIN_DN_HELP           = Provide login for a user with access to read objects in Active Directory. It can be in the form of a fully distinguished name or user principal name. \n This user should also be in the Cert Publishers group in order to publish certificates.
MSAE_AD_LOGIN_PASSWORD          = AD User Password
MSAE_AD_LOGIN_PASSWORD_HELP     = Provide the password AD user login.
MSAE_AD_TEST_CONNECTION         = Test Connection
MSAE_AD_TEST_CONNECTION_HELP    = Test Active Directory connection with given credentials.
MSAE_AD_TEST_CONNECTION_ERROR_NO_LOGIN = No login name provided. Please fill in the AD User Login field.
MSAE_AD_TEST_CONNECTION_ERROR_NO_PWD   = No login password provided. Please fill in the AD User Password field.
MSAE_AD_TEST_CONNECTION_SUCCESS = Active Directory connection test was successful.
MSAE_AD_TEST_CONNECTION_FAILURE = Active Directory connection test failed: {0}  
MSAE_CA_NAME                    = Default CA
MSAE_CA_NAME_HELP               = Default CA used for auto-enrollment. 
MSAE_TEMPLATE_TITLE             = MS Auto Enrollment Templates
MSAE_TEMPLATE_SETTINGS          = Mapped MSAE Templates
MSAE_TEMPLATE_SETTINGS_HELP     = Template settings are automatically fetched from Active Directory. They should be mapped to Certificate Profiles and End Entity Profiles in EJBCA.
MSAE_TEMPLATE_OID               = MS Template OID
MSAE_TEMPLATE_DISPLAY_NAME      = MS Template Name
MSAE_TEMPLATE_CP                = Certificate Profile
MSAE_TEMPLATE_EEP               = End Entity Profile
MSAE_TEMPLATE_ACTIONS           = Actions
MSAE_TEMPLATE_ADD_TITLE         = Available MS Templates
MSAE_TEMPLATE_ADD_TITLE_HELP    = Map the available MS Templates to the EJBCA profiles.

MSAE_KEYTAB_ERROR_WRONG_CONTENT = Wrong content type for key tab file.
MSAE_KEYTAB_SAVE_OK             = Key tab successfully saved.
MSAE_KEYTAB_SAVE_ERROR          = Key tab could not be saved.
MSAE_KEYTAB_ERROR_NOT_FOUND     = Choose a key tab file before importing.
MSAE_KEYTAB_ERROR_COULD_NOT_BE_DOWNLOADED = Key tab file could not be downloaded.
MSAE_KEYTAB                     = Kerberos Key Tab
MSAE_KEYTAB_HELP                = Upload the key tab.
MSAE_KEYTAB_TITLE_UPLOADED      = Uploaded Key Tab: 

MSAE_KRB5_CONF_ERROR_WRONG_CONTENT = Wrong content type for krb5 conf file.
MSAE_KRB5_CONF_SAVE_OK             = Krb5 conf successfully saved.
MSAE_KRB5_CONF_SAVE_ERROR          = Krb5 conf could not be saved.
MSAE_KRB5_CONF_ERROR_NOT_FOUND     = Choose a krb5 conf file before importing.
MSAE_KRB5_CONF_ERROR_COULD_NOT_BE_DOWNLOADED = Krb5 conf file could not be downloaded.
MSAE_KRB5_CONF                     = Krb5 Conf File
MSAE_KRB5_CONF_HELP                = Upload the krb5 conf.
MSAE_KRB5_CONF_TITLE_UPLOADED      = Uploaded Krb5 Conf File:

MSAE_AUTOENROLLMENT_SAVE_OK     = MS Auto Enrollment Settings are successfully saved.
MSAE_AUTOENROLLMENT_SAVE_ERROR  = MS Auto Enrollment Settings could not be saved.
MSAE_TEMPLATE_NOT_FOUND         = Template could not be found.
MSAE_ERROR_CEP                  = A Certificate Profile should be selected to map to templates.
MSAE_ERROR_EEP                  = An End Entity Profile should be selected to map to templates.
MSAE_ERROR_TEMPLATE             = A MS Template should be selected to map to templates.
MSAE_ERROR_TEMPLATE_ALREADY_ADDED = A MS Template with same OID has already been mapped.

#-- OAuth Key Management

OAUTHPROVIDER                = OAuth Provider
OAUTHKEYCONFIGURATION_EDIT_OAUTHKEY_TITLE   = Add or remove Trusted OAuth Providers
OAUTHKEYCONFIGURATION_VIEW_OAUTHKEY_TITLE   = View current Trusted OAuth Providers
OAUTHKEYCONFIGURATION_KEYIDENTIFIER = OAuth Key Identifier
OAUTHKEYCONFIGURATION_KEYIDENTIFIER_HELP = (May be left blank for JWK keys)
OAUTHKEYCONFIGURATION_PROVIDERTYPE = OAuth Provider Type
OAUTHKEYCONFIGURATION_SKEWLIMIT = Skew Limit (ms)
OAUTHKEYCONFIGURATION_PUBLICKEY = Public Key
OAUTHKEYCONFIGURATION_URL   = URL
OAUTHKEYCONFIGURATION_AUTHORIZEURL = Authorization URL
OAUTHKEYCONFIGURATION_TOKENURL = Token URL
OAUTHKEYCONFIGURATION_LOGOUTURL = Logout URL
OAUTHKEYCONFIGURATION_REALM = Realm Name
OAUTHKEYCONFIGURATION_ENVIRONMENT = Environment ID
OAUTHKEYCONFIGURATION_CLIENT = Client Name
OAUTHKEYCONFIGURATION_TENANT = Tenant
OAUTHKEYCONFIGURATION_SCOPE  = Scope
OAUTHKEYCONFIGURATION_CLIENTSECRET = Client Secret
OAUTHKEYCONFIGURATION_LABEL = OAuth Provider Name
OAUTHKEYCONFIGURATION_ADD_NEW   = Add a New Trusted OAuth Provider
OAUTHKEYCONFIGURATION_ADD_KEY = Add Public Key
OAUTHKEYCONFIGURATION_ADD_KEY_HELP = You can add keys in PEM, DER, X.509 certificate (PEM/DER) or JWK format. For PEM/DER key or certificate formats you must specify the OAuth Key Identifier manually. For JWK keys, the Key Identifier is automatically detected.
OAUTHKEYCONFIGURATION_UPLOAD_KEY = Upload Public Key
OAUTHKEYCONFIGURATION_UPLOAD_KEY_WAY = Public Key input method
OAUTHKEYCONFIGURATION_NEW_PUBLICKEYFILE = PEM, DER, X.509 certificate (PEM/CRT) or JWK file
OAUTHKEYCONFIGURATION_PUBLIC_KEY_VALUE = Public Key value
OAUTHKEYCONFIGURATION_PUBLIC_KEY_URL = Public Key configuration URL
OAUTHKEYCONFIGURATION_SET_DEFAULT   = Set a Default Trusted OAuth Provider
OAUTHKEYCONFIGURATION_DEFAULT   = Default Trusted OAuth Provider:
OAUTHKEYCONFIGURATION_SAVE      = Save
OAUTHKEYCONFIGURATION_PUBLICKEYFILE = Base64, PEM or DER/CRT file:
OAUTHKEYCONFIGURATION_EDITKEY   = Edit Trusted OAuth Provider
OAUTHKEYCONFIGURATION_VIEWKEY   = View Trusted OAuth Provider
OAUTHKEYCONFIGURATION_ADDKEY    = Add Trusted OAuth Provider
OAUTHKEYCONFIGURATION_CURRENT_PUBLICKEY = Current Public Key
OAUTHKEYCONFIGURATION_REPLACE_PUBLICKEY = New Public Key
OAUTHKEYCONFIGURATION_FIELD_MANDATORY = The {0} field is mandatory.
OAUTHKEYCONFIGURATION_PUBLIC_KEY_MANDATORY = At least one Public Key is mandatory for all Trusted OAuth Providers.
OAUTHKEYTAB_UPLOADFAILED    = Upload of OAuth Public Key file failed.
OAUTHKEYTAB_KEYIDENTIFIER_EMPTY     = Please enter the OAuth Key Identifier.
OAUTHKEYTAB_KEYVALUE_EMPTY      = Please enter the OAuth Public Key value.
OAUTHKEYTAB_KEYURL_EMPTY    = Please enter the OAuth Key config URL.
OAUTHKEYTAB_LABEL_EMPTY     = Please enter the OAuth Provider name.
OAUTHKEYTAB_SKEWLIMITNEGATIVE  = Skew limit value may not be negative.
OAUTHKEYTAB_BADKEYFILE      = Cannot parse the Public Key file {0}. {1}
OAUTHKEYTAB_BADKEYSTRING        = Cannot parse the Public Key from string.
OAUTHKEYTAB_BADKEYURL       = Cannot parse the Public Key config URL {0}.
OAUTHKEYTAB_FAILEDKEYURL        = Cannot get Public Keys from config URL {0}.
OAUTHKEYTAB_GENERICADDERROR  = Cannot add Trusted OAuth Provider. {0}
OAUTHKEYTAB_ALREADYEXISTS   = A Trusted OAuth Provider with that name already exists
OAUTHKEYTAB_ALREADYEXISTSKEY    = The Provider {0} already has a Public Key with the Key Identifier {1}. The Key Identifier should be unique.
OAUTHKEYTAB_ALREADYEXISTSKEYONTHISPROVIDER  = This Provider already has a Public Key with the Key Identifier {0}. The Key Identifier should be unique.
OAUTHKEYTAB_EDITKEYIDNOTPOSSIBLE    = Cannot edit OAuth key identifier for public key used to verify current administrator token.
OAUTHKEYTAB_EDITDEFAULTKEYNOTPOSSIBLE   = Cannot edit default Trusted OAuth Provider used to verify current administrator token.
OAUTHKEYTAB_PUBLICKEYREMOVALNOTPOSSIBLE = Cannot remove Public Key used to verify current administrator token.  

#-- My Preferences

ADMINISTRATORPREFERENCES  = Administrator Preferences

CASTATUSONHOMEPAGE        = CA Status on Front Page

CASTATUSONHOMEPAGE_HELP   = If CA status should be displayed on the front page

FORADMIN                  = For Administrator:

PUBLISHERQUEUESTATUSON    = Publisher Queue Status on Front Page

PUBLISHERQUEUESTATUSON_HELP = If publisher queue status should be displayed on the front page


### Mostly CMP Configuration

CMPADDALIAS               = Add Alias

CMPALIAS                  = CMP Alias

CMPALIASEXISTS            = Alias already exists.

CMPNOTSELECTED			  = No CMP alias selected.

CMPALLOWVERIFYPOPO        = RA Verify Proof-of-Possession

CMPALLOWVERIFYPOPO_HELP   = Allow to specify that the CA should not verify the Proof-of-Possession (because the RA is trusted).

CMPALLOWAUTOMATICKEYUPDATE= Automatic Key Update

CMPALLOWAUTOMATICKEYUPDATE_HELP = For a new certificate to be issued for an End Entity, the End Entity's status has to be set to 'NEW'. This option allows the user status to automatically set to 'NEW' when receiving a KeyUpdateRequest.

CMPALLOWKURWITHSAMEKEY    = Certificate renewal with same keys

CMPALLOWKURWITHSAMEKEY_HELP = Allow using the same old certificate keys when renewing a certificate.

CMPALLOWSERVERGENERATEDKEYS = Allow server generated keys

CMPALLOWSERVERGENERATEDKEYS_HELP = Allow the server to generate keys for the client when processing requests for server generated keys.

CMPAUTHENTICATIONMODULE   = CMP Authentication Module

CMPAUTHENTICATIONMODULE_HELP = Specify the module used to authenticate the CMP request.

CMPAUTHSUBJECTDNPART      = SubjectDN Part

CMPBACKTOALIASES          = Back to CMP Aliases

CMPCLIENTMODE             = Client Mode

CMPCONFIGURATIONALIAS     = CMP Configuration Alias

CMPCONFIGURATIONALIAS_HELP= The CMP configuration alias to be used.

CMPCONFIRMATIONMESSAGE    = Certificate Confirmation

CMPRESPONSECONFIGURATION  = Response Configuration

CMPCOULDNOTDELETEALIAS    = Failed to delete CMP alias.

CMPCOULDNOTRENAMEORCLONE  = Failed to rename or clone. The new alias already exists.

CMPECCISSUERCA            = Issuer CA

CMPERROREEPNOTFOUND       = Cannot find the configured End Entity profile. Maybe it has been removed recently. Please choose another profile.

CMPDEFAULTCA              = Default CA

CMPDEFAULTCA_HELP         = This CA will be used to sign the Certificate Confirmation Response message.

CMPDEFAULTCA_DISABLED     = (disabled)

CMPDELETEALIAS            = Delete CMP Alias

CMPEDITALIAS              = Edit CMP Alias

CMPEXTRCTUSERNAMECOMPONENT= Extract Username Component

CMPEXTRCTUSERNAMECOMPONENT_HELP = Defines which component from the DN should be used to look up username in EJBCA.

CMPEXTRCTUSERNAMECOMPONENT_HELP1 = Any DN attribute can be specified, e.g. CN, UID, etc. Default is to use the entire DN as username.

CMPEXTRCTUSERNAMECOMPONENT_HELP2 = If a username can not be extracted, or the End Entity is not found, the full DN is also matched to try to find the End Entity.

CMPHMACCASECRET           = CA Shared Secret

CMPHMACSPECIFYSECRET      = Specify Secret

CMPKEYUPDATEREQUEST       = Key Update Request

CMPLISTOFALIASES          = List of CMP Aliases

CMPMANAGEALIASES          = Manage CMP Aliases

CMPNESTEDMESSAGECONTENT   = Nested Message

CMPNOAUTHMODULE           = Please select at least one authentication module.

CMPOMITVERIFICATIONSINECC = Verifications in EndEntityCertificate Authentication Module

CMPOMITVERIFICATIONSINECC_HELP = When using EndEntityCertificate authentication module in RA mode, you can skip performing some verifications on the certificate attached in the extraCert field. Note that this can only be permitted if the CMP request was sent inside a CMP NestedMessage.

CMPOMITVERIFICATIONSINECC_HELP1 = Checking this box will skip verifying that the certificate attached in the extraCert field: exists in the database, is issued by the right CA, is active, is valid and that it belongs to an authorized administrator.

CMPOMITVERIFICATIONSINECC_HELP2 = (Strongly recommended to keep it unchecked)

CMPOPERATIONALMODE        = CMP Operational Mode

CMPOPERATIONALMODE_HELP   = Client mode means that the user must be a pre-registered End Entity while RA mode means that the user will be created in EJBCA when the CMP request comes.

CMPRAALLOWCUSTOMSERNO     = Custom Certificate Serial Number

CMPRAALLOWCUSTOMSERNO_HELP= Specify if the CMP service will look in the request for custom certificate serial number.

CMPRAALLOWCUSTOMSERNO_HELP1 = If this setting is allowed, a requested serial number can be passed in the non-standard field serialNumber in the CRMF certTemplate.

CMPRACANAME               = RA CA Name

CMPRACANAME_HELP          = Specify the CA to be used when adding end entities.

CMPRACANAME_HELP1         = Select 'ProfileDefault' to use the Default CA specified in the End Entity Profile.

CMPRACERTPROFILE          = RA Certificate Profile

CMPRACERTPROFILE_HELP     = Specify the Certificate Profile used to generate certificates.

CMPRACERTPROFILE_HELP1    = Select 'ProfileDefault' to use the Default Certificate Profile specified in the End Entity Profile.

CMPRAEEPROFILE            = RA End Entity Profile

CMPRAEEPROFILE_HELP       = Specify the End Entity Profile used to add end entities.

CMPRA_PROFILEDEFAULT      = Profile default

CMPRANAMEGENERATIONSCHEME = RA Name Generation Scheme

CMPRANAMEGENERATIONSCHEME_HELP = Specify which generation schema should be used.

CMPRANAMEGENERATIONSCHEME_HELP1 = DN - will take a part of the request DN, and use it as the username (use the list to choose which parts). Several DN attributes can be specified to have fall-back, for example UID;SN;CN. First try UID, if it does not exist try SN, etc.

CMPRANAMEGENERATIONSCHEME_HELP2 = RANDOM - will generate a 12 character long random username.

CMPRANAMEGENERATIONSCHEME_HELP3 = FIXED - to have a fixed username specified in the text field.

CMPRANAMEGENERATIONSCHEME_HELP4 = USERNAME - use entire request DN as username.

CMPRANAMEGENERATIONSCHEME_HELP5 = If the constructed username already exists, the existing user will be modified and a new certificate will be issued for that user.

CMPRANAMEGENERATIONPOSTFIX= RA Name Generation Postfix

CMPRANAMEGENERATIONPOSTFIX_HELP = Specify a postfix to the generated username. '${RANDOM}' can be used to have a 10 random chars as postfix.

CMPRANAMEGENERATIONPREFIX = RA Name Generation Prefix

CMPRANAMEGENERATIONPREFIX_HELP = Specify a prefix to the generated username. '${RANDOM}' can be used to have a 10 random chars as prefix.

CMPRAMODE                 = RA Mode

CMPRAPASSWORDGENPARAMS    = Password Generation Parameter

CMPRAPASSWORDGENPARAMS_HELP = An internal random password is temporarily used during certificate generation. By setting this parameter, you can use a fixed password instead of a random one.

CMPRESPONSEPROTECTION     = CMP Response Protection

CMPRESPONSEPROTECTION_HELP= Specify the method used to authenticate the CMP response sent by EJBCA.

CMPSERVERGENKEYS          = Server Generated Keys

CMPTRUSTEDCERTPATH        = Trusted Certificates Path

CMPTRUSTEDCERTPATH_HELP   = The absolute path to the catalogue that contains the certificates used to verify the signature in a NestedMessage.

CMPVENDORCERT             = Vendor Certificate Mode

CMPVENDORCERT_USE         = Use Vendor Certificate Mode

CMPVENDORCERT_USE_HELP    = Activate and specify the CAs for authentication by Vendor CA in the CMP request extraCerts field and the CAs returned to the client in the CMP response caPubs field (used when following 3GPP standard).

CMPVENDORCERT_USE_HELP1   = Recommendation: Keep unchecked if you do not know what it is.

CMPVENDORCERT_VENDORCAS   = List Of Vendor CAs

CMPVENDORCERT_VENDORCAS_HELP = The list of vendor CA certificates is added to the CMP request message 'extraCert' field.

CMPRESPONSECAPUBS         = CMP Response Additional CA certificates

CMPRESPONSECAPUBS_HELP    = Adds additional CA certificates to the CMP response 'CertRepMessage.caPubs' field (see RFC4210).

CMPRESPONSECAPUBS_ISSUER_AT_INDEX_0_HELP	= Include the user certificates signing CA certificate at index 0 (a duplicate in this list is removed).

PKIRESPONSEMESSAGE_EXTRACERTS = PKI Message Response Additional CA certificates

PKIRESPONSEMESSAGE_EXTRACERTS_HELP = Adds additional CA certificates to the PKI response message 'PKIMessage.extraCerts' field (see RFC4210). The CA certificate chain used to sign this message is added automatically at index 0 (duplicates in this list are removed).

CMP_VIEW_ALIAS            = View CMP Alias

CMP_VIEW_ALIASES          = View CMP Aliases

OMIT                      = Omit


### Mostly ACME Configuration

ACME_MANAGEALIASES        = Manage ACME Aliases

ACME_VIEW_ALIASES         = View Aliases

ACME_LISTOFALIASES        = List of ACME Aliases

ACME_ALIAS                = Alias

ACME_ENTERNEWALIAS        = Enter new ACME alias

ACME_ALIAS_NAV_BACK       = Back to ACME alias overview

ACME_END_ENTITY_PROFILE   = End Entity Profile

ACME_MUST_HAVE_ONE_PROFILE = You must create at least one end entity profile before you can use ACME.

ACME_DEFAULT_CA_WILL_BE_USED = The Default CA and Default Certificate Profile in the end entity profile will be used to issue certificates. 

ACME_DEFAULT_CA_WILL_BE_USED_HELP = Make sure the certificate request sent by your ACME client fulfills the restrictions made in the end entity profile, certificate profile and issuing CA. Check the settings for subject-DN, SAN, EKU, certificate validity and available key specifications!

ACME_RANAMEGENERATIONSCHEME = RA Name Generation Scheme

ACME_RANAMEGENERATIONSCHEME_HELP = Specify which generation schema should be used.

ACME_RANAMEGENERATIONSCHEME_HELP1 = DN - will take a part of the request DN, and use it as the username (use the list to choose which parts). Several DN attributes can be specified to have fall-back, for example UID;SN;CN. First try UID, if it does not exist try SN, etc.

ACME_RANAMEGENERATIONSCHEME_HELP2 = RANDOM - will generate a 43 character long random username.

ACME_RANAMEGENERATIONSCHEME_HELP3 = FIXED - to have a fixed username specified in the text field.

ACME_RANAMEGENERATIONSCHEME_HELP4 = USERNAME - use entire request DN as username.

ACME_RANAMEGENERATIONSCHEME_HELP5 = If the constructed username already exists, the existing user will be modified and a new certificate will be issued for that user.

ACME_RANAMEGENERATIONSCHEME_HELP6 = You must enable Batch generation (clear text pwd storage) in the end entity profile, if you don't use a RANDOM username.

ACME_RANAMEGENERATIONPOSTFIX = RA Name Generation Postfix

ACME_RANAMEGENERATIONPOSTFIX_HELP = Specify a postfix to the generated username. '${RANDOM}' can be used to have a 10 random chars as postfix.

ACME_RANAMEGENERATIONPREFIX = RA Name Generation Prefix

ACME_RANAMEGENERATIONPREFIX_HELP = Specify a prefix to the generated username. '${RANDOM}' can be used to have a 10 random chars as prefix.

ACME_PREAUTHORIZATION_ALLOWED   = Pre-Authorization Allowed

ACME_PREAUTHORIZATION_ALLOWED_HELP   = With pre-authorization ACME clients can obtain authorization for an identifier with the newAuthz resource, before posting a certificate order with the newOrder resource. The challenge responses still must be done before creating the order.

ACME_REQUIRE_EXTERNAL_ACCOUNT_BINDING   = Require External Account Binding

ACME_REQUIRE_EXTERNAL_ACCOUNT_BINDING_HELP = Require an external account binding to associate an ACME account to be registered with an existing account in another system.

ACME_WILDCARD_CERTIFICATE_ISSUANCE_ALLOWED = Wildcard Certificate Issuance Allowed

ACME_WILDCARD_CERTIFICATE_ISSUANCE_ALLOWED_HELP = Allows the issuance of certificates including wildcard identifiers. I.e. *.primekey.com.

ACME_WILDCARD_WITH_HTTP_01_CHALLENGE_ALLOWED = Wildcard Certificate with http-01 Challenge Allowed

ACME_WILDCARD_WITH_HTTP_01_CHALLENGE_ALLOWED_HELP = Allows the http-01 challenge responses to be requested by the ACME server for identifiers including a wildcard.

ACME_WEBSITE_URL          = Site URL

ACME_WEBSITE_URL_HELP		= A URL providing more information about the ACME server.

ACME_TERMS_URL            = Terms of Service URL

ACME_TERMS_URL_HELP       = A URL identifying the current terms of service.

ACME_TERMS_URL_REQUIRED    = Please enter Terms of Service URL

ACME_TERMS_CHANGE_URL   		= Changes of Terms of Service URL

ACME_TERMS_CHANGE_URL_HELP 	    = A URL pointing to instructions on how to agree to the new terms of service. This URL is returned in the instance field of the error response including the ACME problem type userActionRequired.

ACME_TERMS_CHANGE_URL_REQUIRED	= Please enter changes of Terms of Service URL

ACME_TERMS_APPROVAL        = Require client approval for Terms of Service changes

ACME_TERMS_APPROVAL_HELP        = Require client approval for Terms of Service changes.

ACME_TERMS_CHANGED_APPROVAL 	= Agree to new Terms of Service allowed

ACME_TERMS_CHANGED_APPROVAL_HELP 	= Disable with caution! Disabling this feature enforces all ACME clients to register a new account (using a new account key) after the terms of service are changed. 

ACME_DNS_RESOLVER		  = DNS Resolver

ACME_DNS_RESOLVER_HELP	  = DNS resolver to use for dns-01 challenge DNS lookups. 

ACME_DNS_PORT			  = DNS Port

ACME_DNS_PORT_HELP		  = The port of the DNS resolver.

ACME_USE_DNSSEC_VALIDATION = Validate DNSSEC

ACME_USE_DNSSEC_VALIDATION_HELP = Use DNSSEC validation. Optional.

ACME_DNSSEC_TRUST_ANCHOR  = DNSSEC Trust Anchor

ACME_DNSSEC_TRUST_ANCHOR_HELP  = Trust anchor to use for DNSSEC.

ACME_DEFAULT_CONFIG       = Default ACME configuration

ACME_REPLAY_NONCE_VALIDITY       = Replay-Nonce Validity Number

ACME_ORDER_VALIDITY = Order Validity

ACME_ORDER_VALIDITY_HELP = Time until the certificate must be enrolled using the finalize resource after the order was created. Format (*d *h *m *s).

ACME_RETRY_AFTER = Retry After

<<<<<<< HEAD
ACME_RETRY_AFTER_HELP = Adds the Retry-After HTTP header in the authz resource response. Retry in n seconds or use '0' to leave out this HTTP header.
=======
ACME_AUTHORIZED_REDIRECT_PORTS 			= Authorized Redirect Ports

ACME_AUTHORIZED_REDIRECT_PORTS_HELP     = Authorized redirect ports on the client for the http-01 challenge validation. Default is 22,25,80,443.
>>>>>>> 6c2b659e

ACME_APPROVAL_NEW_ACCOUNT = Require approval for account registration

ACME_APPROVAL_NEW_ACCOUNT_HELP = Account registration requires the approval of one or more administrators. Not compatible to most ACME clients!

ACME_APPROVAL_KEY_CHANGE = Require approval for account key change

ACME_APPROVAL_KEY_CHANGE_HELP = Account key change requires the approval of one or more administrators. Not compatible to most ACME clients! 

ACME_REQUIRE_EXTERNAL_ACCOUNT_BINDING   = Require External Account Binding

ACME_EAB_TYPE							= EAB Type

ACMEEABWITHHMACGENERATEKEY				= Generate Key

ACMEEABWITHHMACMACALGORITHM				= MAC Algorithm

ACMEEABWITHHMACENCRYPTKEY                              = Encrypt Key

ACMEEABWITHHMACENCRYPTIONKEYID                 = Encryption Key

ACMEEABWITHHMACENCRYPTIONKEYALIAS              = Encryption Key Alias

ACMEEABWITHHMACKEYIDENTIFIER			= Key Identifier

ACMEEABWITHHMACUPLOAD 					= Upload PEM/DER Shared Key

ACMEEABWITHHMACSYMMETRICKEY 			= Insert base64Url Shared Key

ACMEEABWITHPUBLICKEYORCERTIFICATEUSEPUBLICKEY 			= Use public key

ACMEEABWITHPUBLICKEYORCERTIFICATESIGNATUREALGORITHM 	= Signature Algorithm

ACMEEABWITHPUBLICKEYORCERTIFICATEKEYIDENTIFIER			= Public Key or Certificate Fingerprint

ACMEEABWITHPUBLICKEYORCERTIFICATEUPLOAD 				= Upload PEM/DER Public Key or Certificate

ACMEEABWITHPUBLICKEYORCERTIFICATEPEM					= Insert PEM Public Key or Certificate

HS256 = HS256
HS384 = HS384
HS512 = HS512

ACME_GLOBAL_CONFIGS      = Global ACME Configurations

ONLYNUMBERS_INNONCEVALIDITY = Only numbers are allowed in "Replay-Nonce Validity Number".

ONLYNUMBERS_INRETRYAFTER = Only positive numbers are allowed in "Retry-After interval".

ONLYVALIDITY_INORDERVALIDATY = Only human readable time strings are allowed in "Order Validity".

SELECTCRYPTOTOKEN_INENCRYPTIONKEY      = A crypto token must be selected if key encryption is enabled.

CRYPTOTOKENINVALID_INENCRYPTIONKEY     = The selected crypto token is not available or invalid.

KEYALIASINVALID_INENCRYPTIONKEY        = The selected crypto token does not contain a key pair with alias {0}.  

INVALID_DNS_PORT = Invalid DNS Port value! Please enter a number between 53 and 65535.

INVALID_AUTHORIZED_REDIRECT_PORTS = Invalid authorized redirect ports list. Enter a list of positive integer values between 1 and 65535 separated by commas.

### Mostly SCEP Configuration

SCEP_ADD_ALIAS            = Add Alias

SCEP_ALIAS                = Alias

SCEP_ALIAS_NAV_BACK       = Back to SCEP alias overview

SCEP_ALLOW_LEGACY_DIGEST_ALGORITHM  = Allow legacy digest algorithms in response

SCEP_CLIENT_CERTIFICATE_RENEWAL = Allow Client Certificate Renewal (Enterprise Edition):

SCEP_CLIENT_CERTIFICATE_RENEWAL_WITH_SAME_KEY = Allow Client Certificate Renewal using old key (Enterprise Edition):

SCEP_DEFAULT_CA           = Default CA

SCEP_DELETE_ALIAS         = Delete Alias

SCEP_ENTERNEWALIAS        = Enter new SCEP alias

SCEP_INCLUDE_CA           = Include CA certificate in response

SCEP_CA_CHAIN			  = Return full chain in GetCACert responses

SCEP_LISTOFALIASES        = List of SCEP Aliases

SCEP_MANAGEALIASES        = Manage SCEP Aliases

SCEP_MODE                 = Mode

SCEP_OPERATIONAL_MODE     = Operational mode

SCEP_RA_AUTH_PASSWORD     = RA authentication password

SCEP_RA_CA                = RA CA Name

SCEP_RA_CERT_PROFILE      = RA Certificate Profile

SCEP_RA_ENDENTITY_PROFILE = RA End Entity Profile

SCEP_RA_NAME_GEN_PARAMS   = RA name generation parameters

SCEP_RA_NAME_GEN_POSTFIX  = RA name generation postfix

SCEP_RA_NAME_GEN_PREFIX   = RA name generation prefix

SCEP_RA_NAME_GEN_SCHEME   = RA name generation scheme

SCEP_RENAME_ALIAS         = Rename Alias

SCEP_VIEW_ALIASES         = View Aliases

SCEP_RA_INTUNE			  = Microsoft Intune Configuration:

SCEP_AUTH_AUTHORITY		  = Azure Active Directory Auth URL

SCEP_RA_USE_INTUNE		  = Authenticate through Microsoft Intune

SCEP_AAD_APP_ID			  = Application ID from Azure

SCEP_USE_INTUNE_KEY_BINDING = Use Internal Key Binding For Authentication

SCEP_AAD_APP_KEY		  = Application API Secret from Azure

SCEP_AAD_APP_KEY_BINDING  = Application API Key Binding Name

SCEP_TENANT 			  = Intune Tenant

SCEP_INTUNE_RESOURCE_URL  = Intune resource URL

SCEP_GRAPH_API_VERSION    = Specific version of graph

SCEP_GRAPH_RESOURCE_URL   = Graph resource URL

SCEP_PROXY_HOST 		  = EJBCA Proxy Host

SCEP_PROXY_PORT			  = EJBCA Proxy Port

SCEP_PROXY_USER			  = EJBCA Proxy User

SCEP_PROXY_PASS			  = EJBCA Proxy Password


### Mostly EST Configuration

ESTADDALIAS               = Add Alias

ESTALIAS                  = EST Alias

ESTALIASEXISTS            = Alias already exists.

ESTALLOWVERIFYPOPO        = RA Verify Proof-of-Possession

ESTALLOWVERIFYPOPO_HELP   = Allow to specify that the CA should not verify the Proof-of-Possession (because the RA is trusted).

ESTALLOWKURWITHSAMEKEY    = Certificate Renewal with Same Keys

ESTALLOWKURWITHSAMEKEY_HELP = Allow using the same old certificate keys when renewing a certificate.

ESTALLOWCHANGESUBJECTNAME = Allow ChangeSubjectName
ESTALLOWCHANGESUBJECTNAME_HELP = If it should be allowed to change subject DN from the TLS certificate to another value in the CSR using the ChangeSubjectName attribute (see RFC7030 4.2.2).
ESTALLOWCHANGESUBJECTNAME_HELP1 = ChangeSubjectName is only allowed in Vendor CA mode, where a proper mapping between the old and the new DN can be made.  

ESTAUTHENTICATIONMODULE   = Authentication Module
ESTAUTHENTICATIONMODULE_HELP = Specify the module used to authenticate an initial EST request using values in the CSR.

ESTBACKTOALIASES          = Back to EST Aliases

ESTCONFIGURATIONALIAS     = EST Configuration Alias

ESTCONFIGURATIONALIAS_HELP= The EST configuration alias to be used.

ESTCOULDNOTDELETEALIAS    = Failed to delete EST alias.

ESTCOULDNOTRENAMEORCLONE  = Failed to rename or clone. The new alias already exists.

ESTERROREEPNOTFOUND       = Cannot find the configured End Entity profile. Maybe it has been removed recently. Please choose another profile.

ESTDEFAULTCA              = RA CA Name

ESTDEFAULTCA_HELP         = The CA that this alias will issue certificate from.

ESTDEFAULTCA_CLIENT       = CA Name

ESTDEFAULTCA_CLIENT_HELP  = The CA used to respond to 'cacerts' calls, which may be a different CA than issuing certificates as end entities can be registered with another CA.

ESTDEFAULTCA_DISABLED     = (disabled)

ESTDELETEALIAS            = Delete EST Alias

ESTEDITALIAS              = Edit EST Alias

ESTNAME                   = Name

ESTNOTSELECTED			  = No EST alias selected.

ESTOPERATIONALMODE        = EST Operational Mode
ESTOPERATIONALMODE_HELP   = Client mode means that the client must be a pre-registered End Entity while RA mode means that the end entity will be created in EJBCA when the EST request comes in.

ESTREQUIRECERT            = Require Client Certificate
ESTREQUIRECERT_HELP       = EST client must authentication using a client certificate which is authorized to create certificates. Always required for renewal (reenroll).

ESTREQUIREUSERNAME        = Client Username
ESTREQUIREUSERNAME_HELP   = EST client must authenticate using the specified username. Leave empty for no username.  Will not be required for renewal (reenroll).

ESTREQUIREPASSWORD        = Client Password
ESTREQUIREPASSWORD_HELP   = EST client must authenticate using the specified password. Leave empty for no password. Will not be required for renewal (reenroll).

ESTLISTOFALIASES          = List of EST Aliases

ESTMANAGEALIASES          = Manage EST Aliases

ESTCERTPROFILE            = Certificate Profile

ESTCERTPROFILE_HELP       = Specify the Certificate Profile used to generate certificates.

ESTCERTPROFILE_HELP1      = Select 'ProfileDefault' to use the Default Certificate Profile specified in the End Entity Profile.

ESTEEPROFILE              = End Entity Profile

ESTEEPROFILE_HELP         = Specify the End Entity Profile used to add end entities.

ESTPROFILEDEFAULT         = Profile default

ESTVENDORCERT_VENDORCAS_HELP = The list of trusted vendor CA certificates that can verify and authorize client vendor certificates.

ESTVENDORCERT_USE_HELP    = Activate and specify the CAs for authentication by Vendor CA for TLS authenticated initial EST requests.
ESTVENDORCERT_USE_HELP1   = Can only used when no other authentication modules are selected.
ESTVENDORCERT_USE_HELP2   = Recommendation: Keep unchecked if you do not know what it is.

EST_VIEW_ALIAS            = View EST Alias

EST_VIEW_ALIASES          = View EST Aliases

ESTRANAMEGENERATIONSCHEME = RA Name Generation Scheme

ESTRANAMEGENERATIONSCHEME_HELP = Specify which generation schema should be used.

ESTRANAMEGENERATIONSCHEME_HELP1 = DN - will take a part of the request DN, and use it as the username (use the list to choose which parts). Several DN attributes can be specified to have fall-back, for example UID;SN;CN. First try UID, if it does not exist try SN, etc.

ESTRANAMEGENERATIONSCHEME_HELP2 = RANDOM - will generate a 12 character long random username.

ESTRANAMEGENERATIONSCHEME_HELP3 = FIXED - to have a fixed username specified in the text field.

ESTRANAMEGENERATIONSCHEME_HELP4 = USERNAME - use entire request DN as username.

ESTRANAMEGENERATIONSCHEME_HELP5 = If the constructed username already exists, the existing user will be modified and a new certificate will be issued for that user.

ESTRANAMEGENERATIONPOSTFIX= RA Name Generation Postfix

ESTRANAMEGENERATIONPOSTFIX_HELP = Specify a postfix to the generated username. '${RANDOM}' can be used to have a 10 random chars as postfix.

ESTRANAMEGENERATIONPREFIX = RA Name Generation Prefix

ESTRANAMEGENERATIONPREFIX_HELP = Specify a prefix to the generated username. '${RANDOM}' can be used to have a 10 random chars as prefix.


### Audit Log Module

ACCESSCONTROL             = Access Control
ADMINWEB                  = Administration Web
APPROVAL_PROFILE          = Approval Profile
AUTHENTICATION            = Authentication
BLACKLIST                 = Block List
CERTIFICATE_AUTHORITY     = Certificate Authority
CRL                       = Certificate Revocation List
GLOBALCONF                = Global Configuration
KEY_MANAGEMENT            = Key Management
KEYRECOVERY               = Key Recovery
RA                        = Registration Authority
RECOVERY                  = Recovery
SECURITY_AUDIT            = Security Audit
SERVICE                   = Service
TRUSTED_TIME              = Trusted Time

### Audit Log Event Statuses

FAILURE                   = Failure
SUCCESS                   = Success
VOID                      = Void

### Audit Log Events

#-- EventTypes from EJBCA
PUBLISHER_CHANGE          = Publisher Change
PUBLISHER_CLONE           = Publisher Clone
PUBLISHER_CREATION        = Publisher Create
PUBLISHER_REMOVAL         = Publisher Remove
PUBLISHER_RENAME          = Publisher Rename
PUBLISHER_STORE_CERTIFICATE = Publisher Certificate Store
PUBLISHER_STORE_CRL       = Publisher CRL Store
PUBLISHER_STORE_OCSP_RESPONSE = Publisher OCSP Response Store
PUBLISHER_TEST_CONNECTION = Publisher Connection Test
PUBLISHER_USEDBY_CA       = Publisher is used by the following CA:
CA_SIGNCMS                = Sign CMS
CA_SIGNREQUEST            = CA Signing Request
CA_RENEWED                = CA Renewal
CA_REVOKED                = CA Revoke
CA_IMPORT                 = CA Import
CA_EXPORTTOKEN            = CA Token Export
CA_REMOVETOKEN            = CA Token Remove
CA_RESTORETOKEN           = CA Token Restore
CA_VALIDITY               = CA Validity
CA_USERAUTH               = Public Web User Authentication
CA_EXTENDEDSERVICE        = CA Extended Service Executed
CA_INCERTIFICATEPROFILES  = CA is used in the following Certificate Profiles:
CA_INENDENTITYPROFILES    = CA is used in the following End Entity Profiles:
CA_INROLES                = CA is used in the following Roles:
RA_ADDENDENTITY           = End Entity Add
RA_EDITENDENTITY          = End Entity Edit
RA_DELETEENDENTITY        = End Entity Remove
RA_REVOKEDENDENTITY       = End Entity Revoke
RA_ADDEEPROFILE           = End Entity Profile Add
RA_EDITEEPROFILE          = End Entity Profile Edit
RA_REMOVEEEPROFILE        = End Entity Profile Remove
RA_RENAMEEEPROFILE        = End Entity Profile Rename
RA_ADDADMINPREF           = Admin Preferences Add
RA_DEFAULTADMINPREF       = Admin Preferences Default
RA_EDITADMINPREF          = Admin Preferences Edit
RA_USERDATASOURCEFETCHDATA = User Data Source Data Fetch
RA_USERDATASOURCEREMOVEDATA = User Data Source Data Remove
RA_USERDATASOURCEADD      = User Data Source Add
RA_USERDATASOURCEEDIT     = User Data Source Edit
RA_USERDATASOURCEREMOVE   = User Data Source Remove
RA_USERDATASOURCERENAME   = User Data Source Rename
REVOKE_UNREVOKEPUBLISH    = Certificate Unrevoked Status Publish
CUSTOMLOG_ERROR           = Custom Log Error
CUSTOMLOG_INFO            = Custom Log Info
KEYRECOVERY_SENT          = Key Recovery Send
KEYRECOVERY_MARKED        = Key Recovery Mark
KEYRECOVERY_ADDDATA       = Key Recovery Data Add
KEYRECOVERY_EDITDATA      = Key Recovery Data Edit
KEYRECOVERY_REMOVEDATA    = Key Recovery Data Remove
APPROVAL_ADD              = Approval Request Add
APPROVAL_EDIT             = Approval Request Edit
APPROVAL_REMOVE           = Approval Request Remove
APPROVAL_APPROVE          = Approval Request Approve
APPROVAL_REJECT           = Approval Request Reject
APPROVAL_EXTEND           = Approval Request Extend
APPROVAL_PROFILE_ADD      = Approval Profile Add
APPROVAL_PROFILE_EDIT     = Approval Profile Edit
APPROVAL_PROFILE_REMOVE   = Approval Profile Remove
APPROVAL_PROFILE_RENAME   = Approval Profile Rename
SYSTEMCONF_EDIT           = System Configuration Edit
SYSTEMCONF_CREATE         = System Configuration Create
SERVICE_ADD               = Service Add
SERVICE_REMOVE            = Service Remove
SERVICE_EDIT              = Service Edit
SERVICE_RENAME            = Service Rename
SERVICE_EXECUTED          = Service Execution
ADMINWEB_ADMINISTRATORLOGGEDIN = Administrator Log-In
ADMINWEB_ADMINISTRATORLOGGEDOUT = Administrator Session Ended
EJBCA_STARTING            = EJBCA Node Start

#-- EventTypes from CESeCore
ACCESS_CONTROL            = Access Control
#AUTHENTICATION            =
CA_CREATION               = CA Create
CA_DELETION               = CA Remove
CA_RENAMING               = CA Rename
CA_EDITING                = CA Edit
CA_KEYGEN                 = CA Key Generate
CA_KEYACTIVATE            = CA Key Activate
CA_KEYDELETE              = CA Key Remove
CA_ROLLEDOVER             = CA Rolled Over
CA_SERVICEACTIVATE        = CA Service Activate
CA_SERVICEDEACTIVATE      = CA Service Deactivate
CA_TOKENACTIVATE          = CA Token Activate
CA_TOKENDEACTIVATE        = CA Token Deactivate
CERT_STORED               = Certificate Store
CERT_REVOKED              = Certificate Revoke
CERT_CHANGEDSTATUS        = Certificate Status Change
CERT_REQUEST              = Certificate Request
CERT_CREATION             = Certificate Create
CERT_CTPRECERT_SUBMISSION = Certificate CT Pre-Cert Submission
#CERTIFICATE_KEY_BIND      =
#CERTIFICATE_KEY_UNBIND    =
CERTPROFILE_CREATION      = Certificate Profile Create
CERTPROFILE_DELETION      = Certificate Profile Remove
CERTPROFILE_RENAMING      = Certificate Profile Rename
CERTPROFILE_EDITING       = Certificate Profile Edit
CRL_STORED                = CRL Store
CRL_DELETED               = CRL Remove
CRL_CREATION              = CRL Create
CRYPTOTOKEN_ACTIVATION    = Crypto Token Activate
CRYPTOTOKEN_AUTHORIZE_KEY = Crypto Token Key Authorization
CRYPTOTOKEN_CHANGE_AUTH_DATA = Crypto Token Change Authorization Data
CRYPTOTOKEN_CREATE        = Crypto Token Create
CRYPTOTOKEN_DEACTIVATION  = Crypto Token Deactivate
CRYPTOTOKEN_REACTIVATION  = Crypto Token Reactivate
CRYPTOTOKEN_DELETE_ENTRY  = Crypto Token Entry Remove
CRYPTOTOKEN_DELETION      = Crypto Token Remove
CRYPTOTOKEN_EDIT          = Crypto Token Edit
CRYPTOTOKEN_GEN_KEYPAIR   = Crypto Token Key Pair Generate
CRYPTOTOKEN_GEN_KEY       = Crypto Token Key Generate
CRYPTOTOKEN_GEN_EXTRACT_KEYPAIR = Crypto Token Key Pair Extract
CRYPTOTOKEN_UPDATEPIN     = Crypto Token PIN Code Update
CRYPTOTOKEN_INITIALIZE_KEY = Crypto Token Key Initialization
INTERNALKEYBINDING_CREATE = Internal Key Binding Create
INTERNALKEYBINDING_EDIT   = Internal Key Binding Edit
INTERNALKEYBINDING_DELETE = Internal Key Binding Remove
LOG_DELETE                = Audit Log Remove
LOG_EXPORT                = Audit Log Export
LOG_MANAGEMENT_CHANGE     = Audit Log Configuration
LOG_SIGN                  = Audit Log Sign
LOG_VERIFY                = Audit Log Verify
ROLE_CREATION             = Role Create
ROLE_DELETION             = Role Remove
ROLE_RENAMING             = Role Rename
ROLE_ACCESS_RULE_ADDITION = Role Access Rule Add
ROLE_ACCESS_RULE_CHANGE   = Role Access Rule Change
ROLE_ACCESS_RULE_DELETION = Role Access Rule Remove
ROLE_ACCESS_USER_ADDITION = Role Access User Add
ROLE_ACCESS_USER_CHANGE   = Role Access User Change
ROLE_ACCESS_USER_DELETION = Role Access User Remove
#BACKUP                    =
#RESTORE                   =
#TIME_SYNC_ACQUIRE         =
#TIME_SYNC_LOST            =
#EVENT_INFO_DATABASE                           = Database Information
#EVENT_INFO_EDITLOGCONFIGURATION               = Log Configuration Edited
#EVENT_INFO_GETLASTCRL                         = Last CRL Retrieved
#EVENT_INFO_PUBLICWEBUSERCONNECTED             = Public Web User Connected
#EVENT_INFO_USERAUTHENTICATION                 = Public Web User Authentication
#EVENT_INFO_NOTIFICATION                       = Notification
#EVENT_INFO_UNKNOWN                            = Unknown Event
#EVENT_INFO_SIGNEDREQUEST                      = Certificate request signed
#EVENT_INFO_REQUESTCERTIFICATE                 = Received certificate request
#EVENT_SYSTEM_INITILIZED_LOGGING               = EJBCA instance started log
#EVENT_SYSTEM_STOPPED_LOGGING                  = EJBCA instance stopped log

### Audit Log Columns

ADDITIONAL_DETAILS        = Details
ADMINISTRATOR             = Administrator
#CERTIFICATE               =
CUSTOM_ID                 = Certificate Authority
EVENTSTATUS               = Outcome
EVENTTYPE                 = Event
MODULE                    = Module
NODE                      = Node
TIMESTAMP                 = Time
#USERNAME_ABBR             =


### Mostly Audit Module

AUDIT_AUTORELOAD          = Automatic reload when conditions change
AUDIT_DISPRESULTS         = Displaying results
AUDIT_DISPRESULTSTO       = to
AUDIT_DOWNLOAD            = Download shown results
AUDIT_DOWNLOADASCMS       = Download shown results as CMS
AUDIT_DOWNLOADASCMSCA     = CMS signing CA
AUDIT_INVALIDCMS		  = Invalid or no CMS signing CA.
AUDIT_SEARCHRESULTS       = Search results

AUDITHEADER               = Audit Log

NO_SEARCHABLE_AUDIT       = No audit log devices that can be searched are in use

APPROVAL                  = Approval

15MIN                     = 15 minutes

1DAY                      = 1 day

1HOUR                     = 1 hour

6HOURS                    = 6 hours

7DAYS                     = 7 days

ADMINTYPE                 = Admin Type

BATCHCMDLINE              = Batch commandline tool

CACMDLINE                 = CA commandline tool

CLIENTCERT                = Auth. with Client Cert.

COLUMN                    = Column

CONDITION                 = Condition

CONDITIONS_NEW            = Add...

CONDITIONS_CLEAR          = Clear all conditions

CONDITIONS_CLEAR_RELOAD   = Clear all conditions and reload

CONDITIONS_CURRENT        = Current conditions

CUSTOM                    = Custom

ENTRIESPERPAGE            = Entries per page

FIRST                     = First

INTERNALCA                = No CA Specified

INTERNALUSER              = Internal user

LOG                       = Log

MATCHADMINCERT            = Admin. Cert (hexadecimal serial number)

MATCHADMINIP              = Administrator IP address

MATCHADMINTYPE            = Administrator Type

MATCHCA                   = CA

MATCHCERTIFICATE          = Certificate (hexadecimal serial number)

MATCHCOMMENT              = Comment

MATCHEVENT                = Event

MATCHMODULE               = Module

MATCHUSERNAME             = Username

PUBLICWEBUSER             = Public web user

RACMDLINE                 = RA user

UNKNOWNCAID               = Unknown CA Identifier

UNKNOWNPROVIDERID         = Unknown Trusted Oauth Provider Identifier

### Mostly RA Module

ADDDATASOURCE             = Add Data Source

ADDEDSUCCESSFULLY         = added successfully.

ADDENDENTITY              = Add End Entity

ADDPROFILE                = Add Profile

ADVANCEDMODE              = Advanced Mode

ADEFAULTCA                = Default CA must be among available CAs.

ADEFAULTCERTPROFILE       = Default certificate profile must be among available certificate profiles.

ALLOWEDREQUESTS           = Number of allowed requests

ALLOWMERGEDNWEBSERVICES   = Allow merge DN Web Services

ALLOWMULTIVALUERDN        = Allow multi-value RDNs

ALLOWMULTIVALUERDN_HELP   = (do not use by default, only to be used in special cases)

APPLICABLECAS             = Applicable CAs

AREVOKEATIONREASON        = A revocation reason must be selected.

AREYOUSUREDELETE          = Are you sure you want to delete selected end entities?

AREYOUSUREDELETEREVOKE    = Are you sure you want to revoke and delete the selected users?

AREYOUSUREKEYRECOVER      = Are you sure you want to recover keys associated with this certificate? Remember to set the password for the user in the section "Search End Entities", then "Edit End Entity".

AREYOUSUREREVOKE          = Are you sure you want to revoke selected end entities?

AREYOUSUREREVOKECERT      = Are you sure you want to revoke current certificate?

AREYOUSUREUNREVOKECERT    = Are you sure you want to reactivate current certificate?

AREYOUSUREREVOKETOKEN     = Are you sure you want to revoke current token?

AREYOUSURECHANGE          = Are you sure you want to change status on selected end entities?

ADMINROLESUSINGPROFILE    = Roles using the profile:

AUTOGENERATED             = Auto-generated

AVAILABLECERTIFICATEPROF  = Available Certificate Profiles

AVAILABLETOKENS           = Available Tokens

BACKTOENDENTITYPROFILES   = Back to End Entity Profiles

BACKTOUSERDATASOURCES     = Back to User Data Sources

BASICMODE                 = Basic Mode

BEGINSWITH                = Begins with

CAMUST                    = A CA must be selected.

CANNOTVIEWUSERPROFREM     = Cannot view user data, the end entity profile have been removed.

CARDNUMBER                = Card number

CARDNUMBER_MUSTBE         = Card number must be decimal numbers.

CERTIFICATEDOESNTEXIST    = Certificate specified doesn't exist in database, it may not have been generated.

CERTIFICATENR             = Certificate number

CERTIFICATEPROFILEMUST    = Certificate Profile must be selected.

CERTIFICATEPROFILESAVED   = Certificate Profile '{0}' saved.

CERTIFICATEREQUESTDATA    = Certificate Request data

CERTIFICATES              = Certificates

CERTPROFILE_FROMTEMPLATE  = Template certificate profile

CERTPROFILE_NEWNAME       = Name of new certificate profile

CHANGESTATUSTO            = Change Status to:

CLEARTEXTPASSWORD         = Clear text password

CONFIRMPASSWORD           = Confirm Password

COULDNTDELETEEEPROFILE    = Couldn't delete profile. it's still used by some end entities or roles.

COULDNTDELETEUSERDATASOURCE = Couldn't delete user data source, it's still used by some of the profiles.

COULDNOTFINDALLOBJECTS    = Could not find all the requested objects.

CSR                       = CSR file

CREATED                   = Created

CURRENTTEMPLATE           = Current Template

CURRENTUSERDATA           = Current End Entity Data

CUSTOMUSERDATASOURCE      = Custom User Data Source

CUSTOMUSERDATASOURCESETTINGS = Custom User Data Source Settings

DEFAULTAVAILABLECA        = Default CA must be among available CAs.

DEFAULTAVAILABLECERTIFICATEPROFILE = Default certificate profile must be among available certificate profiles.

DEFAULTAVAILABLETOKENTYPE = Default token type must be among available token types.

DEFAULTCA                 = Default CA

DEFAULTCERTIFICATEPROFILE = Default Certificate Profile

DEFAULTTOKEN              = Default Token

ADDENDENTITYPROFILE		  = Add End Entity Profile

DELETEENDENTITYPROFILE    = Delete End Entity Profile

DELETEPROFILE             = Delete Profile

DELETEUSERDATASOURCE      = Delete User Data Source

EDITENDENTITYPROFILE      = Edit End Entity Profile

EDIT_ENDENTITY_TITLE      = Edit End Entity

EDIT_ENDENTITY_HEADING    = Edit End Entity

EDITUSERDATASOURCE        = Edit User Data Source

EEPROFILEALREADYEXISTS    = End Entity Profile already exists

EEPROFILENAMEREQUIRED     = Please specify the new End Entity Profile name

EEPROFILENAMEFORBIDDEN    = Forbidden End Entity Profile name.

EEPROFILENOTSELECTED      = Please select an End Entity Profile

EEPROFILEDOESNOTEXIST     = End Entity Profile does not exist, it may have been removed in another browser. Restart browser to refresh profile list.

EEPROFILEUSEDINENDENTITIESEXCESSIVE = It is used by some End Entities (results not shown, over 100 hits)

EESUSINGPROFILE           = End Entities using the profile:

EESUBJDNVALIDATIONEMPTY   = Can not have empty validation regular expression (field: {0})

EMAIL                     = E-mail address

EMAILADDRESS              = End Entity E-mail

EMAILADDRESS_HELP         = (Use only the domain part of the address, without the '@' character)

EMAILEMPTYNONMODIFIABLE   = End Entity E-mail cannot be empty and non-modifiable.

EMAILINCOMPLETE           = Incomplete e-mail address.

EMPTY                     = EMPTY

ENDENTITY                 = End Entity

ENDENTITY_ABBR            = End Entity

ENDENTITYALREADYEXISTS    = End entity already exists, choose another Username.

ENDENTITYDOESNTEXIST      = End entity doesn't exist.

ENDENTITYPROFILE          = End Entity Profile

ENDENTITYPROFILEID        = End Entity Profile ID

ENDENTITYPROFILENAME      = Profile Name

ENDENTITYSAVED            = End Entity Saved

ERRORNOPRINTERFOUND       = Error no printer found.

ERRORNOPRINTERISAVAIL     = Error no printer seems available. Printing have to be turned off in order to save.

EXAMPLE                   = E.g.

EXPORT                    = Export

EXPORTROFILES             = Export Profiles

FIELDVALIDATIONEMPTY      = Can not have empty validation regular expression (field: {0})

FINDENDENTITYWITHUSERNAME = Search end entity with username

FINGERPRINT_SHA1          = Fingerprint SHA-1

FINGERPRINT_SHA256        = Fingerprint SHA-256

FORENDENTITY              = For End Entity

HAVEYOUREVOKEDTHEENDENTITIES = Are the selected end entities revoked?

HEXREQUIRED               = A hexadecimal value is required.

HISTORICALUSERDATA        = Historical End Entity Data

HISTORY                   = History

ILLEGALATTRIBUTE          = An empty attribute cannot be non-modifiable.

IMPORT                    = Import

IMPORTPROFILESFROM        = Import Profiles from Zip file

INHERITFROMCA             = Inherit from issuing CA

INVALIDCHARS              = Invalid character(s):

INVALIDCP5MAXOPERATIONS   = Invalid authorization max operation number

INVALIDURL                = Invalid URL

INVALIDQUERY              = Invalid query.

ISSUANCEREVOCATIONREASON  = Revocation reason to set after certificate issuance

KEYALGORITHM              = Key Algorithm

KEYRECOVERABLE            = Key Recoverable

LISTOFENDENTITYPROFILES   = List of End Entity Profiles

LISTOFUSERDATASOURCES     = List of User Data Sources

MAINCERTIFICATEDATA       = Main Certificate Data

MANAGEENDENTITYPROFILES   = Manage End Entity Profiles

MANAGEUSERDATASOURCES     = Manage User Data Sources

MATCHCERTIFICATEPROFILE   = Certificate Profile

MATCHCOMMONNAME           = CN, Common name

MATCHCOUNTRY              = C, Country (ISO 3166)

MATCHDNSERIALNUMBER       = serialNumber, Serial number in DN

MATCHDOMAINCOMPONENT      = DC, Domain Component

MATCHEMAILADDRESS         = E-mail address

MATCHENDENTITYPROFILE     = End Entity Profile

MATCHGIVENNAME            = givenName, Given name (first name)

MATCHINITIALS             = initials, First name abbreviation

MATCHLOCALITY             = L, Locality

MATCHORGANIZATION         = O, Organization

MATCHORGANIZATIONALUNIT   = OU, Organizational Unit

MATCHSTATEORPROVINCE      = ST, State or Province

MATCHSTATUS               = Status

MATCHSURNAME              = surname, Family name

MATCHTITLE                = title, Title

MATCHUID                  = UID, Unique ID

MATCHUPN                  = MS UPN, User Principal Name

MAXFAILEDLOGINATTEMPTS    = Maximum number of failed login attempts

MAXFAILEDLOGINATTEMPTSINVALID = Please enter a valid number for "Maximum number of failed login attempts"

MINPWDSTRENGTH            = Minimum password strength (bits)

MINPWDSTRENGTHINVALID     = Please enter a valid number for "Minimum password strength"

MISSINGCAIDS              = (Missing CA IDs)

MISSING_EMAIL_CONFIGURATION = Missing e-mail configuration in the application server.

MODIFYABLE                = Modifiable

MODIFYABLEFIELDS          = Modifiable Fields

MODIFIED                  = Modified

MUSTFILLINANOTIFICATIONSENDER  = You must fill in a notification sender if notification is to be used.

MUSTFILLINANOTIFICATIONRECIPIENT  = You must fill in a notification recipient if notification is to be used.

MUSTFILLINANOTIFICATIONSUBJECT = You must fill in a notification subject if notification is to be used.

MUSTFILLINANOTIFICATIONMESSAGE = You must fill in a notification message if notification is to be used.

MUSTSELECTPRINTER          = You must select a printer if printing is to be used.

NOENDENTITYPROFILEDEFINED      = No end entity profile is defined for this end entity.

NOCERTIFICATEPROFILEDEFINED    = No certificate profile is defined for this end entity.

NOTAUTHORIZEDTOCREATEENDENTITY = Authorization Denied, No create rights to any end entity profiles.

NOTAUTHORIZEDTOEDIT       = You are not authorized to edit end entity.

NOTAUTHORIZEDTOVIEW       = You are not authorized to view end entity.

NOTAUTHORIZEDTOVIEWCERT   = You are not authorized to view end entity's certificates.

NOTAUTHORIZEDTOVIEWHIST   = You are not authorized to view end entity's history.

NOTIFICATIONADDRESSMUSTBE = An e-mail address must be specified in order to send notification.

NOTIFICATIONEVENTS        = Notification Events

NOTIFICATIONMESSAGE       = Notification Message

NOTIFICATIONRECIPIENT     = Notification Recipient

NOTIFICATIONSENDER        = Notification Sender

NOTIFICATIONSENDERNOTVALID = The notification sender doesn't seem to be a valid e-mail address.

NOTIFICATIONSUBJECT       = Notification Subject

NOENDENTITIESFOUND        = No end entities found.

NOTEMPLATEUPLOADED        = No Printing template is uploaded.

ONLYAUTHORIZEDENDENTITIESDEL   = Not authorized to delete all end entities, only removed where possible.

ONLYAUTHORIZEDENDENTITIESCHANG = Not authorized to edit all end entities, only edited where possible.

ONLYAUTHORIZEDENDENTITIESREV   = Not authorized to revoke all end entities, only revoked where possible.

ONLYHEXINCERTSN           = Only hexadecimal values are allowed in Certificate Serial Number field.

ONLYLETTERSANDNUMBERS     = Only characters A-Z and 0-9 allowed in field.

ONLYMORFINGENDERFIELD     = Only 'M' or 'F' are allowed in field.

ONLYNONREVENDENTITIESREV  = Only end entities not in progress of being revoked were processed.

ONLYNUMBERALSANDDOTS      = Only numerals and '.' are allowed in field.

ONLYSTATUSCANBESELECTED   = Only status values New (Or Key Recovery), Generated or Historical can be selected.

ONORAFTER                 = on or after the

ONORBEFORE                = on or before the

OTHERCERTIFICATEDATA      = Other Certificate Data

OTHERSUBJECTATTR          = Other Subject Attributes

ORIFCERTIFICATSERIAL      = Search end entity with Certificate SN (hex)

ORLISTEXPIRING            = Search end entities with certificates expiring within

ORWITHSTATUS              = Search end entities with status

PASSWORD                  = Password

PASSWORDORENROLLMENTCODE  = Password (or Enrollment Code)

PASSWORDMUSTBEREGEN       = Password must be regenerated when changing status of user.

PASSWORDSDOESNTMATCH      = Passwords don't match.

PASSWORDREQUIRED          = A password is required.

PASSWORD_DEFINED_IN_PROFILE = Password will be retrieved from profile if this field is left blank.

PATHTOTEMPLATE            = Path to template (Must be in SVG format, max 2 MB)

PREVIOUSLYADDEDENDENTITIES= Previously added end entities

PRINT                     = Print

PRINTERNAME               = Printer Name

PRINTING                  = Printing of user data

PRINTEDCOPIES             = Printed Copies

PRINTUSERDATA             = Print User Data

PROFILEDESCRIPTION        = Profile Description

PWGEN_DIGIT               = Digits only

PWGEN_LETTERDIGIT         = English letters and digits

PWGEN_ALLPRINTABLE        = All printable English characters

PWGEN_NOLOOKALIKELD       = English letters and digits except "O0lI1"

PWGEN_NOLOSALIKEENLD      = English letters and digits except "O0lI1ajeg"

PWGEN_NOSOUNDALIKEENLD    = English letters and digits except "ajeg"

PSD2_NCANAME			  = ETSI PSD2 QCStatement NCA Name

PSD2_NCAID				  = ETSI PSD2 QCStatement NCA Id

PSD2_PSP_ROLES			  = ETSI PSD2 QCStatement PSP Roles

PSD2_PSP_AS			  	  = PSP_AS (Account Servicing)

PSD2_PSP_PI			  	  = PSP_PI (Payment Initiation)

PSD2_PSP_AI			  	  = PSP_AI (Account Information)

PSD2_PSP_IC				  = PSP_IC (Issuing of Card-Based Payment Instruments)

RECOVERKEY                = Recover Key

REGENERATENEWPASSWORD     = Regenerate New Password

RELOAD                    = Reload

REMAININGLOGINATTEMPTS    = Remaining login attempts

REQKSALGTYPE              = Requested Key Algorithm

REQKSALGSUBTYPE           = Requested Key Spec

REQUIRED                  = Required

REQUIREDCARDNUMBER        = You are required to enter a card number.

REQUIREDUSERNAME          = You are required to enter a Username.

REQUIREDPASSWORD          = You are required to enter a Password.

REQUIREDEMAIL             = You are required to enter an e-mail address.

RESETLOGINATTEMPTS        = Reset login attempts

REUSEOLDCERTIFICATE       = Reuse old certificate

REVERSEFIELDCHECKS        = Reverse Subject DN and Subject Alt Name Checks

REVOCATIONREASONS         = Revocation reasons :

REVOKE                    = Revoke

UNREVOKE                  = Reactivate

REVOKED                   = Revoked

REACTIVATED_REMOVEFROMCRL = No. Reactivated and pending removal from Base CRL.

REVOKEANDDELETE           = Revoke And Delete

REVOKESELECTED            = Revoke Selected

ROWSWILLBEDISPLAYED       = rows will be displayed.

SEARCHENDENTITIES         = Search End Entities

SENDNOTIFICATION          = Send Notification

SERIALNUMBERALREADYEXISTS = The SubjectDN Serial Number already exists, choose another Serial Number.

SIGNATUREALGORITHM        = Signature Algorithm

SSH_TYPE				  = SSH

SSH_CERTIFICATE_DATA	  = SSH Certificate Data

SSH_FIELDS   			  = SSH Fields

STATUS                    = Status

STATUSFAILED              = Failed

STATUSGENERATED           = Generated

STATUSINITIALIZED         = Initialized

STATUSINPROCESS           = In process

STATUSHISTORICAL          = Historical

STATUSKEYRECOVERY         = Key Recovery

STATUSNEW                 = New

STATUSREVOKED             = Revoked

SUBJECTALTNAME            = Subject Alternative Name

SUBJECTDIRATTRIBUTES      = Subject Directory Attributes

SUBJECTDN                 = Subject DN

SUBJECTDN_CA_HELP         = DN in string form, e.g. 'CN=My CA,O=MyOrg,C=SE', elements will be ordered according to EJBCA standard. See also the LDAP DN order setting and associated help.

SUBJECTDN_CA_CVC_HELP     = Mnemonic and country, represented by a X.509 DN string, e.g. 'CN=CVCA0001,C=SE'. Mnemonic (CN) is maximum 8 characters and country (C) is an ISO3166 two letter country code.

SUBJECTDNEMAILEMPTY       = Required subject DN Attribute cannot be non-modifiable and empty for field emailAddress, E-mail

USECNFORDNSBUTCNEMPTY     = 'Use entity CN field' can't be used for DNS Name, if CN attribute not present.

SUBJECTDNFIELDEMPTY      =  Required attribute cannot be non-modifiable and empty for field

SUBJECTDNINVALID          = Subject DN is not valid

NEWSUBJECTDNINVALID       = New Subject DN for CA Name Change is not valid. It must be properly formatted and contain the Common Name

NEWSUBJECTDNSAMEASCURRENT = New Subject DN for CA Name Change is equal to current Subject DN

RAWSUBJECTDN              = Raw subject DN

RAWSUBJECTDN_HELP         = If 'Allow subject DN override by End Entity Information' is enabled.

SUBJECTDNBADFORCVC        = Subject DN must contain the Common Name and Country attributes for CVC CAs.

TEMPLATEUPLOADFAILED      = File upload failed, are you sure it's SVG format and less than 2 MB in size.

TIMEOFEND                 = Certificate Validity End Time

TIMEOFENDINVALID          = Invalid Validity End Time

TIMEOFSTART               = Certificate Validity Start Time

TIMEOFSTARTINVALID        = Invalid Validity Start Time

TIMEOFSTARTAFTEREND       = Validity Start Time must be before Validity End Time

TOKEN                     = Token

TOKENMUST                 = A token must be selected.

TOKENSOFTJKS              = JKS file

TOKENSOFTP12              = P12 file

TOKENSOFTFIPSP12          = BCFKS file

TOKENSOFTPEM              = PEM file

TOKENSOFTUSERGENERATED    = User Generated

TOO_LARGE_RESULT          = Result set was larger than the configured limitation. Only the first

UNAUTHTOEESANDAUTHRULES   = You are not authorized to view any of the End Entities or authorization rules using the End Entity Profile.

UNUSED                    = Unused

UPLOADTEMPLATE            = Upload Template

USEINBATCH                = Batch generation (clear text pwd storage)

USEINBATCH_ABBR           = Batch generation

USEENTITYEMAILFIELD       = Use entity e-mail field

USEENTITYECNFIELD         = Use entity CN field

USERDATASOURCE            = User Data Source

USERDATASOURCEALREADY     = User Data Source already exists.

USERDATASOURCESELECT     =  Select User Data Source.

USERDATASOURCETYPE        = User Data Source Type

USERNAME                  = Username

USERNAME_ABBR             = Username

USERNAMEWILLBEAUTOGENERATED = Username will be autogenerated

USESEMAILFIELDDATA        = Use data from E-mail address field

VALIDATION                = Validation

VALIDATIONREGEXERROR      = Validation regex of '{0}' is not valid. Error details: {1}

VER                       = v.

VIEWENDENTITYPROFILE      = View End Entity Profile

VIEWENDENTITYPROFILES     = View End Entity Profiles

VIEW_ENDENTITY_TITLE      = View End Entity

VIEW_ENDENTITY_HEADING    = View End Entity

VIEW_HISTORY_TITLE        = View End Entity History

VIEWNEWER                 = View Newer

VIEWOLDER                 = View Older

VIEWISSUING               = View Issuing Certificate

VIEWSUBORDINATE           = View Subordinate Certificate

YOUAREREQUIRED            = You are required to enter a

YOUAREREQUIREDTONOT       = You are required not to enter a

YOUCANNOTUSEEMPTYPROFILE  = You can not use EMPTY profile as template for other profiles.

YOUCANTDELETEEMPTYPROFILE = You can not delete the EMPTY end entity profile.

YOUCANTEDITEMPTYPROFILE   = You can not edit the EMPTY end entity profile.

YOUCANTVIEWEMPTYPROFILE   = You can not view the EMPTY end entity profile.

YOUMUSTSPECIFYUSERNAME    = You must specify a username in parameter "username".

YOUMUSTSPECIFYCERT        = You must specify the certificate serial number or end entity username as parameter.


### Services Module

ADDSERVICE                = Add Service

ADMINMESSAGE              = Administrator Message

ADMINMESSAGE_HELP         = (Substitution variables defined for notifications in the manual can be used to create the message).

ADMINSUBJECT              = Notification Subject to Administrator

BACKTOSERVICES            = Back to Services

CASTOCHECK                = CAs to Check

CERTEXPIRATIONSETTINGS    = Certificate Expiration Settings

CERTNOTIFICATIONWORKER    = Certificate Expiration Checker

CERTIFICATEPROFILESTOCHECK = Certificate Profiles to Check

CRLDOWNLOADWORKER         = CRL Downloader

CRLDOWNLOADWORKERSETTINGS = CRL Downloader Worker Settings

CRLDOWNLOAD_IGNORENU      = Ignore nextUpdate and always download the CRL

CRLDOWNLOAD_MAXSIZE       = Maximum allowed size to download (bytes)

CRLUPDATEWORKER           = CRL Updater

CRLUPDATEWORKERSETTINGS   = CRL Update Worker Settings

CUSTOMACTION              = Custom Action

CUSTOMACTIONCLASSPATH     = Custom Action Class Path

CUSTOMACTIONPROPERTIES    = Custom Action Properties

CUSTOMACTIONSETTINGS      = Custom Action Settings

CUSTOMINTERVAL            = Custom Interval

CUSTOMINTERVALCLASSPATH   = Custom Interval Class Path

CUSTOMINTERVALPROPERTIES  = Custom Interval Properties

CUSTOMINTERVALSETTINGS    = Custom Interval Settings

CUSTOMWORKER              = Custom Worker

CUSTOMWORKERCLASSPATH     = Custom Worker Class Path

CUSTOMWORKERPROPERTIES    = Custom Worker Properties

CUSTOMWORKERSETTINGS      = Custom Worker Settings

DELETESERVICE             = Delete Service

EDITSERVICE               = Edit Service

ENDUSERMESSAGE            = End User Message

ENDUSERMESSAGE_HELP       = (Substitution variables defined for notifications in the manual can be used to create the message).

ENDUSERSUBJECT            = Notification Subject to End User

ERRORADDINGSERVICE        = Error adding service

ERROREDITINGSERVICE       = Error when editing service

HSMKEEPALIVEWORKER        = HSM Keepalive Service

LISTOFSERVICES            = List of Services

MAILACTIONSENDERADDRESS   = Sender Address

MAILACTIONSENDERADDRESSERR= Error: A sender address is required.

MAILACTIONSETTINGS        = Mail Action Settings

MAILACTIONRECIEVERADDRESS = Receiver Address

MAILNOTIFICATIONACTION    = Mail Notification

MANAGESERVICES            = Manage Services

NOACTION                  = No Action

PERIODICALVALUEERROR      = Error: The value of the periodical interval is incorrect.

PINTONODES                = Pin to Specific Node(s)

PINTONODESUNKNOWNNODE     = (unknown node)

PUBLISHQUEUEWORKER        = Publish Queue Process Service

PUBLISHERQUEUESETTINGS    = Publish queue process settings

PUBLISHERSTOCHECK         = Publishers to check

RENEWCAWORKER             = Renew CA Service

RENEWCASETTINGS           = Renew CA Settings

RUNONALLNODES             = Run on all Nodes

SECONDS                   = Seconds

ROLLOVERWORKER            = Rollover Service

ROLLOVERSETTINGS          = Rollover Settings

SELECTACTION              = Select Action

SELECTINTERVAL            = Select Interval

SELECTWORKER              = Select Worker

SENDNOTIFICATIONTOADMIN   = Send Notification to Administrator

SENDNOTIFICATIONTOADMIN_HELP = (using the email specified in the Receive Address field in the Mail Notification Action)

SENDNOTIFICATIONTOENDUSER = Send Notification to End User

SENDNOTIFICATIONTOENDUSER_HELP = (using the email specified in the end entity data)

SERVICENAMEALREADYEXISTS  = Service name already exists

THECHARACTERSARENTALLOWED = Error: the character ';' isn't allowed in service name.

TIMEBEFOREEXPIRATION      = Time before notification is sent

TIMERENEWBEFOREREXPIRE    = Time before CA expires to renew

TIMEUNTILUSEREXPIRE       = Time until user password expire

TIMEBEFOREEXPIRATIONERROR = Error: Only numbers can be entered in the time before expiration field.

USERPASSWORDEXPIREWORKER  = User Password Expire Service

USEREXPIRATIONSETTINGS    = User Password Expiration Settings

VIEWSERVICE               = View Service

YOUHAVETOENTERASERVICE    = You have to enter a service name.

YOUHAVETOSELECTASERVICE   = You have to select a service to manage.

WARNINGCHANGINGPROFILE    = Warning: Changing End Entity Profiles will cause all unsaved changes to be lost.

CERTIFICATECRLREADER_TITLE = Certificate CRL Reader

PEERINTERNALKEYBINDINGUPDATERWORKER_CERTIFICATE_DIRECTORY = Peer Internal Keybinding Updater Worker Certificate Directory
PEERINTERNALKEYBINDINGUPDATERWORKER_CRL_DIRECTORY = Peer Internal Keybinding Updater Worker CRL Directory
PEERINTERNALKEYBINDINGUPDATERWORKER_SIGNING_CA_ID = Peer Internal Keybinding Updater Worker Signing CA ID

#-- Custom service PeerIkbUpdaterWorker
PEERINTERNALKEYBINDINGUPDATERWORKER_TITLE = Remote Internal Key Binding Updater
PEERINTERNALKEYBINDINGUPDATERWORKER_PEERCONNECTORID = Peer System
PEERINTERNALKEYBINDINGUPDATERWORKER_RENEWKEYS = Renew key pair
PEERINTERNALKEYBINDINGUPDATERWORKER_TIMEBEFORECERTIFICATEEXPIRES = Time before certificate expires
PEERINTERNALKEYBINDINGUPDATERWORKER_TIMEUNITVALUE = Time unit of certificate expiry
PEERINTERNALKEYBINDINGUPDATERWORKER_WORKER_CAIDSTOCHECK = Process key bindings where certificate is issued by
PEERINTERNALKEYBINDINGUPDATERWORKER_ANYLOCALCA = Any active local X509 CA

#-- Custom Service OcspResponseUpdater
OCSPRESPONSEUPDATERWORKER_TITLE = OCSP Response Presigner
OCSPRESPONSEUPDATERWORKER_WORKER_GENERATEFORALLCERTS = Generate Responses for All Certificates
OCSPRESPONSEUPDATERWORKER_WORKER_GENERATEFORALLCERTS_HELP = Responses will be generated for all certificates issued by the selected CAs every time the worker runs.
OCSPRESPONSEUPDATERWORKER_WORKER_UPDATEEXPIREDONLY = Update Expired Responses Only
OCSPRESPONSEUPDATERWORKER_WORKER_UPDATEEXPIREDONLY_HELP = Only checks already generated responses.
OCSPRESPONSEUPDATERWORKER_WORKER_CAIDSTOCHECK = CAs to Check
OCSPRESPONSEUPDATERWORKER_WORKER_TIMEBEFOREEXPIRING = Time Before Response Expires
OCSPRESPONSEUPDATERWORKER_WORKER_TIMEUNIT = Time Unit
OCSPRESPONSEUPDATERWORKER_WORKER_ISSUEFINALRESPONSE = Issue Final OCSP Response (eIDAS)
OCSPRESPONSEUPDATERWORKER_WORKER_TIMEBEFORECAEXPIRES = Time Before CA Expires
OCSPRESPONSEUPDATERWORKER_WORKER_TIMEUNITBEFORECAEXPIRES = Time Unit
OCSPRESPONSEUPDATERWORKER_WORKER_CERTIDHASHALGORITHM = CertID Hash Algorithm
OCSPRESPONSEUPDATERWORKER_WORKER_CERTIDHASHALGORITHM_HELP = Pre-signed responses will use the chosen hash algorithm

### Peer Connector module

NAV_PEERCONNECTOR = Peer Systems
PEERS_TITLE = Peer Systems
PEERS_INCOMING_ALLOWED = Allow incoming connections.
PEERS_OUTGOING_ALLOWED = Allow outgoing connections.
PEERS_NODEAUTH_AKB = Node credentials
PEERS_NODE_SOURCEID = Current source ID
PEERS_OUTGOING = Outgoing Peer Connectors
PEERS_OUTGOING_NONE = No outgoing connectors have been configured.
PEERS_POOL_STATS = Connection pool status
PEERS_OUTGOING_CERT = Active TLS Client Certificate
PEERS_OUTGOING_NOCERT = No certificate used.
PEERS_OUTGOING_CREDENTIAL = Client TLS configuration
PEERS_OUTGOING_SERVERTLS = Server TLS certificate
PEERS_OUTGOING_ROLE = Server administrator role
PEERS_POOL_LEASED = In use
PEERS_POOL_AVAILABLE = Ready
PEERS_POOL_MAX = Max
PEERS_POOL_PENDING = Queued
PEERS_POOL_NOTSTARTED = Connection pool not started.
PEERS_POOL_DISABLED = Connection pool disabled.
PEERS_OUTGOING_STOP = Reset
PEERS_OUTGOING_EDIT = Edit
PEERS_OUTGOING_CLONE = Clone
PEERS_OUTGOING_ADD = Add
PEERS_OUTGOING_CREATEAUTH = Authorize requests
PEERS_OUTGOING_EXTENDAUTH = Authorized requests
PEERS_INCOMING = Incoming Connections
PEERS_INCOMING_NONE = No peer has successfully connected to this node.
PEERS_INCOMING_AUTH = Remote identity
PEERS_INCOMING_IP = Remote address
PEERS_INCOMING_LAST = Last seen
PEERS_ACCESS_MISCONFIGURED_CA_VA_RA = Access rules are misconfigured. This role accepts RA requests (access rule {0}), which is used for RA connections on CA nodes. But it also allows access rules that are specific to RA and VA nodes: {1}.
PEERS_ACCESS_MISCONFIGURED_NO_ACCESS = Access rules are misconfigured. The role grants neither CA, RA nor VA peer access.
PEERS_ACCESS_MISCONFIGURED_CA_WITHOUT_CAS = This role accepts RA requests (access rule {0}), which is used for RA connections on CA nodes. But there are no CAs on this node (except External CAs). If this node is an RA or VA, then the role should not accept RA requests.
PEERS_ACCESS_MISCONFIGURED_VA_RA_GRANTING_CA_ACCESS = This role does not accept RA requests (access rule {0}), despite being configured to allow access to one or more locally available CAs.
PEERS_OUTGOING_CLEAR = Clear
PEERS_TITLE_EDIT = Edit Peer Connector
PEERS_TITLE_CREATE = Create Peer Connector
PEERS_TITLE_DELETE = Delete Peer Connector
PEERS_EDIT_ID = ID
PEERS_EDIT_NAME = Name
PEERS_EDIT_URL = URL
PEERS_EDIT_CREDENTIAL = Authentication Key Binding
PEERS_EDIT_ENABLED = Enabled
PEERS_EDIT_SAVE = Save
PEERS_EDIT_CREATE = Create
PEERS_EDIT_CREATE_NFO_DONE = A new outgoing peer connector was created.
PEERS_EDIT_CANCEL = Cancel
PEERS_EDIT_DELETE = Delete
PEERS_EDIT_CLONE = Clone
PEERS_EDIT_CLONE_POSTFIX = (clone)
PEERS_EDIT_CLONE_NFO_DONE = A clone of the connector was created.
PEERS_EDIT_DELETE_REALLY = Are you sure you want to delete this connector?
PEERS_EDIT_DELETE_CANCEL = Cancel
PEERS_EDIT_DELETE_CONFIRM = Delete
PEERS_EDIT_DELETE_HAS_PUBLISHERS = Cannot delete a peer connector that has active publishers ({0})
PEERS_EDIT_ERR_UNAUTH = You are not authorized to this operation.
PEERS_EDIT_ERR_NONAME = Name cannot be empty.
PEERS_EDIT_ERR_NAME_ALREADY_EXIST = Name already exists.
PEERS_EDIT_ERR_INVALIDURL = Invalid URL.
PEERS_EDIT_ERR_INVALIDURLHTTPS = Only the https protocol is allowed.
PEERS_EDIT_ERR_NOAUTHANDENABLED = Peer connector cannot be enabled without outgoing credentials.
PEERS_EDIT_LONG_HANGING = Incoming requests
PEERS_EDIT_LONG_HANGING_USE = Process incoming requests
PEERS_EDIT_LONG_HANGING_MIN = Minimum parallel requests
PEERS_EDIT_LONG_HANGING_MAX = Maximum parallel requests
PEERS_EDIT_INFO_CANCELED = Operation canceled.
PEERS_EDIT_INFO_DELETED = Peer connector deleted.
PEERS_OUTGOING_PING = Ping
PEERS_OUTGOING_CHECK = Check authorization
PEERS_OUTGOING_MANAGE = Manage
PEERS_NOAKB_AVAILABLE = Configuration required
PEERS_INCOMING_ROLE = First matching role
PEERS_INCOMING_NOROLE = None.
PEERS_INCOMING_CREATEAUTH = Create role
PEERS_INCOMING_EXTENDAUTH = Modify role
PEERS_UNABLE_TO_CONNECT = Unable to connect to peer.
PEERS_MESSAGE_NOT_SUPPPORTED_BY_PEER = Not authorized to the requested operation or this peer does not support it.
PEERS_MESSAGE_UNEXPECTED_RESPONSE = Unexpected response from peer.
PEERS_MESSAGE_ERRORREPLY = Peer replied with error message.

PEERS_MGMT_TITLE = Management Operations for
PEERS_MGMT_NAME = Peer Connector
PEERS_MGMT_URL = End point
PEERS_MGMT_REFRESH = Refresh
PEERS_MGMT_CANCEL = Back
PEERS_MGMT_SAVE = Save

#-- Peer Synchronization
PEERS_MGMT_SYNC_TITLE = Certificate Data Synchronization
PEERS_MGMT_SYNC_STATUS = Status
PEERS_MGMT_SYNC_PROGRESS = Progress
PEERS_MGMT_SYNC_RATE = Current rate
PEERS_MGMT_SYNC_TIMELEFT = Estimated time left
PEERS_MGMT_SYNC_DURATION = Duration
PEERS_MGMT_SYNC_TIMEOUT = Timeout
PEERS_MGMT_SYNC_START = Start
PEERS_MGMT_SYNC_CANCEL = Cancel
PEERS_MGMT_SYNC_CLEAR = Clear
PEERS_MGMT_SYNC_NFO_CANCEL = Data synchronization cancelled.
PEERS_MGMT_SYNC_NFO_STARTED = Data synchronization started.
PEERS_MGMT_SYNC_STORECERTIFICATE = Push certificate
PEERS_MGMT_SYNC_INCLUDEINTEGRITY = Push integrity protection
PEERS_MGMT_SYNC_ONLYPUBLISHREVOKED = Only sync revoked
PEERS_MGMT_SYNC_IGNOREUPDATETIME = Ignore newer entries at peer
PEERS_MGMT_SYNC_DONTSTORECERTIFICATEMETADATA = Don't store certificate meta data except for CA and OCSP signing certificates
PEERS_MGMT_SYNC_SKIPROWESTIMATION = Skip row estimation
PEERS_MGMT_SYNC_ONLYCHECK = Only check for discrepancies (dry run)
PEERS_MGMT_SYNC_FILTERBY = Filter
PEERS_MGMT_SYNC_FILTER_NONE = None
PEERS_MGMT_SYNC_FILTER_ISSUER = Issuer
PEERS_MGMT_SYNC_FILTER_CERTPROFILE = Certificate Profile
PEERS_MGMT_SYNC_ISSUERS = Issuers
PEERS_MGMT_SYNC_CERTPROFILE = Certificate Profiles
PEERS_MGMT_SYNC_NFO_CANCELLED_FULL = Synchronization cancelled.
PEERS_MGMT_SYNC_NFO_FINISHED_FULL = Synchronization finished.
PEERS_MGMT_SYNC_NFO_FAILURE_FULL = Synchronization failed.
PEERS_MGMT_SYNC_NFO_NOTRUNNING = Not running.
PEERS_MGMT_SYNC_NFO_INPROGRESS = Synchronization in progress.
PEERS_MGMT_SYNC_NFO_RESPONSEDTOPING = Responded to ping request within
PEERS_MGMT_SYNC_NFO_LESSTHANS = less than a second
PEERS_MGMT_SYNC_NFO_SECONDS = seconds
PEERS_MGMT_SYNC_NFO_MINUTES = minutes
PEERS_MGMT_SYNC_NFO_ROWSPERSEC = rows/second
PEERS_MGMT_DOWNLOAD_REPORT = Download report

#-- Peer Internal Key Bindings
PEERS_MGMT_IKBS_TITLE = Remote Key Bindings
PEERS_MGMT_IKBS_NAME = Remote name
PEERS_MGMT_IKBS_ISSUER = Issuer
PEERS_MGMT_IKBS_CERTIFICATE = Bound certificate
PEERS_MGMT_IKBS_EXPIRES = Expiration date
PEERS_MGMT_IKBS_REMOTEKEYS = Remote key pair
PEERS_MGMT_IKBS_STATUS = Status
PEERS_MGMT_IKBS_ENDENTITY = Local end entity
PEERS_MGMT_IKBS_RENEWKEYS_HELP = Renew this key pair during certificate renewal.
PEERS_MGMT_IKBS_ACTION = Action
PEERS_MGMT_IKBS_ISSUE = Issue signing certificate
PEERS_MGMT_IKBS_RENEW = Renew
PEERS_MGMT_IKBS_NONEAVAILABLE = No authorized remote Internal Key Bindings found.
PEERS_MGMT_IKBS_NFO_KEYSRENEWED = Remote key pair renewed.
PEERS_MGMT_IKBS_NFO_UPDATED = Certificate was renewed.
PEERS_MGMT_IKBS_NFO_UPDATEDFULL = Key pair and certificate was renewed.
PEERS_MGMT_IKBS_ERR_NOSUCHEE = No end entity with the requested name found.
PEERS_MGMT_IKBS_ERR_NOTAUTHORIZEDTOEE = Authorization to this end entity was denied.
PEERS_MGMT_IKBS_ERR_EEPREPARE = Failed to prepare the end entity for certificate issuance.
PEERS_MGMT_IKBS_ERR_ISSUE = Failed to issue a certificate using the specified end entity.

#-- Peer Incoming Connection Authorization handling
PEERS_INAUTH_TITLE_CREATE = Authorize incoming connections
PEERS_INAUTH_TITLE_EXTEND = Modify authorization for incoming connections
PEERS_INAUTH_AUTH = Client certificate subject DN
PEERS_INAUTH_ISSUER = Client certificate issuer
PEERS_INAUTH_SERIALNUMBER = Client certificate serial number
PEERS_INAUTH_REMOTEADDR = Remote address
PEERS_INAUTH_LASTSEEN = Last seen
PEERS_INAUTH_ROLENAME = Role
PEERS_INAUTH_GENERIC = Generic rules
PEERS_INAUTH_CARULES = CAs
PEERS_INAUTH_IKBRULES = Internal Key Bindings
PEERS_INAUTH_CTRULES = Crypto Tokens
PEERS_INAUTH_PPRULES = Publishing
PEERS_INAUTH_CREATE = Create new role
PEERS_INAUTH_MODIFY = Modify role
PEERS_INAUTH_CANCEL = Back without saving
PEERS_INAUTH_ROLESELECT = Role
PEERS_INAUTH_CREATENEW = -Create new role-
PEERS_INAUTH_ADDTOROLE = Select
PEERS_INAUTH_ERR_ROLENAMEEMPTY = Role name cannot be empty.
PEERS_ROLE_SELECTION_SUCCEEDED = Administrator successfully added to role.
PEERS_ROLE_CREATION_SUCCEEDED = Role created.
PEERS_ROLE_CREATION_FAILED = Failed to create role.
PEERS_ROLE_MODIFY_SUCCEEDED = Role saved.
PEERS_ROLE_MODIFY_FAILED = Failed to modify role.
PEERS_INAUTH_ACCESS = Access
PEERS_INAUTH_RULE_PEERINCOMING = Role is intended for peer connections
PEERS_INAUTH_RULE_PEERINCOMINGMASTERRA = Accept long hanging connections (This instance is an External RA polled by CA.)
PEERS_INAUTH_RULE_PEERINCOMINGSLAVERA = Accept RA requests (This instance is serving a directly connected External RA.)
PEERS_INAUTH_RULE_WRITECERT = Publish certificate
PEERS_INAUTH_RULE_READCERT = Compare certificate synchronization status
PEERS_INAUTH_RULE_WRITECRL = Publish CRL
PEERS_INAUTH_RULE_IKB_NONE = No access
PEERS_INAUTH_RULE_IKB_VIEW = View only
PEERS_INAUTH_RULE_IKB_MODIFY = Renew certificate
PEERS_INAUTH_RULE_NFO_CT1 = Renewal of Internal Key Binding
PEERS_INAUTH_RULE_NFO_CT2 = requires access to CryptoToken
PEERS_INAUTH_RULE_NFO_CA1 = Renewal of Internal Key Binding
PEERS_INAUTH_RULE_NFO_CA2 = requires access to CA
PEERS_INAUTH_RULE_NFO_NOTEXTCA1 = Renewal of Internal Key Binding
PEERS_INAUTH_RULE_NFO_NOTEXTCA2 = requires regular configuration of access to non-external CA

#-- Peer Processing Authorization handling
PEERS_PROCESSAUTH_TITLE_CREATE = Authorize request processing
PEERS_PROCESSAUTH_TITLE_EXTEND = Modify authorization for request processing
PEERS_PROCESSAUTH_SERVERTLS = Server TLS certificate subject DN
PEERS_PROCESSAUTH_ISSUER = Server TLS certificate issuer DN
PEERS_PROCESSAUTH_SERIALNUMBER = Server TLS certificate serial number
PEERS_PROCESSAUTH_ENDPOINT = Server end point
PEERS_PROCESSAUTH_ROLENAME = Role
PEERS_PROCESSAUTH_ROLESELECT = Role
PEERS_PROCESSAUTH_CREATENEW = − Create new role −
PEERS_PROCESSAUTH_ADDTOROLE = Select
PEERS_PROCESSAUTH_CREATE = Create new role
PEERS_PROCESSAUTH_MODIFY = Modify role
PEERS_PROCESSAUTH_CANCEL = Back without saving
PEERS_PROCESSAUTH_GENERIC = Generic rules
PEERS_PROCESSAUTH_RULE_INVOKE_MASTER = Allow processing of requests from peer
PEERS_PROCESSAUTH_RARULES = RA rules
PEERS_PROCESSAUTH_CARULES = Process requests for CA(s)
PEERS_PROCESSAUTH_EEPRULES = Process requests for End Entity Profile(s)
PEERS_PROCESSAUTH_PROTOCOL = Process requests from protocols
PEERS_PROCESSAUTH_RULE_VIEWANDSEARCH = View and search for certificates
PEERS_PROCESSAUTH_RULE_ISSUECERTS = Enroll end entities and issue certificates
PEERS_PROCESSAUTH_RULE_KEYRECOVERY = Key recovery operations
PEERS_PROCESSAUTH_RULE_APPROVALS = Approval management
PEERS_PROCESSAUTH_RULE_REVOKE = Revoke certificates
PEERS_PROCESSAUTH_RULE_DELETEEE = Delete end entities
PEERS_PROCESSAUTH_RULE_VIEWCA = View CAs and CRLs
PEERS_PROCESSAUTH_RULE_NEW_CAS = Allow processing of requests for new CAs by default
PEERS_PROCESSAUTH_RULE_NEW_EEP = Allow processing of requests for new end entity profiles by default

#-- Peer Protocol Access
PEERS_PROCESSAUTH_RULE_ACME = ACME
PEERS_PROCESSAUTH_RULE_CMP = CMP
PEERS_PROCESSAUTH_RULE_EST = EST
PEERS_PROCESSAUTH_RULE_REST = REST
PEERS_PROCESSAUTH_RULE_SCEP = SCEP
PEERS_PROCESSAUTH_RULE_WS = Web Service


### Publisher module

#-- PeerPublisher
PEERPUBLISHER = Validation Authority Peer Publisher
PEERPUBLISHER_PEERID = Peer System
PEERPUBLISHER_STORECERT = Store certificate at the Validation Authority
PEERPUBLISHER_STORECRL = Store CRL at the Validation Authority
PEERPUBLISHER_STOREOCSPRESPONSE = Store OCSP Responses at the Validation Authority
PEERPUBLISHER_ONLYPUBLISHREVOKED = Publish only revoked certificates
PEERPUBLISHER_INCLUDEINTEGRITY = Include database integrity information
PEERPUBLISHER_IGNOREUPDATETIME = Ignore newer entries at peer
PEERPUBLISHER_DONTSTORECERTIFICATEMETADATA = Don't store certificate meta data except for CA and OCSP signing certificates
PEERPUBLISHRULES = Peer Publisher Rules

#-- CertSafe Publisher (Enterprise only)
CERTSAFEPUBLISHER_CERTSAFE_URL = CertSafe Server URL
CERTSAFEPUBLISHER_CERTSAFE_AUTHKEYBINDINGNAME = Authentication Key Binding for Connection
CERTSAFEPUBLISHER_CERTSAFE_CONNECTIONTIMEOUT = HTTPS connection timeout (ms)

#-- GeneralPurposeCustomPublisher
GENERALPURPOSECUSTOMPUBLISHER = General Purpose Custom Publisher
GENERALPURPOSECUSTOMPUBLISHER_CRL_FAILONERRORCODE = Fail CRL publishing on script error code
GENERALPURPOSECUSTOMPUBLISHER_CRL_FAILONSTANDARDERROR = Fail CRL publishing on output to stderr
GENERALPURPOSECUSTOMPUBLISHER_CRL_APPLICATION = Full pathname of CRL publishing script
GENERALPURPOSECUSTOMPUBLISHER_CERT_FAILONERRORCODE = Fail certificate publishing on script error code
GENERALPURPOSECUSTOMPUBLISHER_CERT_FAILONSTANDARDERROR = Fail certificate publishing on output to stderr
GENERALPURPOSECUSTOMPUBLISHER_CERT_APPLICATION = Full pathname of certificate publishing script
GENERALPURPOSECUSTOMPUBLISHER_REVOKE_FAILONERRORCODE = Fail revocation publishing on script error code
GENERALPURPOSECUSTOMPUBLISHER_REVOKE_FAILONSTANDARDERROR = Fail revocation publishing on output to stderr
GENERALPURPOSECUSTOMPUBLISHER_REVOKE_APPLICATION = Full pathname of revocation publishing script
GENERALPURPOSECUSTOMPUBLISHER_CRL_CALCLULATEDELTACRLLOCALLY = Calculate Delta CRL locally

#-- LDAP Search Publisher

SEARCHBASEDN              = Suffix base DN of the LDAP Search

SEARCHBASEDN_HELP         = Suffix base DN of the LDAP Search to match an entry using a defined search filter.

SEARCHFILTER              = LDAP filter of the search

SEARCHFILTER_HELP         = LDAP filter used to match an existing LDAP entry that could exist behind the LDAP branch specified in SEARCHBASEDN. It's possible to use variables like $USERNAME $UID $CN $O $OU $C, obtained from the EJBCA registered user.

LDAPSEARCHPUBLISHER       = LDAP v3 Search Publisher

LDAPSEARCHSETTINGS        = LDAP search settings

LDAPSETUSERPASSWORD       = Set userPassword attribute

ADDMULTIPLECERTIFICATES   = Add multiple certificates per user

REMOVEREVOKEDCERTIFICATES = Remove certificates when revoked

REMOVEUSERONCERTREVOKE    = Remove LDAP user when certificate revoked

PUBLISHERQUEUESTATUS      = Publisher Queue Status

UPLOADUSERDATATEMP        = Upload User Data Template

#-- VA Publisher

VALIDATIONAUTHORITYPUBLISHER = Deprecated VA Publisher, will be upgraded in post-upgrade

ENTERPRISEVALIDATIONAUTHORITYPUBLISHER = Validation Authority Publisher

VASETTINGS                  = Validation Authority Settings

ENTERPRISEVALIDATIONAUTHORITYPUBLISHER_DATASOURCE = Data Source

ENTERPRISEVALIDATIONAUTHORITYPUBLISHER_DONTSTORECERTIFICATEMETADATA = Don't store certificate meta data except for CA and OCSP signing certificates

ENTERPRISEVALIDATIONAUTHORITYPUBLISHER_STORECERT = Store certificate at the Validation Authority

ENTERPRISEVALIDATIONAUTHORITYPUBLISHER_ONLYPUBLISHREVOKED  = Publish only revoked certificates

ENTERPRISEVALIDATIONAUTHORITYPUBLISHER_STORECRL = Store CRL at the Validation Authority

ENTERPRISEVALIDATIONAUTHORITYPUBLISHER_STOREOCSPRESPONSES = Store OCSP Responses at the Validation Authority

ENTERPRISEVALIDATIONAUTHORITYPUBLISHER_STORECRL_HELP = The publisher must store certificates, and may not only publish revoked certificates, in order to store CRLs.

LEGACYVALIDATIONAUTHORITYPUBLISHER = Legacy Validation Authority Publisher

LEGACYVALIDATIONAUTHORITYPUBLISHER_DATASOURCE = Data Source

LEGACYVALIDATIONAUTHORITYPUBLISHER_STORECERT = Store certificate at the Validation Authority

LEGACYVALIDATIONAUTHORITYPUBLISHER_ONLYPUBLISHREVOKED = Publish only revoked certificates

LEGACYVALIDATIONAUTHORITYPUBLISHER_STORECRL = Store CRL at the Validation Authority

#-- Publisher queue

PUBLISHERQUEUE              = Publisher Queue

CURRENTQUEUELENGTH          = Current length (< 1 min, 1-10 min, 10-60 min, > 60 min)

ONLYUSEQUEUE                = No direct publishing, only use queue

KEEPPUBLISHEDINQUEUE        = Keep successfully published items in database

USEQUEUEFORCRLS             = Use queue for CRLs

USEQUEUEFORCERTIFICATES     = Use queue for certificates

USEQUEUEFOROCSPRESPONSES    = Use queue for OCSP responses

QUEUELENGTH                 = Queue Length

QUEUELENGTH_ABBR            = Length

NOPUBLISHERS                = No publishers defined.

YOUHAVETOENTERAPUBLISHER    = You have to enter a publisher name.

YOUHAVETOSELECTAPUBLISHER   = You have to select a publisher first.

PUBLISHERALREADYEXISTS      = Publisher {0} already exists!

PUBLISHERDOESNOTEXISTS      = Publisher {0} does not exists!


### Roles and Access Rules

#-- Roles
ROLES_ACTION_NEWNAMESPACE   = New...
ROLES_LABEL_RASTYLES        = RA Styles
ROLES_LABEL_NAMESPACE       = Namespace
ROLES_LABEL_ROLENAME        = Role name
ROLES_INFO_DELETED          = Role deleted.
ROLES_INFO_RENAMED          = Role renamed.
ROLES_INFO_ROLEADDED        = Role added.
ROLES_ERROR_UNAUTH          = You are not authorized to view or manage roles.
ROLES_ERROR_UNAUTHORIZED    = Authorization denied: {0}
ROLES_ERROR_EMPTYNAME       = Role name cannot be empty.
ROLES_NAMESPACE_PLACEHOLDER = Optional namespace
ROLES_ROLENAME_PLACEHOLDER  = Mandatory role name

#-- Role Members
ROLEMEMBERS_DESCRIPTION     = Description
ROLEMEMBERS_DELETE_TITLE    = Delete role member
ROLEMEMBERS_LABEL_NAMESPACE = Namespace
ROLEMEMBERS_LABEL_ROLENAME  = Role name
ROLEMEMBERS_INFO_REMOVED    = Role member removed.
ROLEMEMBERS_ERROR_NOROLE    = You are not authorized to view members of this role or the role does not exist.
ROLEMEMBERS_ERROR_UNAUTH    = Authorization denied: {0}

#-- Access Rules
ACCESSRULES_SELECT          = Select
ACCESSRULES_INFO_SAVED      = Role updated successfully.
ACCESSRULES_INFO_SAVED_MIN  = Role updated successfully. {0} rule(s) already covered by inheritance were excluded.
ACCESSRULES_ERROR_UNAUTH    = Authorization denied: {0}
ACCESSRULES_STATE_UNDEFINED = Inherit
ACCESSRULES_STATE_UNDEFINED_ROOT = Inherit (Deny)
ACCESSRULES_STATE_ALLOW     = Allow
ACCESSRULES_STATE_DENY      = Deny
ACCESSRULES_LINK_SUMMARY    = Summary
ACCESSRULES_LINK_CONFIG     = Configuration
ACCESSRULES_RESOURCE        = Resource
ACCESSRULES_STATE           = Rule


### System Upgrade

UPGRADE_TITLE               = System Upgrade
UPGRADE_ERR_UNAUTH          = You are not authorized to post-upgrade task.
UPGRADE_VERSION_NEWEST      = Newest version in cluster
UPGRADE_VERSION_EFFECTIVE   = Effective version of data
UPGRADE_STATUS              = Post-upgrade process on this node
UPGRADE_STATUS_RUNNING      = Running
UPGRADE_STATUS_NOTRUNNING   = Not running
UPGRADE_STATUS_FAILED       = Failed
UPGRADE_STATUS_CLUSTER      = Current post-upgrade started
UPGRADE_STATUS_CLUSTER_HELP = This value might be inaccurate due to caching.
UPGRADE_ACTION_START        = Start post-upgrade
UPGRADE_ACTION_REFRESH      = Refresh page.
UPGRADE_ACTION_CLEARLOCK    = Clear upgrade lock (only use this if the node that started post-upgrade has died)
UPGRADE_LOGGED_TITLE        = Post-Upgrade Log
UPGRADE_LOGGED_NONE         = No log available.
UPGRADE_INFO_TITLE          = Post-Upgrade Information
UPGRADE_INFO_WARNING        = The post-upgrade process must only be run on ONE of the cluster nodes AFTER updating ALL the cluster nodes to the same version of the software.
UPGRADE_INFO_NOTES          = After the post-upgrade procedure
UPGRADE_INFO_NOTES_TO680    = An administrator belonging to multiple roles will be granted the combined access (instead of using priority match by match key).


### Validators module

VALIDATOR                                           = Validator
VALIDATORS                                          = Validators
MANAGEVALIDATORS                                    = Manage Validators
LISTOFVALIDATORS                                    = List of Validators
BACKTOVALIDATORS                                    = Back to Validators
VIEWVALIDATOR_TITLE                                 = View Validator
EDITVALIDATOR_TITLE                                 = Edit Validator
VALIDATORALREADY                                    = Validator {0} already exists.
VALIDATORDOESNOTEXIST                               = Validator {0} does not exist.
COULDNTDELETEVALIDATOR                              = Could not delete validator, it is still used in a certificate profile or CA.
DELETEVALIDATOR_TITLE                               = Delete Validator
RENAMEVALIDATOR_TITLE                               = Rename Validator
CLONEVALIDATOR_TITLE                                = Clone Validator
CLONEVALIDATOR_FROMTEMPLATE                         = Template validator
CLONEVALIDATOR_NEWNAME                              = Name of new validator
VALIDATORSAVED                                      = Validator saved.
COMMAND_IS_NOT_PERMITTED                            = The command is forbidden (not on active allow list).
COMMAND_IS_EMPTY                                    = The command is empty.
VALIDATORACCESSRULES                                = Validator Access Rules
VALIDATORNAME                                       = Name
VALIDATORTYPE                                       = Validator Type
VALIDATORALLCERTIFICATEPROFILES                     = Apply for all Certificate Profiles
VALIDATORCERTIFICATEPROFILE                         = Apply for Certificate Profiles
VALIDATOR_PERFORM_DURING                            = Perform Validation on
VALIDATORNOTBEFORE                                  = Certificate Validity Not Before
VALIDATORNOTAFTER                                   = Certificate Validity Not After

#-- External Command Certificate Validator
EXTERNALCOMMANDCERTIFICATEVALIDATOR                     = External Command Certificate Validator
EXTERNALCOMMANDCERTIFICATEVALIDATORSETTINGS             = External Command Certificate Validator Settings
EXTERNALCOMMANDCERTIFICATEVALIDATORPLATFORM             = OS
EXTERNALCOMMANDCERTIFICATEVALIDATOREXTERNALCOMMAND      = Full pathname of script
EXTERNALCOMMANDCERTIFICATEVALIDATORFAILONERRORCODE      = Fail on script error code
EXTERNALCOMMANDCERTIFICATEVALIDATORFAILONSTANDARDERROR  = Fail on output to error out
EXTERNALCOMMANDCERTIFICATEVALIDATORLOGSTANDARDOUT       = Log standard out
EXTERNALCOMMANDCERTIFICATEVALIDATORLOGERROROUT          = Log error out
EXTERNALCOMMANDCERTIFICATEVALIDATORTEST                 = Test
EXTERNALCOMMANDCERTIFICATEVALIDATORTESTPATH             = Test Certificate Path
EXTERNALCOMMANDCERTIFICATEVALIDATORTESTPATHMISSING      = Test Certificate Path is missing.
EXTERNALCOMMANDCERTIFICATEVALIDATORTESTOUT              = Test Out
EXTERNALCOMMANDCERTIFICATEVALIDATORTESTCOMMAND          = Test command
EXTERNALCERTIFICATEVALIDATORCOMMANDNOTFOUND             = Command '{0}' could not be found.

#-- Block List Key Validator
#BLACKLISTKEYVALIDATOR                                  = Block List Key Validator
PUBLICKEYBLACKLISTKEYVALIDATORSETTINGS                  = Block List Key Validator Settings
PUBLICKEYBLACKLISTKEYVALIDATORKEYALGORITHMS             = Key Algorithms
PUBLICKEYBLACKLISTKEYVALIDATORNOTBEFORECONDITION		= Certificate Validity Not Before
PUBLICKEYBLACKLISTKEYVALIDATORNOTAFTERCONDITION			= Certificate Validity Not After
PUBLICKEYBLACKLISTKEYVALIDATORNOTBEFORE 				= ISO 8601 date: [yyyy-MM-dd HH:mm:ssZZ]: '2020-09-25 16:42:49+02:00'
PUBLICKEYBLACKLISTKEYVALIDATORNOTAFTER					= ISO 8601 date: [yyyy-MM-dd HH:mm:ssZZ]: '2020-09-25 16:42:49+02:00'

#-- RSA Key Validator
#RSAKEYVALIDATOR                                        = RSA Key Validator
RSAKEYVALIDATORSETTINGS                                 = RSA Key Validator Settings
RSAKEYVALIDATORSETTINGSTEMPLATE                         = Validator Settings template
RSAKEYVALIDATORBITLENGTHS                               = Available bit lengths
RSAKEYVALIDATORPUBLICKEYEXPONENTONLYALLOWODD            = Only allow odd public key exponent
RSAKEYVALIDATORPUBLICKEYEXPONENTMIN                     = Public key exponent minimum value
RSAKEYVALIDATORPUBLICKEYEXPONENTMAX                     = Public key exponent maximum value
RSAKEYVALIDATORPUBLICKEYMODULUSONLYALLOWODD             = Only allow odd public key modulus
RSAKEYVALIDATORPUBLICKEYMODULUSDONTALLOWPOWEROFPRIME    = Don't allow power of prime public key modulus
RSAKEYVALIDATORPUBLICKEYMODULUSDONTALLOWROCAWEAKKEYS    = Don't allow ROCA weak keys (CVE-2017-15361)
RSAKEYVALIDATORPUBLICKEYMODULUSMINFACTOR                = Public key modulus smallest factor
RSAKEYVALIDATORPUBLICKEYMODULUSMIN                      = Public key modulus minimum value
RSAKEYVALIDATORPUBLICKEYMODULUSMAX                      = Public key modulus maximum value
RSAKEYVALIDATORNOTBEFORECONDITION						= Certificate Validity Not Before
RSAKEYVALIDATORNOTAFTERCONDITION						= Certificate Validity Not After
RSAKEYVALIDATORNOTBEFORE 								= ISO 8601 date: [yyyy-MM-dd HH:mm:ssZZ]: '2020-09-25 16:42:49+02:00'
RSAKEYVALIDATORNOTAFTER									= ISO 8601 date: [yyyy-MM-dd HH:mm:ssZZ]: '2020-09-25 16:42:49+02:00'

#-- CAA Validator
#CAAVALIDATOR                                           = CAA Validator
CAAVALIDATORSETTINGS                                    = CAA Validator Settings
CAAVALIDATORDNSRESOLVER                                 = DNS Resolver
CAAVALIDATORISSUER                                      = Issuers
CAAVALIDATORISSUERHELP                                  = Write each issuer on a separate line
CAAVALIDATORVALIDATEDNSSEC                              = Validate DNSSEC
CAAVALIDATORLOOKUPDNAMES                                = Lookup DNAMEs
CAAVALIDATORIODEFSETTINGS                               = IODEF Settings
CAAVALIDATORUSEIODEFEMAIL                               = Use IODEF E-mail
CAAVALIDATOREMAILSENDER                                 = From:
CAAVALIDATOREMAILSUBJECT                                = Subject:
CAAVALIDATOREMAILCONTENT                                = Additional Information:
CAAVALIDATORUSEIODEFWEB                                 = Use IODEF WEB
CAAVALIDATORTRUSTANCHOR                                 = Trust Anchor (DNSSEC)
CAAVALIDATORTRUSTANCHORHELP                             = Default trust anchor is IANA Root Anchor (recommended)
CAAVALIDATORFAILONLOOKUPERRORHELP                       = Prohibit issuance when the domain is not signed and there is a lookup error (e.g. timeout or an invalid response).
CAAVALIDATORFAILONLOOKUPERROR                           = Fail on lookup error
CAAVALIDATORTLDIGNORELIST                               = Ignore Top Level Domains
CAAVALIDATORTLDIGNORELISTHELP                           = Write each TLD on a separate line
CAAVALIDATORDOMAINIGNORESTRING                          = Ignore Domain Names
CAAVALIDATORDOMAINIGNORESTRINGHELP                      = Write each domain on a separate line
CAAVALIDATORDNSRETRYDELAY                               = DNS Lookup Retry Delay
CAAVALIDATORDNSRETRYDELAYHELP                           = Specify time (milliseconds) to delay before retrying a failed lookup. Default: 500
CAAVALIDATORMAXIMUMRECURSIONS                           = Maximum lookup recursions
CAAVALIDATORMAXIMUMRECURSIONSHELP                       = Specify maximum number of DNS CNAME lookup recursions. Default and minimum value: 8

#-- Domain Block List Validator
DOMAINBLACKLISTVALIDATORSETTINGS                        = Domain Block List Validator Settings
DOMAINBLACKLISTVALIDATORNORMALIZATIONS                  = Normalizations to apply (optional, multiple choice):
DOMAINBLACKLISTVALIDATORCHECKS                          = Checks to perform (multiple choice):
DOMAINBLACKLISTVALIDATOR_NORMALIZATION_ASCIILOOKALIKE   = ASCII Lookalikes (o0, 1il, etc)
DOMAINBLACKLISTVALIDATOR_CHECK_EXACTMATCH               = Exact match
DOMAINBLACKLISTVALIDATOR_CHECK_BASEDOMAIN               = Base domains
DOMAINBLACKLISTVALIDATOR_CHECK_COMPONENT                = Domain components
DOMAINBLACKLISTVALIDATORBLACKLIST_INFO                  = Existing block list:
DOMAINBLACKLISTVALIDATORBLACKLIST_UPLOAD                = Upload new block list:
DOMAINBLACKLISTVALIDATORTEST_DOMAINENTRY                = Test a domain:
DOMAINBLACKLISTVALIDATORTEST_BUTTON                     =
DOMAINBLACKLISTVALIDATORTEST_BUTTON_TEXT                = Test domain
DOMAINBLACKLISTVALIDATORTEST_RESULT                     = Test result:
DOMAINBLACKLISTVALIDATOR_VALIDATION_FAILED              = Domain block list validation failure

#-- ECC Key Validator
#ECCKEYVALIDATOR                                        = ECC Key Validator
ECCKEYVALIDATORSETTINGS                                 = ECC Key Validator Settings
ECCKEYVALIDATORSETTINGSTEMPLATE                         = Validator Settings Template
ECCKEYVALIDATORECCURVES                                 = Available curves
ECCKEYVALIDATORAVAILABLECURVES                          = Available curves
ECCKEYVALIDATORUSEFULLPUBLICKEYVALIDATION               = Use full public key validation
ECCKEYVALIDATORUSEFULLPUBLICKEYVALIDATIONROUTINE        = Use full public key validation
ECCKEYVALIDATORNOTBEFORECONDITION						= Certificate Validity Not Before
ECCKEYVALIDATORNOTAFTERCONDITION						= Certificate Validity Not After
ECCKEYVALIDATORNOTBEFORE 								= ISO 8601 date: [yyyy-MM-dd HH:mm:ssZZ]: '2020-09-25 16:42:49+02:00'
ECCKEYVALIDATORNOTAFTER									= ISO 8601 date: [yyyy-MM-dd HH:mm:ssZZ]: '2020-09-25 16:42:49+02:00'

VALIDATORAPPLICABLEPHASE                            = Issuance Phase
VALIDATORPHASE_APPROVAL_VALIDATION                  = Approval Request Validation
VALIDATORPHASE_DATA_VALIDATION                      = Data Validation
VALIDATORPHASE_PRE_CERTIFICATE_VALIDATION           = CT pre-certificate Validation
VALIDATORPHASE_CERTIFICATE_VALIDATION               = Certificate Validation
VALIDATORPHASE_PRESIGN_CERTIFICATE_VALIDATION       = Pre-sign Certificate Validation

VALIDATORSETTINGSTEMPLATE                           = Validator Settings Template
VALIDATORSETTINGSTEMPLATE_USE_CP_SETTINGS           = Use certificate profile settings
VALIDATORSETTINGSTEMPLATE_USE_CAB_FORUM_SETTINGS    = Use CA/B-Forum (BR 1.4.2) settings
VALIDATORSETTINGSTEMPLATE_USE_CUSTOM_SETTINGS       = Use custom settings

VALIDATORDATECONDITION_LESS_THAN                    = Less than
VALIDATORDATECONDITION_LESS_OR_EQUAL                = Less or equal
VALIDATORDATECONDITION_GREATER_THAN                 = Greater than
VALIDATORDATECONDITION_GREATER_OR_EQUAL             = Greater or equal

VALIDATORNOTAPPLICABLEACTION                        = If Validator was not applicable
VALIDATORFAILEDACTION                               = If Validation failed
VALIDATORFAILEDACTION_DO_NOTHING                    = Do nothing
VALIDATORFAILEDACTION_LOG_INFO                      = Log info message
VALIDATORFAILEDACTION_LOG_WARN                      = Log warning message
VALIDATORFAILEDACTION_LOG_ERROR                     = Log error message
VALIDATORFAILEDACTION_ABORT_CERTIFICATE_ISSUANCE    = Abort certificate issuance

#-- GUI log events
VALIDATOR_VALIDATION_SUCCESS                        = Validation Success
VALIDATOR_VALIDATION_FAILED                         = Validation Failure

VALIDATOR_CHANGE                                    = Validator Edit
VALIDATOR_CREATION                                  = Validator Create
VALIDATOR_REMOVAL                                   = Validator Remove
VALIDATOR_RENAME                                    = Validator Rename
BLACKLIST_CREATION                                  = Block List Create
BLACKLIST_CHANGE                                    = Block List Change
BLACKLIST_REMOVAL                                   = Block List Remove

#-- SCP Publisher Plugin
SCPPUBLISHER_ANONYMIZE_CERTIFICATES					= Publish Without Identifying Information
SCPPUBLISHER_SSH_USERNAME							= Username for SSH Connection
SCPPUBLISHER_CRL_SCP_DESTINATION					= Destination URL for CRLs
SCPPUBLISHER_CERT_SCP_DESTINATION					= Destination URL for Certificates
SCPPUBLISHER_SCP_PRIVATEKEY							= Path to Private Key File
SCPPUBLISHER_SCP_KNOWNHOSTS							= Path to Known Hosts File
SCPPUBLISHER_SCP_PRIVATEKEY_PASSWORD				= Password to Private Key File (may be blank)
SCPPUBLISHER_SIGNING_CA_ID							= CA to Sign Published Certificate/CRL

#-- AWS S3 CRL Publisher
AWSS3PUBLISHER_S3_CRL_BUCKET_NAME                 = S3 Bucket Name for CRLs
AWSS3PUBLISHER_S3_CRL_BUCKET_NAME_HELP            = (Example: mycrlbucket). Note: CRL files will be stored in the S3 bucket as <CA DN>.crl
AWSS3PUBLISHER_S3_CRL_KEY_PREFIX                  = S3 Key Prefix for CRLs (optional)
AWSS3PUBLISHER_S3_CRL_KEY_PREFIX_HELP             = (Example: myprefixa/myprefixb)
AWSS3PUBLISHER_S3_CERT_BUCKET_NAME                = S3 Bucket Name for Certificates
AWSS3PUBLISHER_S3_CERT_BUCKET_NAME_HELP           = (Example: mycertbucket)
AWSS3PUBLISHER_S3_CERT_KEY_PREFIX                 = S3 Key Prefix for Certificates (optional)
AWSS3PUBLISHER_S3_CERT_KEY_PREFIX_HELP            = (Example: myprefixa/myprefixb)
AWSS3PUBLISHER_S3_CRL_FILE_FORMAT                 = CRL file format
AWSS3PUBLISHER_S3_CRL_FILE_NAME_FORMAT            = CRL file name
AWSS3PUBLISHER_S3_CERT_FILE_FORMAT                = Certificate file format
AWSS3PUBLISHER_S3_CERT_STORE_SEPARATE_PATH        = Store active and revoked Certificates in separate paths
AWSS3PUBLISHER_S3_CERT_STORE_SEPARATE_PATH_HELP   = <Issuer CA DN>/active/, <Issuer CA DN>/revoked/
AWSS3PUBLISHER_S3_CERT_FILE_NAME_FORMAT           = Certificate file name

#-- Inspect publisher queue
INSPECT_PUBLISHER_QUEUE_DESCRIPTION_HEADER        = Description
INSPECT_PUBLISHER_QUEUE_STATUS_HEADER             = Status
INSPECT_PUBLISHER_QUEUE_CREATED_HEADER            = Created
INSPECT_PUBLISHER_QUEUE_LAST_UPDATED_HEADER       = Last Updated
INSPECT_PUBLISHER_QUEUE_ACTIONS_HEADER            = Actions
INSPECT_PUBLISHER_QUEUE_NEXT_PAGE                 = Next page
INSPECT_PUBLISHER_QUEUE_PREVIOUS_PAGE             = Previous page
INSPECT_PUBLISHER_QUEUE_FLUSH_ITEM                = Flush item
INSPECT_PUBLISHER_QUEUE_TITLE                     = Publisher Queue
INSPECT_PUBLISHER_QUEUE_EMPTY                     = There are no items in the queue for this publisher
INSPECT_PUBLISHER_QUEUE_CRL_DESCRIPTION           = CRL: #{0}. Issued by '{1}'
INSPECT_PUBLISHER_QUEUE_CERTIFICATE_DESCRIPTION   = Certificate: '{0}'
INSPECT_PUBLISHER_QUEUE_NOT_AUTHORIZED            = You are not authorized to view this publisher item.
INSPECT_PUBLISHER_QUEUE_PROCESS_QUEUE             = ♻ Republish all items in this publisher queue now
INSPECT_PUBLISHER_QUEUE_FLUSH                     = ❌ Flush all items on this page
INSPECT_PUBLISHER_QUEUE_NO_SERVICE                = No publisher queue process service was found on this system.
INSPECT_PUBLISHER_QUEUE_SERVICE_DISABLED          = The publisher queue process service is disabled.
INSPECT_PUBLISHER_QUEUE_STARTED_SERVICE           = Successfully started service '{0}'. Wait a couple of minutes for the service to complete its job and then refresh this page.

#-- Certificate and CRL Reader Worker Plugin
CERTIFICATECRLREADER_CERTIFICATE_DIRECTORY 			= Local Directory containing Certificates
CERTIFICATECRLREADER_CRL_DIRECTORY					= Local Directory containing CRLs
CERTIFICATECRLREADER_SIGNING_CA_ID				    = Signing CA (if any)

INTUNEREVOCATIONWORKER_TITLE                        = Microsoft Intune Certificate Revocation
INTUNEREVOCATIONWORKER_APPID                        = Application ID from Azure
INTUNEREVOCATIONWORKER_APPKEY                       = Application API Secret from Azure
INTUNEREVOCATIONWORKER_APPKEYBINDING                = Name of internal key binding, if using key/certificate authentication (leave Secret blank if using key binding)
INTUNEREVOCATIONWORKER_TENANT                       = Intune Tenant
INTUNEREVOCATIONWORKER_PROVIDERNAMEANDVERSION       = Provider Name and Version
INTUNEREVOCATIONWORKER_MAXDOWNLOADS                 = Maximum Number Of Revocation Requests to Process Per Period
INTUNEREVOCATIONWORKER_ISSUERDN                     = Issuer DN (Optional - leave blank to revoke all requests from Intune)
INTUNEREVOCATIONWORKER_ISSUERDNS                    = Issuing CAs to check for revocations
INTUNEREVOCATIONWORKER_INTUNECONNECTEDPEERID        = Peer that will connect to Intune
INTUNEREVOCATIONWORKER_PEERANDBINDING				= Peer that will connect to Intune and Authentication Method
INTUNEREVOCATIONWORKER_PROXYHOST					= Proxy Host (optional)
INTUNEREVOCATIONWORKER_PROXYPORT					= Proxy Port (optional)
INTUNEREVOCATIONWORKER_PROXYUSER					= Proxy Username (optional)
INTUNEREVOCATIONWORKER_PROXYPASS					= Proxy Password (optional)
INTUNEREVOCATIONWORKER_INTUNEAPPID					= Intune Application ID (optional)
INTUNEREVOCATIONWORKER_INTUNERESOURCEURL			= Intune Resource URL (optional)
INTUNEREVOCATIONWORKER_GRAPHAPIVERSION				= Azure Graph API Version (optional)
INTUNEREVOCATIONWORKER_GRAPHRESOURCEURL				= Azure Graph Resource URL (optional)
INTUNEREVOCATIONWORKER_ACTIVEDIRECTORYAUTHURL		= Azure Active Directory Auth URL (optional)
INTUNE_LOCAL_CA										= <local>
INTUNE_CURRENT_NODE									= This Node
INTUNE_USE_APPLICATION_SECRET						= Use "Application API Secret"

#-- Azure CRL Publisher
AZURECRLPUBLISHER_STORAGEACCOUNTNAME				= Azure Blob Storage Account
AZURECRLPUBLISHER_CONTAINERNAME						= Azure Blob Container
AZURECRLPUBLISHER_TENANTID							= Microsoft Tenant ID
AZURECRLPUBLISHER_APPLICATIONID						= Microsoft Application ID
AZURECRLPUBLISHER_APPLICATIONSECRET					= Microsoft Authentication Secret
AZURECRLPUBLISHER_KEYBINDING   						= Peer that will connect to Azure and Authentication Method
AZURECRLPUBLISHER_CRLNAMEFORMAT						= Format of CRL's Azure Blob Name
AZURECRLPUBLISHER_CERTIFICATENAMEFORMAT				= Format of Certificate's Azure Blob Name
AZURECRLPUBLISHER_CA_NAME							= CA Name with Spaces Removed
AZURECRLPUBLISHER_CA_CN_OU							= CA CN/OU with Spaces Removed
AZURECRLPUBLISHER_CA_FINGERPRINT					= CA SHA-1 Fingerprint
AZURECRLPUBLISHER_CERTIFICATE_CN_AND_SERIAL_NUMBER  = CN with spaces removed + Serial Number (hex)
AZURECRLPUBLISHER_CERTIFICATE_FINGERPRINT           = Certificate Fingerprint (SHA-1)
AZURECRLPUBLISHER_CERTIFICATE_FINGERPRINT_SHA256 	= Certificate Fingerprint (SHA-256)
AZURECRLPUBLISHER_DER 								= DER Encoded
AZURECRLPUBLISHER_PEM                            	= PEM Encoded
AZURECRLPUBLISHER_CERTIFICATEFORMAT                	= Certificate Format
AZURECRLPUBLISHER_CRLFORMAT                			= CRL Format
AZURECRLPUBLISHER_USE_APPLICATION_SECRET			= Use Authentication Secret
AZURECRLPUBLISHER_CURRENT_NODE						= Connect from this node
AZURECRLPUBLISHER_BLOBSTORAGERESOURCE				= Azure Storage Resource Name
AZURECRLPUBLISHER_BLOBSTORAGEHOST					= Azure Storage Blob Endpoint	

#-- Google Safe Browsing Validator
GOOGLESAFEBROWSINGVALIDATORAPI_KEY                = API key

### EOF<|MERGE_RESOLUTION|>--- conflicted
+++ resolved
@@ -3635,13 +3635,11 @@
 
 ACME_RETRY_AFTER = Retry After
 
-<<<<<<< HEAD
 ACME_RETRY_AFTER_HELP = Adds the Retry-After HTTP header in the authz resource response. Retry in n seconds or use '0' to leave out this HTTP header.
-=======
+
 ACME_AUTHORIZED_REDIRECT_PORTS 			= Authorized Redirect Ports
 
 ACME_AUTHORIZED_REDIRECT_PORTS_HELP     = Authorized redirect ports on the client for the http-01 challenge validation. Default is 22,25,80,443.
->>>>>>> 6c2b659e
 
 ACME_APPROVAL_NEW_ACCOUNT = Require approval for account registration
 
