# Language file for the EJBCA Administration GUI
#
# Language name:    English
# Language code:    en (en-US)
# Native encoding:  UTF-8
# EJBCA supported:  7.x
#


### Language

#-- Name of this language written in English language.
LANGUAGE_ENGLISHNAME      = English

#-- Name of this language written in its own language.
LANGUAGE_NATIVENAME       = English


### General

ACCEPT                    = Accept

ACTIONS                   = Actions

ACTIVE                    = Active

ADD                       = Add

ADDANOTHER                = Add Another

ALL                       = All

ALLOW                     = Allow

AND                       = And

ANDNOT                    = And not

APPLY                     = Apply

ASTEMPLATE                = As Template

BACK                      = Back

BITS                      = bits

BOOL_TRUE                 = On

BOOL_FALSE                = Off

CANCEL                    = Cancel

CHARS                     = characters

CLONE                     = Clone

CLONE_CONFIRM             = Create from template

CLONE_SELECTED            = Clone selected

CLOSE                     = Close

CREATE                    = Create

CRITICAL                  = Critical

DATABASEDOWN              = Database problem. Please check that DB connection is OK!

DATE                      = Date

DATE_HELP                 = ISO 8601 date:

DAYS                      = Days

DAYS_BEFORE_EXPIRATION    = Days before expiration

DAY_MONDAY                = Monday

DAY_TUESDAY               = Tuesday

DAY_WEDNESDAY             = Wednesday

DAY_THURSDAY              = Thursday

DAY_FRIDAY                = Friday

DAY_SATURDAY              = Saturday

DAY_SUNDAY                = Sunday

DECLINE                   = Decline

DEFAULT                   = Default

DELETE                    = Delete

DELETEALL                 = Delete all

DELETE_CONFIRM            = Confirm deletion

DELETE_SELECTED           = Delete Selected

DESCRIPTION               = Description

SERIALNUMBER_OCTET_SIZE   = Serial Number Octet Size

DESELECTALL               = Deselect All

DISABLED                  = Disabled

DOCUMENTATION             = Documentation

EDIT                      = Edit

ENCODING                  = Encoding

ENDENTITYPROFILETYPE      = End Entity Profile Type

ENFORCE                   = Enforce

ERROR                     = Error

ERRORFROMAUTHPROVIDER     = This error message comes from the authentication provider, not from EJBCA.

ERRORRECIEVINGFILE        = Error occurred when receiving file, are you sure it is valid and in PEM or binary encoding?

EXPORTABLE                = Using exportable cryptography

FORMAT_ALIAS              = Alias, string

FORMAT_CABFORGANIZATIONIDENTIFIER = CA/B Forum Organization Identifier, e.g. VATSE-123456789012

FORMAT_CLASSPATH          = Class Path

FORMAT_DN                 = DN: Distinguished Name

FORMAT_DOMAINNAME         = Domain name

FORMAT_EMAILADDRESS       = E-mail address

FORMAT_EMAILADDRESSORUSER = E-mail address, or USER or CUSTOM:com.example.java.MyClass

FORMAT_FILENAME           = File name

FORMAT_GENERALNAMES       = GeneralName type names, comma separated [RFC 5280, § 4.2.1.6]

FORMAT_HEXA               = Hexadecimal string

FORMAT_HOSTNAME           = Host name

FORMAT_HOSTNAMES          = Host names, semicolon separated

FORMAT_ID_STR             = Identifier, string formated

FORMAT_INTEGER            = Integer number

FORMAT_ISO4217            = ISO 4217 code

FORMAT_ISO8601            = ISO 8601 format

FORMAT_MILLISECONDS       = Milliseconds, integer number

FORMAT_OID                = OID: Object Identifier, dot notation

FORMAT_OIDS               = List of OIDs, comma separated

FORMAT_ISO3166_2_COUNTRIES= List of ISO-3166-2 country codes, comma separated

FORMAT_REGEX              = Regular expression (regex), Java Pattern syntax

FORMAT_STRING             = String

FORMAT_TIME_YMD           = (*y *mo *d)

FORMAT_TIME_YMDHMIN       = (*y *mo *d *h *m)

FORMAT_TIME_YMODHMS       = (*y *mo *d *h *m *s)

FORMAT_URI                = URI: Uniform Resource Identifier (e.g. URL)

FORMAT_URL                = URL: Uniform Resource Locator (e.g. http://ejbca.org)

FROM                      = From

GENERALSETTINGS           = General Settings

GENERATE                  = Generate

HOURS                     = hours

IDENTIFIER                = Identifier (ID)

INTEGRATEDBY              = Integrated by

INTERNALERROR             = A system error has occurred. More details are available in the server log.

INVERTSELECTION           = Invert Selection

JAVASCRIPTDISABLED        = Please enable JavaScript!

KEY                       = Key

LABEL                     = Label

LOGINWELCOME1_OAUTH       = Welcome to EJBCA Administration
LOGINWELCOME2_OAUTH       = Select a login method to continue
LOGINWELCOME3_OAUTH       = Please select your authentication provider. You may also be able to log in with a client certificate.
LOGINWELCOME2_CERT        = No client certificate was presented
LOGINWELCOME3_CERT        = If you did not get prompted to select a client certificate, please check that you have the correct certificate.

LOGOUT                    = Logout

MADEBYPRIMEKEY            = © 2002-2022 PrimeKey Solutions AB. EJBCA® is a registered trademark of PrimeKey Solutions AB.

MANDATORY                 = Mandatory

MESSAGE                   = Message

MINUTES                   = minutes

MO30DAYS                  = mo=30 days

MODIFY                    = Modify

MONTHJAN                  = Jan

MONTHFEB                  = Feb

MONTHMAR                  = Mar

MONTHAPR                  = Apr

MONTHMAY                  = May

MONTHJUN                  = Jun

MONTHJUL                  = Jul

MONTHAUG                  = Aug

MONTHSEP                  = Sep

MONTHOCT                  = Oct

MONTHNOV                  = Nov

MONTHDEC                  = Dec

MOVEUP                    = Move Up

MOVEDOWN                  = Move Down

NAME                      = Name

NEXT                      = Next

SKIP					  = Skip

NO                        = No

NONE                      = None

NOTUSED                   = Not Used

OF                        = of

OFLENGTH                  = of length

OID                       = Object Identifier (OID)

ONLYCHARACTERS            = Only characters, numbers, underscores, minus and whitespace are allowed in field

ONLYCHARACTERS2           = Only characters, numbers, underscores, minus and whitespace are allowed in fields.

ONLYDECNUMBERS            = Only decimal numbers are allowed in field.

ONLYDNCHARACTERS          = Only characters, numbers, underscores, '.' '-' ',' '=' '(' ')' '/' and '@' are allowed in DN fields.

ONLYEMAILCHARSNOAT        = Only characters, numbers, underscores, '.' '-' and ' are allowed in e-mail field.

ONLYHEXNUMBERS            = Only hexadecimal numbers are allowed in certificate serial number field.

OPENHELPSECTION           = Click to open the relevant section in the help window.

OR                        = Or

ORENDDATE                 = \ or end date of the certificate

ORNOT                     = Or not

PERIOD                    = Period

PERIODICALINTERVAL        = Periodical Interval

PERIODICALSETTINGS        = Periodical Interval Settings

PLEASE_SELECT             = - Please select -

PLEASE_SELECT_ENCRYPTION_CRYPTOTOKEN = - Please select Crypto Token for key encryption -

PLEASE_SELECT_KEY         = - Please select a key -

POPUP_WINDOW              = (popup window)

POSTUPGRADE_REQUIRED      = Post upgrade is required once all nodes have been updated. Use "System Upgrade" menu item to finalize the process.

PREVIOUS                  = Previous

PROPERTIES                = Properties

RECURSIVE                 = Recursive

REMOVE                    = Remove

REMOVEALL                 = Remove all

REMOVELAST                = Remove last entry

RENAME                    = Rename

RENAME_CONFIRM            = Confirm new name

RENAME_CURRENTNAME        = Current name

RENAME_NEWNAME            = New name

RENAME_SELECTED           = Rename selected

REQUIRE					  = Require

RESET                     = Reset

RESTORE                   = Restore

RESTRICT                  = Restrict

RULE                      = Rule

SAVE                      = Save

SAVE_AND_INITIALIZE       = Save and Initialize

SEARCH                    = Search

SELECT                    = Select

SELECTALL                 = Select All

SELECT_CRITERIA           = - Select a criteria -

SELECTFORREMOVAL          = Select for Removal

SHOW                      = Show

SUSPENDED                 = Suspended

SWITCHTOEDITMODE          = Switch to edit mode

SWITCHTOVIEWMODE          = Switch to view mode

TEST_CONNECTION           = Test Connection

UNIT_BITS                 = (bits)

UNIT_DAYS                 = (days)

UNIT_MSEC                 = (ms: milliseconds)

UNIT_YEARS                = (years)

UNLIMITED                 = Unlimited

UPDATE                    = Update

USE                       = Use

VALUE                     = Value

VERSION                   = Version :

VIEW                      = View

YEAR365DAYS               = y=365 days

YES                       = Yes

YEAR                      = Year


### Comparators

CONTAINS                  = Contains
ENDS_WITH                 = Ends with
EQUALS                    = Equals
GREATER_THAN              = Greater than
LESS_THAN                 = Less than
NOT_EQUALS                = Not equals
STARTS_WITH               = Starts with


### Mostly Main Module

AUTHORIZATIONDENIED       = Authorization Denied

CAUSE                     = Cause

ERRORNOBROWSER            = Error, your browser must support frames and JavaScript 1.3 in order to administer EJBCA properly.

EXCEPTIONOCCURED          = An exception has occurred.

UNKNOWN_PAGE			  = Unable to find the requested resource

SESSION_TIMEOUT			  = Session has timed out.

NAV_HOME                  = Home

NAV_CAFUNCTIONS           = CA Functions

NAV_CASTRUCTUREANDCRL     = CA Structure & CRLs

NAV_CAACTIVATION          = CA Activation

NAV_CERTIFICATEPROFILES   = Certificate Profiles

NAV_CRYPTOTOKENS          = Crypto Tokens

NAV_PUBLISHERS            = Publishers

NAV_VALIDATORS            = Validators

NAV_CAS                   = Certification Authorities

NAV_RAFUNCTIONS           = RA Functions

NAV_USERDATASOURCES       = User Data Sources

NAV_ENDENTITYPROFILES     = End Entity Profiles

NAV_ADDENDENTITY          = Add End Entity

NAV_SEARCHENDENTITIES     = Search End Entities

NAV_SUPERVISIONFUNCTIONS  = Supervision Functions

NAV_APPROVEACTIONS        = Approve Actions

NAV_APPROVALPROFILES      = Approval Profiles

NAV_AUDIT                 = Audit Log

NAV_ACMECONFIGURATION     = ACME Configuration

NAV_AUTOENROLLCONFIGURATION = Autoenrollment Configuration

NAV_CMPCONFIGURATION      = CMP Configuration

NAV_SCEPCONFIGURATION     = SCEP Configuration

NAV_ESTCONFIGURATION      = EST Configuration

NAV_SYSTEMFUNCTIONS       = System Functions

NAV_SYSTEMCONFIGURATION   = System Configuration

NAV_SYSTEMUPGRADE         = System Upgrade

NAV_SERVICES              = Services

NAV_KEYBINDINGS           = Internal Key Bindings

NAV_ROLES                 = Roles and Access Rules

NAV_MYPREFERENCES         = My Preferences

PUBLICWEB                 = Public Web

RAWEB                     = RA Web

TOEJBCA                   = to EJBCA Administration.

WELCOME                   = Welcome


### Crypto Tokens

CRYPTOTOKEN               = Crypto Token

MANAGECRYPTOTOKENS        = Manage Crypto Tokens

CRYPTOTOKEN_ACTIONS       = Actions

CRYPTOTOKEN_ACTIVATE      = Activate

CRYPTOTOKEN_ACTIVE        = Active

CRYPTOTOKEN_ALLOWEXPORT   = Allow export of private keys

CRYPTOTOKEN_USEEXPLICITKEYPARAMETERS   = Use explicit ECC parameters (ICAO CSCA and DS certificates)

CRYPTOTOKEN_ATTRFILE      = Attribute File

CRYPTOTOKEN_AUTO          = Auto-activation

CRYPTOTOKEN_CANCEL        = Cancel

CRYPTOTOKEN_CREATENEW     = Create new...

CRYPTOTOKEN_DEACTIVATE    = Deactivate

CRYPTOTOKEN_DELETE_CONFIRM= Are you sure you want to remove this Crypto Token?

CRYPTOTOKEN_ID            = ID

CRYPTOTOKEN_KEYVAULT_CLIENTID  = Key Vault Client ID

CRYPTOTOKEN_KEYVAULT_NAME = Key Vault Name

CRYPTOTOKEN_KEYVAULT_TYPE = Key Vault Type

CRYPTOTOKEN_KEYVAULT_USE_BINDING = Key Vault Public Key Authentication

CRYPTOTOKEN_KEYVAULT_BINDING = Key Vault Key Binding Name

CRYPTOTOKEN_AWSKMS_REGION = Region

CRYPTOTOKEN_AWSKMS_ACCESSKEYID = Access KeyID

CRYPTOTOKEN_KPM_ACTION    = Action

CRYPTOTOKEN_KPM_ALIAS     = Alias

CRYPTOTOKEN_KPM_ALGO      = Key Algorithm

CRYPTOTOKEN_KPM_CONF_REM  = Are you sure you want to remove this key?

CRYPTOTOKEN_KPM_CONF_REMS = Are you sure you want to remove selected keys?

CRYPTOTOKEN_KPM_DOWNPUB   = Download Public Key

CRYPTOTOKEN_KPM_GENNEW    = Generate new key pair

CRYPTOTOKEN_KPM_NA        = Key pair management is only available for active Crypto Tokens.

CRYPTOTOKEN_KPM_NOPAIRS   = Crypto Token currently does not contain any key pairs.

CRYPTOTOKEN_KPM_REMOVE    = Remove

CRYPTOTOKEN_KPM_REMOVESEL = Remove selected

CRYPTOTOKEN_KPM_SKID      = SubjectKeyID

CRYPTOTOKEN_KPM_PADDING_SCHEME = Padding Scheme

CRYPTOTOKEN_KPM_SPEC      = Key Specification

CRYPTOTOKEN_KPM_TEST      = Test

CRYPTOTOKEN_KPM_INIT	  = Initialize

CRYPTOTOKEN_KPM_AUTH	  = Authorize

CRYPTOTOKEN_KPM_AUTH_KEY  = Authorize Key

CRYPTOTOKEN_KPM_KEY_OPERATION_COUNT = Authorized Number of Operations

CRYPTOTOKEN_KPM_GENFROMTEMPLATE = Generate

CRYPTOTOKEN_KPM_NOTGENERATED = (Not generated)

CRYPTOTOKEN_KPM_KU		  = -Key Usage-

CRYPTOTOKEN_KPM_KU_ENC    = Encrypt / Decrypt

CRYPTOTOKEN_KPM_KU_SIGN   = Sign / Verify

CRYPTOTOKEN_KPM_KU_SIGENC = Sign and Encrypt

CRYPTOTOKEN_LIBRARY       = Library

CRYPTOTOKEN_NAME          = Name

CRYPTOTOKEN_NEW           = New Crypto Token

CRYPTOTOKEN_NAV_BACK      = Back to Crypto Token overview

CRYPTOTOKEN_NAV_BACK_ACT  = Back to CA Activation overview

CRYPTOTOKEN_NAV_BACK_INIT = Back to PKI Installation

CRYPTOTOKEN_NAV_EDIT      = Switch to edit mode

CRYPTOTOKEN_PIN           = Authentication Code

CRYPTOTOKEN_PIN_NOTICE    = (existing activation PIN, can not change or set PIN on the token)

CRYPTOTOKEN_PIN_REPEAT    = Repeat Authentication Code

CRYPTOTOKEN_REACTIVATE    = Reactivate

CRYPTOTOKEN_REFDHEAD      = Used

CRYPTOTOKEN_UNUSED        = No

CRYPTOTOKEN_REFD          = Yes

CRYPTOTOKEN_SAVE          = Save

CRYPTOTOKEN_SAVE_CONFIRM  = Confirm Save

CRYPTOTOKEN_SLOT          = Reference

CRYPTOTOKEN_LABEL_TYPE    = Reference Type

CRYPTOTOKEN_LABEL_TYPE_SLOT_LABEL = Slot/Token Label

CRYPTOTOKEN_LABEL_TYPE_SLOT_INDEX = Slot Index

CRYPTOTOKEN_LABEL_TYPE_SLOT_NUMBER = Slot ID

CRYPTOTOKEN_LABEL_TYPE_SUN_FILE = Sun Configuration File

CRYPTOTOKEN_TYPE          = Type

CRYPTOTOKEN_TYPE_AZURE    = Azure Key Vault

CRYPTOTOKEN_TYPE_AWSKMS   = AWS KMS

CRYPTOTOKEN_TYPE_P11      = PKCS#11

CRYPTOTOKEN_TYPE_P11NG    = PKCS#11 NG

CRYPTOTOKEN_TYPE_SOFT     = Soft

CRYPTOTOKEN_VIEWWITH      = View Crypto Token with ID

CRYPTOTOKEN_MISSING_OR_EMPTY = Missing or empty Crypto Token ID.

CRYPTOTOKEN_NEED_EXISTING_OR_GEN = You need to select a Crypto Token that exists, or generate keys if it exists, before you can edit!

CRYPTOTOKEN_COULD_NOT_BE_DELETED_BECAUSE_REFERENCE_IN_ACME_ALIAS = The Crypto Token could not be deleted because it is referenced by ACME configuration(s): {0}.

AZUREAUTHENTICATIONTYPE.APP_ID_AND_SECRET = Application ID and Secret
AZUREAUTHENTICATIONTYPE.KEY_BINDING = Private Key from Internal Key Binding
AZUREAUTHENTICATIONTYPE.MANAGED_IDENTITY = Azure Managed Identity


### Internal Key Bindings

INTERNALKEYBINDING = Internal Key Binding
INTERNALKEYBINDINGS = Internal Key Bindings
INTERNALKEYBINDING_NAME     = Name
INTERNALKEYBINDING_VIEWWITH = View Internal Key Binding with ID
INTERNALKEYBINDING_CERTIFICATEISSUER = Issuer
INTERNALKEYBINDING_NOT_PRESENT = None
INTERNALKEYBINDING_CERTIFICATESERIAL = Serial Number
INTERNALKEYBINDING_CRYPTOTOKEN = Crypto Token
INTERNALKEYBINDING_KEYPAIRALIAS = Current Key Pair
INTERNALKEYBINDING_NEXTKEYPAIRALIAS = Next Key Pair
INTERNALKEYBINDING_STATUS = Status
INTERNALKEYBINDING_ACTIONS = Actions
INTERNALKEYBINDING_GENERATENEWKEY_SHORT = New keys
INTERNALKEYBINDING_GENERATENEWKEY_FULL = Generate new key pair with the same key specifications as the current key pair and a different postfix
INTERNALKEYBINDING_RENEWCERTIFICATE_SHORT = Renew
INTERNALKEYBINDING_RENEWCERTIFICATE_FULL = Renew Certificate using the same internal CA using the same meta data as for the current certificate
INTERNALKEYBINDING_GETCSR_SHORT = CSR
INTERNALKEYBINDING_GETCSR_FULL = Create a new certificate signing request (CSR) for the next or current key pair
INTERNALKEYBINDING_RELOADCERTIFICATE_SHORT = Update
INTERNALKEYBINDING_RELOADCERTIFICATE_FULL = Search database for an updated certificate matching the next or current key pair
INTERNALKEYBINDING_DELETE_SHORT = Delete
INTERNALKEYBINDING_DELETE_FULL = Delete the InternalKeyBinding, leaving certificates and keys intact
INTERNALKEYBINDING_CONF_DELETE = Confirm removal of InternalKeyBinding
INTERNALKEYBINDING_CREATENEW = Create new...
INTERNALKEYBINDING_DEFAULTRESPONDER = Default Responder
INTERNALKEYBINDING_SET_DEFAULTRESPONDER = Set Default Responder
INTERNALKEYBINDING_DEFAULT_RESPONDERIDTYPE = Default OCSP Responder ID Type
INTERNALKEYBINDING_ENABLED_NONCE_CA = Enabled nonce extension in OCSP replies from CAs
INTERNALKEYBINDING_SET_ENABLE_NONCE_CA = Enable nonce extension in OCSP replies from CAs
INTERNALKEYBINDING_SET_DEFAULT_RESPONDERIDTYPE = Responder ID Type for CAs
INTERNALKEYBINDING_ENABLE_OCSP_SIGNING_CACHE_UPDATE = Enable OCSP signing cache update
INTERNALKEYBINDING_SET_ENABLE_OCSP_SIGNING_CACHE_UPDATE = Enable OCSP signing cache update
INTERNALKEYBINDING_ENABLE_CACHE_FOR_UNAUTHORIZED_RESPONSES = Enable cache headers for unauthorized responses
INTERNALKEYBINDING_SET_ENABLE_CACHE_FOR_UNAUTHORIZED_RESPONSES = Enable cache headers for unauthorized responses
INTERNALKEYBINDING_DISABLE_SHORT = Disable
INTERNALKEYBINDING_DISABLE_FULL = Make the InternalKeyBinding unavailable to any system it is used by
INTERNALKEYBINDING_ENABLE_SHORT = Enable
INTERNALKEYBINDING_ENABLE_FULL = Make the InternalKeyBinding available to any system it is used by
INTERNALKEYBINDING_CA = Certificate Authority
INTERNALKEYBINDING_SERIALNUMER = Serial number (hex)
INTERNALKEYBINDING_UPLOAD = Import
INTERNALKEYBINDING_UPLOADHEADER = Import externally issued certificate
INTERNALKEYBINDING_UPLOAD_TARGET = Target
INTERNALKEYBINDING_UPLOAD_CERTIFICATE = Certificate
INTERNALKEYBINDING_TRUSTENTRY_DESCRIPTION = Description
INTERNALKEYBINDING_TRUSTENTRY_TITLE = Optional description
INTERNALKEYBINDING_TRUSTINGANY = Trusting ANY certificates issued by ANY CA known to this EJBCA instance
INTERNALKEYBINDING_EMPTYFORANY = Leave empty for 'ANY' Certificate Serial Number.
INTERNALKEYBINDING_NOTYETGENERATED = Not yet generated
INTERNALKEYBINDING_CRYPTOTOKEN_NOTACTIVE = (Not active)
INTERNALKEYBINDING_CRYPTOTOKEN_MISSING = (Missing)
INTERNALKEYBINDING_CRYPTOTOKEN_UPDATENEXT = Update next
INTERNALKEYBINDING_KEYPAIRALIAS_UPDATE = Update next
INTERNALKEYBINDING_FIELD_ID = ID
INTERNALKEYBINDING_FIELD_TYPE = Type
INTERNALKEYBINDING_FIELD_NAME = Name
INTERNALKEYBINDING_FIELD_CRYPTOTOKEN = Crypto Token
INTERNALKEYBINDING_FIELD_KEYPAIRALIAS = Key Pair Alias
INTERNALKEYBINDING_FIELD_SIGALG = Signature Algorithm
INTERNALKEYBINDING_FIELD_NEXTKEYPAIRALIAS = Next Key Pair Alias
INTERNALKEYBINDING_FIELD_BOUNDCERT = Bound Certificate
INTERNALKEYBINDING_FIELD_NONE = None
INTERNALKEYBINDING_FIELD_NOTSPECIFIED = Not specified
INTERNALKEYBINDING_BACKTOOVERVIEW = Back to {0} overview
INTERNALKEYBINDING_TRUSTEDCERTIFICATES = Trusted certificates
INTERNALKEYBINDING_PROPERTIES = Properties
INTERNALKEYBINDING_NOPROPERTIES = There are no properties that can be configured.
INTERNALKEYBINDING_SAVE = Save
INTERNALKEYBINDING_SET = Set
INTERNALKEYBINDING_STATUS_ACTIVE = Enabled
INTERNALKEYBINDING_STATUS_DISABLED = Disabled
INTERNALKEYBINDING_STATUS_REVOKED = Revoked
INTERNALKEYBINDING_STATUS_NOTYETVALID = Not yet valid
INTERNALKEYBINDING_STATUS_EXPIRED = Expired

INTERNALKEYBINDING_OPERATIONAL_STATUS = Active
INTERNALKEYBINDING_OPERATIONAL_STATUS_ONLINE = Online
INTERNALKEYBINDING_OPERATIONAL_STATUS_PENDING = Pending
INTERNALKEYBINDING_OPERATIONAL_STATUS_OFFLINE = Offline

#-- Internal Key Bindings: OcspKeyBinding
INTERNALKEYBINDING_OCSPKEYBINDING_DESCRIPTION = Used for delegation of OCSP response signing to a non-CA key pair.
INTERNALKEYBINDING_OCSPKEYBINDING_ENABLENONCE = Enable nonce in response
INTERNALKEYBINDING_OCSPKEYBINDING_OMITREASONCODEWHENREVOCATIONREASONUNSPECIFIED = Omit reason code if revocation reason is unspecified (CABF compliance)
INTERNALKEYBINDING_OCSPKEYBINDING_INCLUDECERTCHAIN = Include certificate chain in response
INTERNALKEYBINDING_OCSPKEYBINDING_INCLUDESIGNCERT = Include signing certificate in response
INTERNALKEYBINDING_OCSPKEYBINDING_MAXAGE = Max-Age HTTP header (seconds)
INTERNALKEYBINDING_OCSPKEYBINDING_NODEFAULTRESPONDER = None
INTERNALKEYBINDING_OCSPKEYBINDING_NONEXISTINGISGOOD = Non existing is good
INTERNALKEYBINDING_OCSPKEYBINDING_NONEXISTINGISREVOKED = Non existing is revoked
INTERNALKEYBINDING_OCSPKEYBINDING_NONEXISTINGISUNAUTHORIZED = Non existing is unauthorized
INTERNALKEYBINDING_OCSPKEYBINDING_REQUIRETRUSTEDSIGNATURE = Request must be signed with a trusted certificate
INTERNALKEYBINDING_OCSPKEYBINDING_RESPONDERIDTYPE = ResponderID
INTERNALKEYBINDING_OCSPKEYBINDING_UNTILNEXTUPDATE = Response validity (seconds)
INTERNALKEYBINDING_OCSPKEYBINDING_OCSPEXTENSIONHEADER = OCSP Extensions
INTERNALKEYBINDING_OCSPKEYBINDING_OCSPEXTENSION_NAME = Extension
INTERNALKEYBINDING_OCSPKEYBINDING_OCSPEXTENSION_OID = OID
INTERNALKEYBINDING_OCSPKEYBINDING_ARCHIVECUTOFFHEADER = Archive Cutoff
INTERNALKEYBINDING_OCSPKEYBINDING_USEISSUERNOTBEFOREASARCHIVECUTOFF = Issuer's notBefore
INTERNALKEYBINDING_OCSPKEYBINDING_USEISSUERNOTBEFOREASARCHIVECUTOFF_HELP = Use the issuer's notBefore date as the archive cutoff date in OCSP responses as required by ETSI EN 319 411-2, CSS-6.3.10-10.
INTERNALKEYBINDING_OCSPKEYBINDING_RETENTIONPERIOD = Retention period
INTERNALKEYBINDING_OCSPKEYBINDING_RETENTIONPERIOD_HELPTEXT = Specify for how long you retain revocation information beyond a certificate's expiration date, as stated in your CP/CPS (RFC6960 section 4.4.4).

INTERNALKEYBINDING_OCSPKEYBINDING_RESPONSES_BEHALF_OF_OTHERS = Generate OCSP responses for other CAs.
INTERNALKEYBINDING_OCSPKEYBINDING_RESPONSES_ONLY_SELF = OCSP responses will be generated for signing CA only.
INTERNALKEYBINDING_OCSPKEYBINDING_CERTIFICATE_GROUP = Generate OCSP responses for:

OCSP_LOGGING_HEADER = OCSP Audit and Transaction Logging
OCSP_LOGGING_ENABLE_TRANSACTION_LOGGING = Enable OCSP transaction logging
OCSP_LOGGING_TRANSACTION_LOG_PATTERN = Transaction log variable pattern
OCSP_LOGGING_TRANSACTION_LOG_PATTERN_HINT = A pattern used to identify a variable. Use \\$\\{(.+?)\\} to use variables like ${THIS}.
OCSP_LOGGING_TRANSACTION_LOG_VALUES = Transaction log message
OCSP_LOGGING_TRANSACTION_LOG_VALUES_HINT = The transaction log message. Variables may be used as specified in the documentation.
OCSP_LOGGING_TEST_TRANSACTION_LOGGING = Test OCSP transaction logging
OCSP_LOGGING_ENABLE_AUDIT_LOGGING = Enable OCSP audit logging
OCSP_LOGGING_AUDIT_LOG_PATTERN = Audit log variable pattern
OCSP_LOGGING_AUDIT_LOG_PATTERN_HINT = A pattern used to identify a variable. Use \\$\\{(.+?)\\} to use variables like ${THIS}.
OCSP_LOGGING_AUDIT_LOG_VALUES = Audit log message
OCSP_LOGGING_AUDIT_LOG_VALUES_HINT = The audit log message. Variables may be used as specified in the documentation.
OCSP_LOGGING_TEST_AUDIT_LOGGING = Test OCSP audit logging
OCSP_LOGGING_DATE_FORMAT = Date format
OCSP_LOGGING_DATE_FORMAT_HINT = Specify how time should be logged using an RFC 3339 compliant date string, e.g. "yyyy-MM-dd HH:mm:ss.SSSZ".
OCSP_LOGGING_SAVE = Apply settings for OCSP logging

#-- Internal Key Bindings: AuthenticationKeyBinding
INTERNALKEYBINDING_AUTHENTICATIONKEYBINDING_DESCRIPTION = Used for client SSL authentication to other systems.
INTERNALKEYBINDING_AUTHENTICATIONKEYBINDING_PROTOCOLANDCIPHERSUITE = Protocol and Cipher Suite


### X.509 Certificate and CRL

#-- Subject Alternative Name

ALT_NONE                    = None

ALT_KERBEROS_KPN            = Kerberos KPN, Kerberos 5 Principal Name

ALT_MS_GUID                 = MS GUID, Globally Unique Identifier

ALT_MS_UPN                  = MS UPN, User Principal Name

ALT_MS_UPN_HELP             = (Use only the domain part of the name, without the '@' char)

ALT_NIST_FASCN              = Federal Agency Smart Credential Number (FASC-N)

ALT_PKIX_DIRECTORYNAME      = Directory Name (Distinguished Name)

ALT_PKIX_DNSNAME            = DNS Name

ALT_PKIX_EDIPARTYNAME       = EDI Party Name

ALT_PKIX_IPADDRESS          = IP Address

ALT_PKIX_OTHERNAME          = Other Name

ALT_PKIX_PERMANENTIDENTIFIER= Permanent Identifier

ALT_PKIX_REGISTEREDID       = Registered Identifier (OID)

ALT_PKIX_RFC822NAME         = RFC 822 Name (e-mail address)

ALT_PKIX_SRVNAME            = Service Name

ALT_PKIX_SUBJECTIDENTIFICATIONMETHOD = Subject Identification Method (SIM)

ALT_PKIX_UNIFORMRESOURCEID  = Uniform Resource Identifier (URI)

ALT_PKIX_X400ADDRESS        = X.400 Address

ALT_PKIX_XMPPADDR           = XmppAddr

#-- Certificate fields

CERT_TYPEVERSION            = Certificate Type/Version

CERT_SERIALNUMBER           = Certificate Serial Number

CERT_SERIALNUMBER_HEXA      = Certificate serial number in hex

CERT_SERIALNUMBER_CUSTOM    = Custom certificate serial number

CERT_ISSUERDN               = Issuer DN

CERT_VALIDITY               = Validity

CERT_CORRECT_VALIDITY       = correct validity

CERT_VALIDITY_CA_HELP       = (used when CA is renewed)

CERT_VALIDITY_OFFSET        = Validity Offset

CERT_VALIDFROM              = Valid from

CERT_VALIDTO                = Valid to

CERT_EXPIRATION_RESTRICTIONS = Expiration Restrictions

CERT_EXPIRATION_RESTRICTION_FOR_WEEKDAYS = Don't expire on these days:

CERT_EXPIRATION_RESTRICTION_FOR_WEEKDAYS_BUT = but expire

CERT_EXPIRATION_RESTRICTION_BEFORE = before

CERT_EXPIRATION_RESTRICTION_AFTER = after

CERT_EXPIRATION_RESTRICTION_FIXED_DATE_CHANGED = Fixed date for certificate validity was changed from {0} to {1} because of expiration restrictions for weekdays.

CERT_EXPIRATION_RESTRICTION_FOR_WEEKDAYS_ALL_EXCLUDED = The expiration restriction for weekdays cannot include all weekdays!

CERT_SUBJECTDN              = Subject DN

CERT_SUBJECTDN_ATTRIBUTES   = Subject DN Attributes

CERT_SUBJECTDN_CNPOSTFIX    = CN postfix

CERT_SUBJECTDN_CNPF_HELP    = (text appended after first CN field)

CERT_SUBJECTDN_CUSTOMORDER  = Custom Subject DN Order

CERT_SUBJECTDN_CUSTOMORDER_HELP = (comma separated list of DN components)

CERT_SUBJECTDN_CUSTOMORDER_LDAP = Apply LDAP DN order setting

CERT_SUBJECTDN_LDAPORDER    = LDAP DN order

CERT_SUBJECTDN_PRINTABLESTR = PrintableString encoding in DN

CERT_SUBJECTDN_SUBSET       = Subset of Subject DN

ACCOUNT_BINDING_NAMESPACE       = Account Binding Namespace

CERT_PUBLICKEY              = Public key

CERT_EXTENSIONDATA          = Certificate Extension Data

CERT_EXTENSIONDATA_CUSTOM   = Custom certificate extension data

ACCOUNT_BINDING_ID			= External Account ID

#-- CRL data

CRL_CA_CRLDP_EXTERNAL       = External CRL Distribution Point

CRL_CA_CRLDP_EXTERNAL_ERROR = External CRL Distribution Point is not a valid URI

CRL_CA_DEFAULTVALUES_HELP   = (used in CRL, and as default value)

CRL_CA_CRLPERIOD            = CRL Expire Period

CRL_CA_ISSUEINTERVAL        = CRL Issue Interval

CRL_CA_OVERLAPTIME          = CRL Overlap Time

CRL_CA_DELTACRLPERIOD       = Delta CRL Period

CRL_CA_DELTACRLPERIOD_HELP  = (0m, if no delta CRLs are issued)

CRL_CA_GENERATEUPONREVOCATION = Generate CRL Upon Revocation

CRL_CA_GENERATEUPONREVOCATION_HELP = A fresh CRL or delta CRL is generated after revocation or reactivation of a certificate.

CRL_CA_MERGECRLSAFTERCASUBJECTDNCHANGE  = Merge CRLs after CA Subject DN Change (ICAO 9303)

MS_COMPATIBILIY_MODE                    = Microsoft CA Compatibility Mode

MS_COMPATIBILIY_MODE_WARNING            = Warning! Microsoft CA Compatibility Mode is irreversible.

MS_COMPATIBILIY_MODE_DISABLED           = A CA that is already using CRL Partitions can't be made Microsoft CA Compatible.

MS_COMPATIBILIY_MODE_CONFIRMATION       = Please confirm. Microsoft CA Compatibility Mode is irreversible.

MS_COMPATIBILIY_MODE_IRREVERSIBLE       = The CA is Microsoft CA compatible. This setting is irreversible.

CRL_EXT_AUTHORITYKEYID      = Authority Key ID

CRL_EXT_CRLNUMBER           = CRL Number

CRL_EXT_ISSUINGDISTPOINT    = Issuing Distribution Point on CRLs

CRL_EXT_CAISSUERS_URI       = CA issuer URI

CRL_EXT_CAISSUERS_URI_ERROR = CA issuer URI is not a valid URI

CRL_ENTRY_REVOCATIONDATE    = Revocation date :

CRL_ENTRY_REVOCATIONREASON  = Revocation reason :

#-- DN attributes

DN_ABBR_COMMONNAME          = CN

DN_PKIX_NAME				= Name

DN_ABBR_ORGANIZATIONALUNIT  = OU

DN_ABBR_ORGANIZATION        = O (organization)

DN_ETSI_ORGANIZATION_IDENTIFIER = organizationIdentifier, Organization identifier

DN_JURISDICTION_LOCALITY    = Jurisdiction Locality [EV Certificate]

DN_JURISDICTION_STATE       = Jurisdiction State or Province [EV Certificate]

DN_JURISDICTION_COUNTRY     = Jurisdiction Country (ISO 3166) [EV Certificate]

DN_PKIX_DESCRIPTION         = description, Description

DN_PKIX_EMAILADDRESS        = emailAddress, E-mail address in DN

DN_PKIX_EMAILADDRESS_HELP   = See also configuration of E-mail field.

DN_PKIX_UID                 = userid

DN_PKIX_COMMONNAME          = CN, Common name

DN_PKIX_SERIALNUMBER        = serialNumber, Serial number (in DN)

DN_PKIX_GIVENNAME           = givenName, Given name (first name)

DN_PKIX_INITIALS            = initials, First name abbreviation

DN_PKIX_SURNAME             = surname, Surname (last name)

DN_PKIX_TITLE               = title, Title

DN_PKIX_ORGANIZATIONALUNIT  = OU, Organizational Unit

DN_PKIX_ORGANIZATION        = O, Organization

DN_PKIX_LOCALITY            = L, Locality

DN_PKIX_STATEORPROVINCE     = ST, State or Province

DN_PKIX_DOMAINCOMPONENT     = DC, Domain Component

DN_PKIX_COUNTRY             = C, Country (ISO 3166)

DN_PKIX_UNSTRUCTUREDADDRESS = unstructuredAddress, IP address

DN_PKIX_UNSTRUCTUREDNAME    = unstructuredName, Domain name (FQDN)

DN_PKIX_POSTALCODE          = postalCode

DN_PKIX_BUSINESSCATEGORY    = businessCategory, Organization type

DN_PKIX_DNQUALIFIER         = dnQualifier, DN Qualifier

DN_PKIX_POSTALADDRESS       = postalAddress

DN_PKIX_ROLE                = role

DN_PKIX_TELEPHONENUMBER     = telephoneNumber

DN_PKIX_PSEUDONYM           = pseudonym

DN_PKIX_STREETADDRESS       = streetAddress

DN_PKIX_NAME                = name

DN_SPAIN_CIF                = CIF, Tax ID code, for companies (Spain)

DN_SPAIN_NIF                = NIF, Tax ID number, for individuals (Spain)

#-- Extended Key Usage

EKU_EDIT_EKU_TITLE          = Add or remove available Extended Key Usages

EKU_VIEW_EKU_TITLE          = View available Extended Key Usages

EKU_NONE                    = None

EKU_ADOBE_PDFSIGNING        = PDF Signing

EKU_CSN_TLSCLIENT           = CSN 369791 TLS client

EKU_CSN_TLSSERVER           = CSN 369791 TLS server

EKU_ETSI_TSLSIGNING         = ETSI TSL Signing

EKU_ICAO_MASTERLISTSIGNING  = ICAO Master List Signing

EKU_ICAO_DEVIATIONLISTSIGNING = ICAO Deviation List Signing

EKU_INTEL_AMT               = Intel AMT management

EKU_MS_SMARTCARDLOGON       = MS Smart Card Logon

EKU_MS_DOCUMENTSIGNING      = MS Document Signing

EKU_MS_CODESIGNING_COM      = MS Commercial Code Signing

EKU_MS_CODESIGNING_IND      = MS Individual Code Signing

EKU_MS_EFSCRYPTO            = MS Encrypted File System (EFS)

EKU_MS_EFSRECOVERY          = MS EFS Recovery

EKU_NIST_PIVCARDAUTH        = PIV Card Authentication

EKU_PKIX_ANYEXTENDEDKEYUSAGE= Any Extended Key Usage

EKU_PKIX_SERVERAUTH         = Server Authentication

EKU_PKIX_CLIENTAUTH         = Client Authentication

EKU_PKIX_CODESIGNING        = Code Signing

EKU_PKIX_EMAILPROTECTION    = Email Protection

#EKU_PKIX_IPSECENDSYSTEM    = IPSec End System

#EKU_PKIX_IPSECTUNNEL       = IPSec Tunnel

#EKU_PKIX_IPSECUSER         = IPSec User

EKU_PKIX_TIMESTAMPING       = Time Stamping

EKU_PKIX_OCSPSIGNING        = OCSP Signer

EKU_PKIX_EAPOVERPPP         = EAP over PPP

EKU_PKIX_EAPOVERLAN         = EAP over LAN (EAPOL)

EKU_PKIX_SCVPSERVER         = SCVP Server

EKU_PKIX_SCVPCLIENT         = SCVP Client

EKU_PKIX_IPSECIKE           = Internet Key Exchange for IPsec

EKU_PKIX_SIPDOMAIN          = SIP Domain

EKU_PKIX_SSHCLIENT          = SSH Client

EKU_PKIX_SSHSERVER          = SSH Server

EKU_KRB_PKINIT_CLIENT       = Kerberos Client Authentication

EKU_KRB_PKINIT_KDC          = Kerberos KDC (Key Distribution Center)

#-- Certificate extensions

EXT_HEADER_QCSTATEMENTS = QC Statements extension

EXT_HEADER_CERTIFICATETRANSPARENCY = Certificate Transparency extension

EXT_UNUSED                  = Unused

EXT_CRITICAL                = Critical

EXT_ABBR_BASICCONSTRAINTS   = Basic constraints

EXT_ABBR_KEYUSAGE           = Key usage

EXT_ABBR_EXTENDEDKEYUSAGE   = Extended key usage

EXT_ABBR_SUBJECTALTNAME     = Subject Alternative Name

EXT_ABBR_SUBJECTDIRATTRS    = Subject Directory Attributes

EXT_ABBR_NAMECONSTRAINTS    = Name constraints

EXT_ABBR_AUTHORITYINFOACCESS= Authority Information Access

EXT_ABBR_QCSTATEMENTS       = Qualified Certificates Statements

EXT_ICAO_DOCUMENTTYPELIST   = ICAO Document Type List

EXT_MS_TEMPLATENAME         = Microsoft Certificate Template Name

EXT_MS_TEMPLATENAME_HELP    = (only the name, not the actual template)

EXT_MS_OBJECT_SID_EXTN      = Use Microsoft ObjectSid Security Extension

EXT_PKIX_BASICCONSTRAINTS   = Basic Constraints

EXT_PKIX_BC_PATHLENGTH      = Path Length Constraint

EXT_PKIX_BC_CANOLIMIT       = CA, No path length constraint

EXT_PKIX_BC_CAPATHLENGTH    = CA, Path length constraint

EXT_PKIX_BC_ENDENTITY       = End Entity

EXT_PKIX_AUTHORITYKEYID     = Authority Key ID

EXT_PKIX_SUBJECTKEYID       = Subject Key ID

EXT_PKIX_KEYUSAGE           = Key Usage

EXT_PKIX_EXTENDEDKEYUSAGE   = Extended Key Usage

EXT_PKIX_ISSUERALTNAME      = Issuer Alternative Name

EXT_PKIX_SUBJECTALTNAME     = Subject Alternative Name

EXT_PKIX_SAN_SUBSET         = Subset of Subject Alt. Name

EXT_PKIX_SUBJECTDIRATTRS    = Subject Directory Attributes

EXT_PKIX_NAMECONSTRAINTS    = Name Constraints

EXT_PKIX_NC_PERMITTED       = Name Constraints, Permitted

EXT_PKIX_NC_PERMITTED_HELP1 = List of domain names, IPv4/IPv6 address/netmask pairs, DNs, URIs and RFC 822 Names. One per line.

EXT_PKIX_NC_PERMITTED_HELP2 = Examples(without quotes): 'example.com' '198.51.100.0/24' 'CN=Name,O=Company' 

EXT_PKIX_NC_PERMITTED_HELP3 = '@example.com' 'uri:example.com' 'uri:.example.com'

EXT_PKIX_NC_EXCLUDED        = Name Constraints, Excluded

EXT_PKIX_NC_EXCLUDED_HELP1  = Use 0.0.0.0/0 and ::/0 to disallow certificates for all plain IP addresses.

EXT_PKIX_NC_EXCLUDED_HELP2  = Use a single . to disallow all DNS names.

EXT_PKIX_CRLDISTRIBPOINTS   = CRL Distribution Points

EXT_PKIX_CDP_CADEFINED      = Use CA defined CRL Distribution Point

EXT_PKIX_CDP_URI            = CRL Distribution Point URI

EXT_PKIX_CDP_DEFAULTURI     = Default CRL Distribution Point

EXT_PKIX_CDP_DEFAULTURI_ERROR = Default CRL Distribution Point is not a valid URI

EXT_PKIX_CDP_CRLISSUER      = CRL Issuer

EXT_PKIX_CDP_DEFAULTCRLISSUER = Default CRL Issuer

EXT_PKIX_FRESHESTCRL        = Freshest CRL (a.k.a. Delta CRL DP)

EXT_PKIX_FCRL_CADEFINED     = Use CA Defined Freshest CRL

EXT_PKIX_FCRL_URI           = Freshest CRL URI

EXT_PKIX_FCRL_DEFAULTURI    = Default Freshest CRL Distribution Point

EXT_PKIX_FCRL_DEFAULTURI_ERROR   = Default Freshest CRL Distribution Point is not a valid URI

EXT_PKIX_CERTIFICATEPOLICIES= Certificate Policies

EXT_PKIX_CP_POLICYID        = Certificate Policy OID

EXT_PKIX_CP_POLICYID_HELP   = (leave policy OID blank to use default certificate profile values)

EXT_PKIX_CP_POLICYQUALID    = Certificate Policy Qualifier type

EXT_PKIX_CP_NOQUAL          = No Policy Qualifier

EXT_PKIX_CP_CPSURI          = CPS URI

EXT_PKIX_CP_USERNOTICE      = User Notice Text

EXT_PKIX_CP_UTF8NOTICETEXT  = Use UTF-8 in policy notice text

EXT_PKIX_AUTHORITYINFOACCESS= Authority Information Access

EXT_PKIX_AIA_OCSP_CADEFINED = Use CA defined OCSP locator

EXT_PKIX_AIA_OCSP_URI       = OCSP Service Locator URI

EXT_PKIX_AIA_OCSP_DEFAULTURI = OCSP service Default URI

EXT_PKIX_AIA_OCSP_DEFAULTURI_ERROR = OCSP service Default URI is not a valid URI

EXT_PKIX_AIA_CAISSUERS_CADEFINED = Use CA defined CA issuer

EXT_PKIX_AIA_CAISSUERS_URI  = CA issuer URI

EXT_PKIX_AIA_CAISSUERS_DEFAULTURI = CA issuer Default URI

EXT_PKIX_AIA_CAISSUERS_DEFAULTURI_ERROR = CA issuer Default URI is not a valid URI

EXT_PKIX_PRIVKEYUSAGEPERIOD = Private Key Usage Period

EXT_PKIX_PKUP_STARTOFFSET   = Start offset

EXT_PKIX_PKUP_PERIODLENGTH  = Period length

EXT_PKIX_QCSTATEMENTS       = Qualified Certificates Statements

EXT_PKIX_QCS_PKIXQCSYNTAXV2 = PKIX QCSyntax-v2

EXT_PKIX_QCS_SEMANTICSID    = Semantics Identifier (OID)

EXT_PKIX_QCS_SEMANTICSID_0.4.0.194121.1.1	= Natural Person

EXT_PKIX_QCS_SEMANTICSID_0.4.0.194121.1.2	= Legal Person

EXT_PKIX_QCS_SEMANTICSID_0.4.0.194121.1.3	= eIDAS Natural Person

EXT_PKIX_QCS_SEMANTICSID_0.4.0.194121.1.4	= eIDAS Legal Person

EXT_PKIX_QCS_NAMERAS        = Name Registration Authorities

EXT_ETSI_QCS_QCCOMPLIANCE   = ETSI Qualified Certificate compliance

EXT_ETSI_QCS_QSCD           = ETSI Qualified Signature/Seal Creation Device

EXT_ETSI_QCS_VALUELIMIT     = ETSI transaction value limit

EXT_ETSI_QCS_VL_CURRENCY    = Currency

EXT_ETSI_QCS_VL_AMOUNT      = Amount

EXT_ETSI_QCS_VL_EXPONENT    = Exponent

EXT_ETSI_QCS_RETENTIONPERIOD= ETSI retention period

EXT_ETSI_QCS_TYPE           = ETSI type

EXT_ETSI_QCS_TYPE_unused    = Unused

EXT_ETSI_QCS_TYPE_esign     = Electronic Signature

EXT_ETSI_QCS_TYPE_eseal     = Electronic Seal

EXT_ETSI_QCS_TYPE_web       = Website Authentication

EXT_ETSI_QCS_COUNTRIES      = ETSI QC Legislation Countries

EXT_PKIX_QCS_COUNTRIESSTR	= Countries List

EXT_ETSI_QCS_PDS            = ETSI PDS URL / Language

EXT_ETSI_QCS_PDS_error_message = Please insert a valid HTTPS URL for ETSI PDS URL.

EXT_ETSI_QCS_PSD2           = ETSI PSD2 QC Statement

EXT_ETSI_QCS_COUNTRIES_error_message = Please insert a valid ISO-3166-2 country sequence separated by comma. I.e. SE,DE,CH

EXT_PKIX_QCS_CUSTOMSTRING   = Custom QC-statements String

EXT_PKIX_QCS_CUSTOMSTR_OID  = Object Identifier (OID)

EXT_PKIX_QCS_CUSTOMSTR_TEXT = Custom QC-statements Text

EXT_PKIX_OCSPNOCHECK        = OCSP No Check

EXT_SEIS_CARDNUMBER         = Card Number Extension

EXT_CERTIFICATE_TRANSPARENCY= Certificate Transparency

EXT_CERTIFICATE_TRANSPARENCY_SCTS= Certificate Transparency SCTs

EXT_CT_USE_IN_CERTS         = Use in new certificates

EXT_CT_USE_IN_OCSP          = Use in OCSP responses

EXT_CT_USE_PUBLISHERS       = Use CT publishers

EXT_CT_PUBLISHERMUSTBECREATED = To use a CT publisher, it must also be enabled at the bottom of this page.

EXT_CT_ENABLEDLABELS        = Enabled CT Labels

EXT_CT_NUMOFSCTS_BY_VALIDITY = By validity

EXT_CT_NUMOFSCTS_BY_CUSTOM  = Custom...

EXT_CT_NUMOFSCT_MIN         = Minimum number of SCTs

EXT_CT_NUMOFSCT_MAX         = Maximum number of SCTs

EXT_CT_PER_CERTIFICATE      = per certificate

EXT_CT_PER_OCSPRESPONSE     = per OCSP response

EXT_CT_SUBMITEXISTING       = Submit existing certificates

EXT_CT_MAXRETRIES           = Number of retries

EXT_CABF_ORGANIZATION_IDENTIFIER = CA/B Forum Organization Identifier

EXT_CABF_ORGANIZATION_IDENTIFIER_FORMAT = SSSCC-REFERENCE or SSSCC+PROVINCE-REFERENCE (where SSS is scheme identifier and CC is country code)

EXT_CABF_ORGANIZATION_IDENTIFIER_BADFORMAT = CA/B Forum Organization Identifier must have the format SSSCC-REFERENCE or SSSCC+PROVINCE-REFERENCE (where SSS is scheme identifier and CC is country code)

EXT_CABF_ORGANIZATION_IDENTIFIER_REQUIRED = CA/B Forum Organization Identifier is required

#-- EAB config

EABTAB_IMPORT  = Import Account Bindings Configuration

EABTAB_IMPORT_HELP1 = External account bindings are string values that a certificate can be linked to at the time of issuance.

EABTAB_IMPORT_HELP2 = The file must be in CSV format, with two columns: namespace,accountbinding. The namespace is used to group account bindings. If an account binding belongs to multiple namespaces, it should have multiple lines in the CSV file.

EABTAB_IMPORT_HELP_REPLACE = Uploading a new configuration will replace the existing configuration

EABTAB_SELECTFILE = Select csv file with Account Binding IDs

EABTAB_FILEUPLOAD_FAILED =  Upload of Account Bindings file failed.

EABTAB_BADEABFILE    	= Cannot parse the Account Bindings file.

EABTAB_UPLOADED =       Account Bindings configuration uploaded!

EABTAB_PREVIEWTABLE_HEADER    = List of External Account Binding Namespaces

EABTAB_PREVIEWTABLE_EMPTY     = No External Account Bindings configuration has been uploaded

EABTAB_PREVIEWTABLE_NAMESPACE = Namespace

EABTAB_PREVIEWTABLE_EABCOUNT  = Number of Account Bindings

#-- Key Usage

KU_NONE                     = None

KU_DIGITALSIGNATURE         = Digital Signature

KU_NONREPUDIATION           = Non-repudiation

KU_KEYENCIPHERMENT          = Key encipherment

KU_DATAENCIPHERMENT         = Data encipherment

KU_KEYAGREEMENT             = Key agreement

KU_KEYCERTSIGN              = Key certificate sign

KU_CRLSIGN                  = CRL sign

KU_ENCIPHERONLY             = Encipher only

KU_DECIPHERONLY             = Decipher only

#-- Revocation reasons

REV_NONE                    = None

REV_UNSPECIFIED             = Unspecified

REV_KEYCOMPROMISE           = Key compromise

REV_CACOMPROMISE            = CA compromise

REV_AFFILIATIONCHANGED      = Affiliation changed

REV_SUPERSEDED              = Superseded

REV_CESSATIONOFOPERATION    = Cessation of operation

REV_CERTIFICATEHOLD         = Certificate hold

REV_UNUSED                  = (unused)

REV_REMOVEFROMCRL           = Remove from CRL

REV_PRIVILEGEWITHDRAWN      = Privileges withdrawn

REV_AACOMPROMISE            = AA compromise

#-- Subject Directory Attributes

SDA_NONE                    = None

SDA_DATEOFBIRTH             = Date of birth (YYYYMMDD)

SDA_PLACEOFBIRTH            = Place of birth

SDA_GENDER                  = Gender (M/F)

SDA_COUNTRYOFCITIZENSHIP    = Country of citizenship (ISO 3166)

SDA_COUNTRYOFRESIDENCE      = Country of residence (ISO 3166)


### Mostly Approval Module

ACTION                    = Action

ALREADYREVOKED            = Already revoked

ANYENDENTITYPROFILE       = Any End Entity Profile

APACTIVATECATOKEN         = Activate CA Token

APADDENDENTITY            = Add End Entity

APCHANGESTATUSENDENTITY   = Change Status of End Entity

APCOMMENT                 = Comment

APDUMMY                   = Dummy Action

APEDITENDENTITY           = Edit End Entity

APGENERATETOKEN           = Generate Token

APKEYRECOVERY             = Key Recover

APREVOKEENDENTITY         = Revoke End Entity

APREVOKEDELETEENDENTITY   = Revoke and Delete End Entity

APREVOKECERTIFICATE       = Revoke or Reactivate Certificate

APPROVALREQUESTEXPIRED    = Approval Request Expired.

APPROVALREQUESTSFOUND     = Approval requests found.

APPROVALSETTINGS          = Approval Settings

APPROVE                   = Approve

APPROVEACTION             = Approve Action

APPROVEACTIONNAME         = Approve Action Name

APPROVEACTIONS            = Approve Actions

APPROVEACTIVATECA         = CA Service Activation

APPROVED                  = Approved

APPROVEDBY                = Approved By

APPROVEADDEDITENDENTITY   = Add/Edit End Entity

APPROVEKEYRECOVER         = Key Recovery

APPROVEREVOCATION         = Revocation

APPROVEACMEACCOUNTREGISTRATION = ACME Account Registration 

APPROVEACMEACCOUNTKEYCHANGE = ACME Account Key Change

AREYOUSUREAPPROVE         = Are you sure you want to approve this action?

AREYOUSUREREJECT          = Are you sure you want to reject this action?

CLITOOL                   = Command Line Tool

CURRENTSTATUS             = Current Status

ERROREXECUTINGREQUEST     = Error happened when executing request, see log for more details.

ERRORHAPPENDWHENAPPROVING = Error happened when approving request, see log for more details.

EVER                      = Ever

EXECUTED                  = Executed

EXECUTIONDENIED           = Execution Denied

EXECUTIONFAILED           = Execution Failed

EXPIREDANDNOTIFIED        = Expired and notified

EXPIREDATE                = Expire Date

MAXAPPROVALQUERYROWS1     = Large Query, Only the first

MAXAPPROVALQUERYROWS2     = rows are displayed.

NEWPASSWORD               = New Password

NOTSHOWN                  = Not Shown

NOVALUE                   = No Value

ORIGINALACTIONDATA        = Original Action Data

PARTITIONS_HIDDEN         = This step contains additional partitions which you are not authorized to view.

REJECT                    = Reject

REJECTED                  = Rejected

REMAININGAPPROVALS        = Remaining Approvals

REMAINING_APPROVALS_NONE  = Request has been executed.

REQALREADYPROCESSED       = Approval request has already been processed.

REQHASEXPIRED             = Approval request has expired.

REQHAVEBEENADDEDFORAPPR   = Request has been sent for approval.

RELATEDCA                 = Related CA

RELATEDEEPROFILE          = Related End Entity Profile

REQUESTEDACTIONDATA       = Requested Action Data

REQUESTINGADMIN           = Requesting Administrator

REQUESTDATE               = Request Date

REQUESTEDWITHIN           = requested within

APPROVAL_SAVE_STATE       = Save state

SET                       = Set

SET_ACTION                = Set Action

SEARCHFORACTION           = Search for action with status

SOMEWEREALREADYREVOKED    = Some of the requested objects were already revoked.

THEREALREADYEXISTSAPPROVAL= There already exists an approval request for specified user.

THEREALREADYEXISTSAPPOBJ  = There already exists an approval request for the specified object(s).

WAITING                   = Waiting


### Mostly Authorization Module

ACCESSRULES               = Access Rules

ADDROLE                   = Add Role

ADMINROLE                 = Role

ROLEEXISTS                = Role already exists.

ROLES                     = Roles

APPROVEENDENTITYRULE      = Approve End Entities

AREYOUSURE                = Are you sure you want to delete this?

AUDITLOGRULES             = Audit Log Rules

AUDITOR                   = Auditor

AUTHORIZEDCAS             = Authorized CAs

AUTHORIZATION             = Authorization

AVAILABLERULES            = Available Rules

BACKTOROLES               = Back to Roles Management

CAACCESSRULES             = CA Access Rules

CAADMINISTRATOR           = CA Administrators

CertificateAuthenticationToken = X509

ApiKeyAuthenticationToken = API Key

OAuth2AuthenticationToken = OAuth 2 JWT

CliAuthenticationToken    = CLI

CREATEENDENTITYRULE       = Create End Entities

CRYPTOTOKENACCESSRULES    = Crypto Token Access Rules

DELETEENDENTITYRULE       = Delete End Entities

DELETEROLE                = Delete Role

EDITENDENTITYRULE         = Edit End Entities

EDITACCESSRULES           = Edit Access Rules

EDITROLEMEMBERS           = Edit Members

ENDENTITYPROFILEACCESSR   = End Entity Profile Access Rules

ENDENTITYPROFILEACCESSR_HELP = Available CAs in end entity profiles must also be authorized CAs in a role. 

ENDENTITYPROFILES         = End Entity Profiles

ENDENTITYPROFILESAVED     = End Entity Profile '{0}' saved.

ENDENTITYRULES            = End Entity Rules

ENTERNEWNAME              = Enter new name

FORROLE                   = For role:

INTERNALKEYBINDINGRULES   = Internal Keybinding Rules

KEYRECOVERENDENTITYRULE   = Key Recover End Entities

LISTOFROLES               = Roles

MANAGEROLES               = Roles Management

MATCHWITH                 = Match with

MATCHTYPE                 = Match Operator

MATCHVALUE                = Match Value

MATCHVALUEREQUIRED        = Match value required.

NOADMINSDEFINED           = No administrator defined.

OTHERRULES                = Other Rules

PEERMANAGEMENTRULES       = Peer Management Rules

PEERPROTOCOLRULES         = Peer RA Protocol Rules

PEERRARULES               = Peer RA Rules

RAADMINISTRATOR           = RA Administrators

REGULARACCESSRULES        = Regular Access Rules

RENAMEROLE                = Rename Role

RESOURCE                  = Resource

REVOKEENDENTITYRULE       = Revoke End Entities

ROLE                      = Role

ROLEBASEDACCESSRULES      = Role Based Access Rules

ROLEMEMBERS               = Members

ROLETEMPLATE              = Role Template

SELECTANOTHERROLE         = Custom Role access rules can be saved only in Advanced Mode. Please, go to Advanced Mode or choose another role.

SUPERADMINISTRATOR        = Super Administrators

SUPERVISOR                = Supervisors

TYPE_NONE                 = None

TYPE_EQUALCASE            = Equal, case sens.

TYPE_EQUALCASEINS         = Equal, case insens.

TYPE_NOT_EQUALCASE        = Not equal, case sens.

TYPE_NOT_EQUALCASEINS     = Not equal, case insens.

TYPE_UNUSED               = Not Used

VIEWACCESSRULES           = View Access Rules

VIEWAUDITLOG              = View Audit Log

VIEWENDENTITYRULE         = View End Entities

VIEWHISTORYRULE           = View History

VIEWROLES                 = View Roles

VIEWROLEMEMBERS           = View Role Members

#WITH_NONE                 = None

API_KEY                   = Key

WITH_COMMONNAME           = CN, Common name

WITH_COUNTRY              = C, Country

WITH_DNEMAILADDRESS       = E, E-mail address in DN

WITH_DNSERIALNUMBER       = serialNumber, Serial number in DN

WITH_DOMAINCOMPONENT      = DC, Domain Component

WITH_FULLDN               = With full DN

WITH_LOCALITY             = L, Locality

WITH_ORGANIZATION         = O, Organization

WITH_ORGANIZATIONALUNIT   = OU, Organizational Unit

WITH_RFC822NAME           = RFC 822 Name (e-mail address)

WITH_SERIALNUMBER         = Certificate serial number (Recommended)

WITH_SERIALNUMBER_UNKNOWN = No certificate with serial number {0} known for CA {1}

WITH_STATEORPROVINCE      = ST, State or Province

WITH_TITLE                = title, Title

WITH_UID                  = UID, Unique ID

WITH_UPN                  = MS UPN, User Principal Name

USERDATASOURCEACCESSRULES = User Data Source Access Rules

TRANSPORT_ANY             = Any transport (HTTP or HTTPS)

TRANSPORT_PLAIN           = Non-confidential transport (HTTP)

TRANSPORT_CONFIDENTIAL    = Confidential transport (HTTPS)

CLAIM_ISSUER              = Issuer ("iss") claim

CLAIM_OBJECTID            = Object ID ("oid") claim

CLAIM_SUBJECT             = Subject ("sub") claim

CLAIM_AUDIENCE            = Audience ("aud") claim

CLAIM_ROLE                = Role ("role") claim

CLAIM_PREFERRED_USERNAME  = Username ("preferred_username") claim


### Mostly CA Module

ACTIVATE                  = Activate

ACTIVATECAS               = CA Activation

ACTIVATECAS_ACTION        = Action

ACTIVATECAS_ACTCODE       = Crypto Token activation code

ACTIVATECAS_FOOTNOTE      = Crypto Token State only applies to this server

ACTIVATECAS_HCHECK        = HealthCheck

ACTIVATECAS_KEEPACT       = Keep Active

ACTIVATECAS_MONITORED     = Monitored by

ACTIVATECAS_NAME          = Name

ACTIVATECAS_NA            = not available

ACTIVATECAS_STATE         = State

ACTIVATECAS_SACTION       = Service Action

ACTIVATECAS_SSTATE        = Service State

ACTIVATEKEYS              = Activate keys

ACTIVATEORMAKEOFFLINE     = Activate / Make off-line

ACTIVEDIRECTORYPUBLISHER  = Active Directory Publisher

ACCOUNTDISABLED           = Disabled Account

ACCOUNTNEVEREXPIRE        = Account Never Expires

ACCOUNTNORMAL             = Normal Account

ADDCA                     = Add CA

ADDPUBLISHER              = Add Publisher

ADSETTINGS                = Active Directory Settings

ALLOWDNOVERRIDECSR        = Allow Subject DN Override by CSR

ALLOWDNOVERRIDEEEI        = Allow Subject DN Override by End Entity Information

ALLOWCERTSERIALNUMBEROVERRIDE = Allow certificate serial number override

CERTSERIALNOUNIQUEIX      = No unique index for (issuerDN,serialNumber) on database table 'CertificateData'. "Allow certificate serial number override" not allowed.

ALLOWEXTENSIONOVERRIDE    = Allow Extension Override

ALLOWKEYUSAGEOVERRIDE     = Allow Key Usage Override

ALLOWBACKDATEDREVOCATION  = Allow Backdated Revocation

ALPHANUMERIC              = alphanumeric [0-9][A-Z]

ANYCA                     = Any CA

AREYOUSUREACTIVATECA      = Are you sure you want to activate the CA?

AREYOUSURETODELETECA      = Are you sure you want to delete the CA {0}? You should revoke the CA instead if you already have used it to issue certificates.

AREYOUSUREMAKECAOFFLINE   = Are you sure you want to make the CA off-line?

AREYOUSURERENEWCA         = Are you sure you want to renew this CA?

AREYOUSUREREPUBLISH       = Are you sure you want to republish this certificate?

AREYOUSUREREVOKECA        = Are you sure you want to revoke this CA?

ARLATTRIBUTE              = ARL Attribute

AVAILABLEBITLENGTHS       = Available Bit Lengths

AVAILABLECAS              = Available CAs

AVAILABLECAS_EEPROFILE_HELP = Modifying available CAs may affect roles access to this profile

AVAILABLEECDSACURVES      = Available ECDSA curves

AVAILABLEECDSABYBITS      = Any allowed by bit lengths

AVAILABLEKEYALGORITHMS    = Available Key Algorithms

AVAILABLE_SSH_ALGORITHMS  = Available SSH Algorithms

AUTHENTICATIONCODE        = Authentication Code

AUTHENTICATIONCODERENEW   = Authentication code for renewing keys

AUTHENTICATIONCODEACTIVATE = Authentication code for activating keys

AUTHENTICATIONCODEAUTOACTIVATE = Enable auto-activation of CA token

AUTHENTICATIONERROR       = Authentication Error

BASEDN                    = Base DN

BASEDN_HELP               = (appended to location fields to form a LDAP DN)

BASICFUNCTIONS_TITLE      = Basic Functions

BASICFUNCTIONSFOR         = Basic Functions for CA

CERTIFICATECHAINDETAILS_TITLE = Details of certificate chain

CRL_DETAILS               = Details of CRLs

BACKTOCAS                 = Back to Certificate Authorities

BACKTOCERTIFICATEPROFILES = Back to Certificate Profiles

BACKTOPUBLISHERS          = Back to Publishers

CA                        = CA

CA_MGMT_HELP			  = ManagementCA is the administrative CA for this node, used for authenticating admins, create TLS keystores, etc. 

CAACTIVATED               = Certificate Response received successfully, CA Activated

CAROLLOVERPENDING         = Certificate Response received successfully. Rollover certificate can be activated after:

CAACTIVATIONSUCCESSFUL    = CA Activation Successful.

CAACTIVATIONSENTAPPROVAL  = CA Activation request sent for approval.

CAACTIVATIONREQEXISTS     = Request for CA Activation already exists.

CAALREADYEXISTS           = CA {0} already exists!

CACERTIFICATE             = CA Certificate

CACERTIFICATEATTR         = CA Certificate Attribute

CACERTIFICATEDATA         = CA Certificate Data

CADOESNTEXIST             = CA doesn't exist in system.

CADATA                    = CA data

CAHEALTH                  = CA Status

CAID                      = CA ID

CAISNTACTIVE              = CA is not active

CALIFECYCLE               = CA Life Cycle

CANAME                    = CA Name

CA_NAME_EMPTY			  = CA must have a name.

CAOBJECTCLASS             = CA Object Class

CACERTPUBLISHINGQUEUED    = CA Certificates Publishing Queued. Please verify that the length of the publisher queue will be 0.

CARENEWED                 = CA Renewed Successfully

CAREVOKED                 = CA is Revoked

CAROLLOVER                = CA Rollover

CAROLLOVERBUTTON          = Perform CA Rollover

CACURRENTNOTAFTER         = Current certificate valid to

CAROLLOVERNOTAFTER        = Next certificate valid to

CAROLLOVERNOTBEFORE       = Next certificate valid from

CASERVICE                 = CA Service

CASERVICE_ON              = Active

CASERVICE_ON_TITLE        = CA Service: Active

CASERVICE_OFF             = Off-line

CASERVICE_OFF_TITLE       = CA Service: Off-line

CASTATUS                  = CA Status

CASTRUCTUREANDCRL         = CA Structure & CRLs

CANBEENABLED              = Can be enabled in My Preferences

CATOKENAUTHFAILED         = Error: CA token authorization failed.

CATOKENISOFFLINE          = Error: CA token is off-line, Please activate the token before continuing.

INITCATOKENISOFFLINE      = Error: CA token is off-line. Have you created the keys in the CryptoToken after importing?

CATOKENSTATUS             = CA Token Status

CATOKENTYPE               = CA Token Type

CATYPE                    = CA Type

CERTIFICATE               = Certificate

CERTIFICATEGENERATED      = Certificate Generated

CERTIFICATEPROFILE        = Certificate Profile

CERTIFICATEPROFILEFIXED   = FIXED

CERTIFICATEPROFILEID      = Certificate Profile ID

CERTIFICATEPROFILENAME    = Name

CERTIFICATEPROFILEALREADY = Certificate profile already exists.

CERTPROFILENOTFOUND       = Error, certificate profile not found.

CERTPROFILEUSEDINCAS      = It exists in the following Certification Authorities:

CERTPROFILEUSEDINENDENTITIES = It exists in the following End Entities:

CERTPROFILEUSEDINENDENTITIESEXCESSIVE = Not all end entities are shown ({0} in total)

CERTPROFILEUSEDINENDENTITYPROFILES = It exists in the following End Entity Profiles:

CERTPROFILEUSEDINSERVICES = It exists in the following services:

CERTREPUBLISHFAILED       = Unable to do direct publishing of the certificate. Either a queuing publisher is configured to be used or there was an error.

CERTREPUBLISHEDSUCCESS    = Certificate republished successfully.

CERTREQREPUBLISHFAILED    = No Certificate Profile ID was defined for this Certificate entry and no Certificate Request History could be found.

CERTREQGEN                = Certificate Request Generated

CLASSPATH                 = Class Path

CONTESTEDSUCESSFULLY      = Connection Tested Successfully

COULDNTDELETECA           = Couldn't delete CA, it's still used by some users or in the profiles or roles.

COULDNTDELETECERTPROF     = Couldn't delete certificate profile

COULDNTDELETEPUBLISHER    = Couldn't delete publisher.

COULDNTDELETEPUBLISHERDUETOEXISTINGREF = Couldn't delete publisher, references to it exist.

COUNTRYCODEPLUSALPHANUMERIC = country code followed by alphanumeric sequence

COUNTRYCODEPLUSNUMERIC    = country code followed by numeric sequence

CREATECA                  = Create CA

CREATECRL                 = Create CRL

CREATELINKCERT            = Create link certificate

CREATENEWCRL              = Create a new updated CRL

CREATENONEXISTINGUSERS    = Create Non-existing Users

CRLATTRIBUTE              = CRL Attribute

CRLSPECIFICDATA           = CRL Specific Data

CRLSTATUS                 = CRL Status

CRLSTATUS_ON              = Up to date

CRLSTATUS_ON_TITLE        = CRL Status: Up to date

CRLSTATUS_OFF             = Expired

CRLSTATUS_OFF_TITLE       = CRL Status: Expired

CRYPTOTOKEN_DEFAULTKEY    = - Default key

CRYPTOTOKEN_DOESNT_EXIST_CANT_INITIALIZE = You need to select a Crypto Token that exists before you can initialize!

CRYPTOTOKEN_DOESNT_EXIST_CANT_SAVE = You need to select a Crypto Token that exists before you can save!

CRYPTOTOKEN_NEWFROMCA     = - Create a new soft Crypto Token with recommended key pairs

CRYPTOTOKEN_NOSUITABLE    = No suitable Crypto Token available for this signature algorithm

CRYPTOTOKEN_USECERTSIGN   = Use same as Certificate Signing Key (certSignKey).

CUSTOMPUBLISHER           = Custom Publisher

CUSTOMPUBLISHERSETTINGS   = Custom Publisher Settings

NOCUSTOMPROPERTYUISUPPORT = No custom properties supported.

CREATEAUTHCSR             = Create Authenticated Certificate Signing Request

CREATEINTERMEDIATENODES   = Create intermediate nodes

CREATEDELTACRL            = Create Delta CRL

CREATENEWDELTACRL         = Create a new updated Delta CRL

CVCEPASSPORT              = ePassport

CVCTERMTYPE               = CVC terminal type

CVCINSPECTIONSYSTEM       = Inspection System

CVCAUTHENTICATIONTERMINAL = Authentication Terminal

CVCSIGNATURETERMINAL      = Signature Terminal

CVCSIGNTERMDVTYPE         = Signature Terminal DV role

CVCACCREDITATIONBODY      = Accreditation Body

CVCCERTIFICATIONSERVICEPROVIDER = Certification Service Provider

CVCCA                     = CVC CA

CVCACCESSRIGHTS           = CVC access rights

CVCACCESSDG3              = DG3 (fingerprint)

CVCACCESSDG4              = DG4 (iris)

CVCACCESSRFU1             = RFU1

CVCACCESSRFU2             = RFU2

CVCACCESSRFU3             = RFU3

CVCACCESSRFU4             = RFU4

CVCACCESSWRITEDG          = Write DG {0}

CVCACCESSREADDG           = Read DG {0}

CVCACCESSINSTALLQUALIFIEDCERT = Install Qualified Certificate

CVCACCESSINSTALLCERT      = Install Certificate

CVCACCESSPINMANAGEMENT    = PIN Management

CVCACCESSCANALLOWED       = CAN allowed

CVCACCESSPRIVILEGEDTERMINAL = Privileged Terminal

CVCACCESSRESTRICTEDIDENTIFICATION = Restricted Identification

CVCACCESSCOMMUNITYIDVERIFICATION = Community ID Verification

CVCACCESSAGEVERIFICATION  = Age Verification

CVCACCESSSIGN             = Generate Qualified Signature

CVCACCESSQUALSIGN         = Generate Signature

CVCCANOTAVAILABLE         = CVC CA type is available in EJBCA Enterprise.

CVCCANOTAVAILABLEUNIQUEINDEX = CVC CA type is not available because there is a unique (issuerDN, serialNumber) index in the database.

DEFAULT_VALIDATION_DATA   = Default CA defined validation data

DEFAULT_VALIDATION_DATA_HELP = Used as default values in certificate profiles using this CA

DELTACRLATTRIBUTE         = Delta CRL Attribute

DELTACRLSNOTENABLED       = Delta CRLs are not enabled.

GETDELTACRL               = Get Delta CRL

NODELTACRLHAVEBEENGENERATED = No Delta CRL have been generated.

DELETECA                  = Delete CA

DELETEPUBLISHER           = Delete Publisher

DELETEPUBLISHER_CONFIRM   = Confirm deletion

DCOCSHOULDBEDEFINED       = DC, O, ST and C fields should be defined in BaseDN

DIRECTIVES                = Directives

DISPLAYINGFIRSTTENRESULTS = Displaying the first 10 results:

DOWNLOADIE                = Download binary/to IE

DOWNLOADNS                = Download to Firefox

DOWNLOADJKS               = Download JKS file

DOWNLOADPEM               = Download PEM file

DOWNLOADBINARY            = Download binary file

DOWNLOADPEMASPKCS7        = Download PEM file as PKCS7

DOWNLOADSSH               = Download SSH Public Key

DOWNLOAD_FAILED			  = Token {0} could not be downloaded

EDITCA                    = Edit CA

EDITPUBLISHER             = Edit Publisher

ERRORCONNECTINGTOPUB      = Following error occurred when testing connection {0}: {1}

ESTNOTAVAILABLE           = EST (RFC7030) protocol is available in EJBCA Enterprise.

ETSIVALUELIMCANNOTBEEMPTY = ETSI Value Limit fields can not be empty if used.

ETSIRETPERIODCANNOTBEEMPTY= ETSI Retention Period field can not be empty if used.

EXTERNALCA                = External CA

EXTERNALLYSIGNED_CA_CREATERENEW = Externally signed CA creation/renewal

EXTERNALLYSIGNED_CACERT   = Signed CA certificate

EXTERNALLYSIGNED_CACERT_HELP = (path to certificate signed by external CA)

EXTERNALLYSIGNED_CACHAIN  = CA chain certificates

EXTERNALLYSIGNED_CACHAIN_HELP = (path to PEM certificate chain or a single DER certificate from the CA that will sign the generated CSR. Upload it only if the signing CA is not installed locally as External CA)

EXTERNALLYSIGNED_CAKEY    = Signed CA key

EXTERNALLYSIGNED_NEXTKEY  = Next CA key for CSR

EXTERNALLYSIGNED_FUTUREROLLOVER = Rollover certificate (activated later)

EXTERNALLYSIGNED_FUTUREROLLOVER_HELP = You can configure the "Roll Over Service" for automatic activation of rollover certificates.

EXTERNALLYSIGNED_STEP1    = Step 1 - Create CSR

EXTERNALLYSIGNED_STEP2    = Step 2 - Import Certificate

EXPIRED                   = Expired

EXPIRES                   = Expires

EXPORTCA                  = Export CA keystore

EXPORTCA_HEADER           = Export CA

EXPORTCA_NA               = This CA's Crypto Token does not support and/or allow export.

EXPORTCA_AUTHCODE         = CA export requires the token authentication code

EXTSERVICESKEYSPEC        = Extended Services Key Specification

FINISHUSER                = Finish User

GETCRL                    = Get CRL

HARDCATOKENPROPERTIES     = Hard CA Token Properties

HOSTNAME                  = Hostname

HOSTNAMES                 = Hostnames

IMPORTCA_KEYSTORE         = Import CA keystore

IMPORT_CERTIFICATE_BUNDLE = Import certificate bundle

IMPORTCA_CERTIFICATE      = Import CA certificate

SELECT_CERTIFICATE_BUNDLE = Select a zip file with PEM encoded certificates

IMPORTCA_CERTIFICATE      = Import CA certificate

IMPORTCA_CANAME           = The name this CA will be given

IMPORTCA_KEYSTOREFILE     = Full pathname of PKCS #12 file containing CA keys

IMPORTCA_KEYSTOREPASSWORD = Keystore password

IMPORTCA_CERTIFICATEFILE  = File containing full CA certificate chain in PEM format or ITS CA certificate in OER format

IMPORTCA_SIGNKEYALIAS     = Alias of signature key

IMPORTCA_SIGNKEYALIAS_HELP= (must match an alias in the keystore, optional if only one key alias exists)

IMPORTCA_ENCKEYALIAS      = Alias of encryption key

IMPORTCA_ENCKEYALIAS_HELP = (must match an alias in the keystore, optional - if not given, the key will be generated)

IMPORTCA_SUCCESSFUL       = CA '{0}' imported successfully!

IMPORTCA_ROLE_HELP		  = You are currently logged in as '{0}'.\n In order to allow additional administrators to manage this CA, create administrator roles on the next page.

IMPORTCRL_TITLE           = Import CRL

IMPORTCRL_FUNCTION        = Import external CRL

IMPORTED_CA_RENEWAL       = Renewal

IMPORTED_CA_RENEWAL_NEWCERT_HELP = CA certificate chain in PEM format that will replace the currently imported CA certificate chain.

IMPORTED_ITS_CA_RENEWAL_NEWCERT_HELP = CA certificate in OER format that will replace the currently imported CA certificate.

IMPORTED_CA_RENEWAL_NEWCERT = Import renewed CA certificates

INACTIVE                  = Inactive

INCLUDEINHEALTHCHECK      = Monitor if CA active (healthcheck)

INCORRECTMINMAXSCTS       = An incorrect number of SCTs was requested.

INCORRECTMINSCTS          = Minimum number of SCTs cannot be negative

INCORRECTMAXSCTS          = Maximum number of SCTs cannot be negative

INCORRECTNUMBEROFLABELS   = Minimum number of SCTs cannot be less than the number of selected labels.

INCORRECTNUMBEROFLABELSMAX = Maximum number of SCTs cannot be less than the number of selected labels.

INCORRECTMAXLESSTHANMIN   = Maximum number of SCTs cannot be less than minimum number of SCTs.

INVALIDPORTNUMBER         = Invalid port number

INVALIDSUBJECTDN          = Creation of CA failed, invalid Subject DN

INVALIDSUBJECTALT         = Creation of CA failed, invalid Subject Alternative Name (example of correct SAN: DNSName=www.example.com)

INVALIDPOLICYOID          = Creation of CA failed, invalid Policy OID

INVALIDSIGORKEYALGPARAM   = Invalid parameters for the chosen signature algorithm and key type

INVALIDTIMEFORMAT         = Invalid time format

DOENFORCEUNIQUEPUBLICKEYS = Enforce unique public keys

DOENFORCEKEYRENEWAL       = Enforce key renewal

DOENFORCEUNIQUEDN         = Enforce unique DN

DOENFORCEUNIQUESUBJECTDNSERIALNUMBER = Enforce unique Subject DN SerialNumber

JKSPASSWORD               = Enter the password to use for this JKS file

KEEPEXPIREDONCRL          = Keep expired certificates on CRL

PARTITION                 = Partition

USECRLPARTITIONS          = Use CRL partitions

CRLPARTITIONNUMBER        = Number of partitions

CRLPARTITIONNUMBERINVALID = Number of CRL partitions must be higher than number of suspended CRL partitions

CRLSUSPENDEDPARTITIONNUMBER = Number of suspended partitions

ONLYDECINCRLPARTITIONS    = Only decimal numbers are allowed in Number of partitions and Number of suspended partitions.

<<<<<<< HEAD
KEY_ENCRYPT_KEY_RESTRICTIONS = Note: Only RSA or ECCDH compatible EC key algorithms (P-224, P-256, P-384, P-521, K-233, K-283, K-409, K-571, B-233, B-283, B-409, B-571) may be used.
=======
KEY_ENCRYPT_KEY_RESTRICTIONS = Note: Only RSA or ECCDH compatible EC key algorithms (P-224, P-256, P-384, P-521, K-233, K-283, K-409, K-571, B-233, B-283, B-409, B-571) may be used. Also, the encryption key must be of the same curve as the signing key. 
>>>>>>> 8e592483

KEYSEQUENCE               = Key sequence

KEYSEQUENCEFORMAT         = Key sequence format

KEYSIZEDSA                = DSA key size

KEYSIZERSA                = RSA key size

KEYSPEC                   = ECDSA key spec

LATESTCRL                 = Latest CRL

LATESTDELTACRL            = Latest Delta CRL

MULTIGROUPPUBLISHER       = Multi Group Publisher
MULTIGROUPPUBLISHERSETTINGS = Settings: Multi Group Publisher
AVAILABLEPUBLISHERS       = Available Publishers
PUBLISHERGROUPS           = Publisher groups
MULTIGROUPPUBLISHER_HELP  = Enter one publisher per line. Put a blank line between groups.
MULTIGROUPPUBLISHER_HELP2 = EJBCA will publish to one publisher in each group.

LDAPCLASSESATTRIBUTES     = Object classes & DN attributes

LDAPOPERATIONS            = LDAP operations

LDAPPUBLISHER             = LDAP V3 Publisher

LDAPSETTINGS              = LDAP Settings

LISTOFAPPROVALPROFILES    = List of Approval Profiles

LISTOFCAS                 = List of Certification Authorities

LISTOFCERTIFICATEPROFILES = List of Certificate Profiles

LISTOFPUBLISHERS          = List of Publishers

LOGINDN                   = Login DN

LOGINPWD                  = Login Password

MAKEOFFLINE               = Make off-line

MAKEOFFLINESUCCESSFUL     = CA off-Line successful.

MAKEREQUEST               = Make Certificate Request

MAKEREQUEST_FILEPATH      = Path to certificate chain about to sign CA

MANAGEAPPROVALPROFILES    = Manage Approval Profiles

MANAGECAS                 = Manage Certification Authorities

MANAGECERTIFICATEPROFILES = Manage Certificate Profiles

MANAGEPUBLISHERS          = Manage Publishers

MANUALCLASSPATH           = - Specify class path manually -

MODIFYEXISTINGUSERS       = Modify Existing Users

MODIFYEXISTINGATTRIBUTES  = Overwrite Existing Attributes

ADDNONEXISTINGATTRIBUTES  = Add Non-existing Attributes

MONITORIFCAACTIVE         = Monitor if CA active

MONITORED                 = Monitored

MUSTSELECTATLEASTONEFIELD = You must select at least one DN field to match LDAP DN.

MS_COMPABILITY_MODE_WITHOUT_AUTHORITYKEYID = Microsoft CA Compatibility Mode is not allowed without 'Authority Key ID' selected.

NOALGORITHMWITHSELECTABLEKEYSIZE = No algorithm/curve with selectable key sizes selected.

NOCACERTFILE              = No CA chain file available

NOCHANGE                  = No change

NOCRLHAVEBEENGENERATED    = No CRL have been generated.

NOCTLOGSSELECTED          = CT is enabled but no CT logs have been selected.

NOCTLABELSSELECTED        = CT is enabled but no CT labels have been selected.

NODEHOSTNAME              = Node hostname

NOECCURVECHOSEN			  = No elliptic curve algorithm with selectable curves selected.

NOPUBLISHERSDEFINED       = No publisher is defined for certificate.

NOTAUTHORIZEDTOVIEWCA     = Not authorized to view specified CA.

NUMBER                    = Number

NUMERIC                   = numeric [0-9]

OCSPSERVICE               = OCSP service

OFFLINE                   = Off-line

OLDMANUALCLASSPATHELP     = * Old, manual (not auto-detected) class path. To allow manual entry of class paths, set web.manualclasspathsenabled in web.properties to true.

ONEAVAILABLEBITLENGTH     = At least one available bit length must be selected.

ONEAVAILABLEKEYALGORITHM  = At least one available key algorithm must be selected.

ONEQCSTATEMENTUSED        = With Qualified Certificates Statements enabled, at least one statement must be used.

ONLYDECINETSIRETPERIOD    = Only decimal numbers are allowed in ETSI Retention Period field.

ONLYDECINETSIVALUELIMIT   = Only decimal numbers are allowed in ETSI Value Limit Amount and Exponent fields.

ONLYDECNUMBERSINPATHLEN   = Only decimal numbers are allowed in Path Length Constraint field.

ONLYTHEPUBLICKEY          = Only the public key is used from the certificate request.

ONLYOIDSINQCSEMANTICSOID  = Only a comma separated list of OIDs is allowed in the QC semantics OIDs field. 

OTHERDATA                 = Other Data

OTHEREXTENSIONS           = Other Extensions

OVERRIDABLEOIDSEXTENSIONLIST = Overridable Extension OID list

NONOVERRIDABLEOIDSEXTENSIONLIST = Extension list is disallowed

NOECCURVESELECTED 		  = At least one EC curve needs to be selected.

CERT_OVERRIDABLE_EXTENSIONS_LISTS_HELP = (comma separated list of extension OIDs)

PATHLENCANNOTBEEMPTY      = Path Length Constraint field cannot be empty.

PARTITIONEDCRLS_WITHOUT_IDPONCRL = Microsoft CA Compatibility Mode or Partitioned CRLs are not allowed without 'Issuing Distribution Point on CRL'.

PARTITIONEDCRLS_WITHOUT_DEFAULTCDP = Microsoft CA Compatibility Mode or Partitioned CRLs are not allowed without a 'Default CRL Distribution Point' filled in, which must contain an asterisk (*) as a placeholder for the partition number.

PARTITIONEDCRLS_WITHOUT_ASTERISK = 'Default CRL Distribution Point' should contain asterisk (*) with Partitioned CRLs.

PERMISSIONS               = Permissions

PORT                      = Port

PROCESSREQUEST_FILEPATH   = Path to certificate request to sign

PROPERTIESOFCUSTOM        = Properties of Custom Publisher

PUBLISHER                 = Publisher

PUBLISHERALREADY          = Publisher already exists.

PUBLISHERS                = Publishers

PUBLISHERSETTINGS         = Settings

PUBLISHERTYPE             = Publisher Type

RENEWKEYS                 = Renew keys

REPUBLISH                 = Republish

REPUBLISHCA               = Republish CA Certificates

REASON                    = Reason

RECIEVEREQUEST            = Receive Certificate Response

RECIEVEREQUEST_FILEPATH   = Path to certificate signed by external CA

RECEIVE_IMPORT_RENEWAL    = Import

RENEWCA                   = Renew CA

RENEWCA_FROMLASTRENEWAL   = Link certificate (from last renewal)

RENEWCA_LINKCERTIFICATE   = Create link certificate

RENEWCA_NEXTCAKEY         = Next CA key

RENEWCA_USECANAMECHANGE   = Use CA Name Change

RENEWCA_NEW_SUBJECT_DN_ICAO = New Subject DN

RENEWCA_NOTAVAILABLE      = Not available

RENEWCA_USINGKEYSEQUENCE  = - Generate new key using KeySequence -

REQUEST_PROCESSOR         = Request Processor

REVOKECAWITHREASON        = Revoke CA with reason

REVOKERENEWCMSCERT        = Revoke and Renew CMS Certificate

ROOTCA                    = Root CA

SAMACCOUNTNAME            = SAM Account Name

SAVEANDTESTCONNECTION     = Save and Test Connection

SELFSIGNED                = Self Signed

SERVERTIME                = Server time

SETUSERPASSWORD           = Set User Password

SHAREDCMPRASECRET         = CMP RA Authentication Secret

SIGNEDBY                  = Signed By

SIGNEDBYEXTERNALCA        = Signed By External CA

SIGNINGALGORITHM          = Signing Algorithm

SIGNINGALGORITHM_FILTERED = Applicable Signing Algorithms according to the selected Crypto Token

SIGNREQUEST               = Sign Certificate Request

SINGLECERTCONSTRAINT      = Single Active Certificate Constraint

STORECERTIFICATEDATA      = Store Certificate Data

STORECERTIFICATEDATA_HELP = (see help for info on usage in combination with 'Use Certificate Storage')

STORESUBJECTALTNAME_STORE = Search enabled

STORESUBJECTALTNAME_HELP  = (search enabled SAN use more storage)

SOFT                      = Soft

SSH_ALLOW_EXTERNAL_EXTENSIONS = Allow additional extensions to be defined on enrollment.

SSHCA					  = SSH CA

SSH_CERTIFICATE_TYPE      = Certificate Type

SSH_EXTENSIONS			  = Extensions

SSH_CONFIGURATION         = SSH Configuration

SSH_OPTION_FORCE_COMMAND  = Critical Option: force-command

SSH_OPTION_FORCE_COMMAND_HELP = Specifies a command that is executed (replacing any the user specified on the ssh command-line) whenever this key is used for authentication. Will only be present in client certificates.

SSH_OPTION_SOURCE_ADDRESS = Critical Option: source-address

SSH_OPTION_SOURCE_ADDRESS_HELP = Comma-separated list of source addresses from which this certificate is accepted for authentication. Addresses are specified in CIDR format (nn.nn.nn.nn/nn or hhhh::hhhh/nn).  If this option is not present then certificates may be presented from any source address. Will only be present in client certificates.

SSH_PRINCIPAL             = Principal

SSH_REQUIRE_EXTERNAL_EXTENSION_DEFINED = Require all additional extensions to be defined in configuration.

SUBCA                     = Sub CA

SUBORDINATECA             = Subordinate CA, level

CONNECTIONTIMEOUT         = Connection timeout

PREPRODUCEOCSPRESPONSES   = Pre-produce OCSP Responses

PREPRODUCEONDEMAND		  = Store responses on-demand

PREPRODUCEONDEMAND_HELP   = Persist a copy of OCSP Responses generated while requesting status of certificates. The persisted response will be used to serve future requests.

READTIMEOUT               = Read timeout

STORETIMEOUT              = Store timeout

TYPE                      = Type

UNINITIALIZED             = Uninitialized

UPDATEDMONITORED          = Updated monitored

USECERTREQHISTORY         = Use Certificate Request History

USEUSERSTORAGE            = Use User Storage

USECERTIFICATESTORAGE     = Use Certificate Storage

USECERTIFICATESTORAGE_HELP = (disable with caution)

ACCEPTREVOCATIONSNONEXISTINGENTRY         = Accept Revocations for Non-Existing Entries

USEAPPENDONLYTABLE                        = Use Append-Only Table

CERTIFICATEPROFILEFORNONEXISTING          = Default Certificate Profile for Non-Existing Entries

USEDCERTEXTENSIONS        = Used Custom Certificate Extensions

USEFIELDSINDN_HELP2       = (Please use EJBCA DN names, e.g. givenName instead of GN)

CUSTOMDNORDER             = Custom order of DN fields

USEFIELDSINDN             = LDAP location fields from certificate DN

USEFIELDSINDN_HELP        = (DC, O, ST and C fields should be defined in BaseDN)

USEPREVIOUSKEY            = Use previous key (if any exists)

USERACCOUNTCONTROL        = User Account Control

USERCERTIFICATEATTR       = User Certificate Attribute

USERDESCRIPTION           = User Description

USEROBJECTCLASS           = User Object Class

VIEWCA                    = View CA

PLAIN                     = Plaintext Connection

SELECTCATORENAME          = Select a CA to rename!

SELECTCAFIRST             = Select a CA first!

SSL                       = TLS Connection

STARTTLS                  = STARTTLS Extension

INVALIDPRIVKEYSTARTOFFSET = Invalid relative time for start offset of private key usage period.

INVALIDPRIVKEYPERIOD      = Invalid relative time for length of private key usage period.

INVALIDVALIDITYORCERTEND  = Invalid validity or certificate end time

INVALIDVALIDITY_PAST      = Validity may not be set to expire in the past.

INVALIDCERTVALIDITYOFFSET = Invalid validity offset.

INVALIDCRLEXPIREPERIOD    = Invalid relative time for CRL expire period.

INVALIDCRLISSUEINTERVAL   = Invalid relative time for CRL issue interval.

INVALIDCRLOVERLAPTIME     = Invalid relative time for CRL overlap time.

INVALIDDELTACRLPERIOD     = Invalid relative time for delta CRL period.

INVALIDNAMECONSTRAINT     = Invalid Name Constraint: {0}

NAMECONSTRAINTSNOTENABLED = Name Constraints are not enabled in the certificate profile.

TOOMANYREQUIREDCTLOGS     = The number of required CT Log responses is greater than the number of enabled logs.

ALLOWVALIDITYOVERRIDE     = Allow Validity Override

VIEW_CACERTIFICATE_HEADING= CA Certificate

VIEW_CACERTIFICATE_TITLE  = View CA Certificate

VIEW_CAINFORMATION_HEADING= CA Information

VIEW_CAINFORMATION_TITLE  = View CA Information

VIEW_CERTIFICATE          = View Certificate

VIEW_CERTIFICATES_HEADING = View Certificates

VIEW_CERTIFICATES_TITLE   = View Certificates

VIEW_CMSCERTIFICATE       = View CMS Certificate

VIEW_CMSCERTIFICATE_TITLE = View Certificate of CMS Service

VIEW_INFORMATION          = View Information

VIEWPUBLISHER             = View Publisher

WAITINGFORCERTRESPONSE    = Waiting for Certificate Response

X509                      = X.509 CA

X509EXTENSIONS            = X.509v3 extensions

X509EXTENSIONS_USAGES     = Usages

X509EXTENSIONS_NAMES      = Names

X509EXTENSIONS_VALDATA    = Validation data

CMSCERTIFICATERENEWED     = CMS Certificate renewed successfully.

CMSSERVICE                = CMS Service

#YOUCANTADDFIXEDCERT       = It's not possible to add a certificate profile beginning with "FIXED".

#YOUCANTDELETEFIXEDCERT    = Fixed certificate profiles cannot be deleted.

YOUCANTEDITFIXEDCERTPROFS = Fixed certificate profiles cannot be edited, deleted or added.

YOUMUSTSELECT             = You must select a file to upload.

YOUMUSTSPECIFYCAID        = You must specify a CA ID parameter.


### Approval Profiles

APPROVALACTIONS         = Actions Requiring Approvals

APPROVAL_EXPIRATION_PERIOD = Approval Expiration Period

APPROVALPROFILE         = Approval Profile

APPROVAL_PROFILE_ADD_PARTITION = Add Partition

APPROVAL_PROFILE_ADD_STEP = Add Step

APPROVAL_PROFILE_ALREADY_EXISTS = Approval Profile of that name already exists.

APPROVAL_PROFILE_CURRENT_STEP = Current Step

APPROVAL_PROFILE_DELETE_PARTITION = Delete Partition

APPROVAL_PROFILE_PARTITION_NOTIFICATION_ADD = Add notification

APPROVAL_PROFILE_PARTITION_NOTIFICATION_REMOVE = Remove notification

APPROVAL_PROFILE_PARTITION_USER_NOTIFICATION_ADD = Add user notification

APPROVAL_PROFILE_PARTITION_USER_NOTIFICATION_REMOVE = Remove user notification

APPROVAL_PROFILE_DELETE_STEP = Delete Step

APPROVAL_PROFILE_EXECUTION_HELP = Approval will automatically execute after the final step has been approved.

APPROVAL_PROFILE_FIELD_ADD = Add Field

APPROVAL_PROFILE_FIELD_ADD_ROW = Add Row

APPROVAL_PROFILE_FIELD_REMOVE = Remove Field

APPROVAL_PROFILE_FIELD_REMOVE_ROW = Remove Row

APPROVAL_PROFILE_FIELD_EXISTS = Approval Profile field by that name already exists.

APPROVAL_PROFILE_FIELD_RADIO_LABEL = Radio Button Label

APPROVAL_PROFILE_FIELD_RADIO_EXISTS = Radio Button with that label already exists.

APPROVAL_PROFILE_FIELD_RADIO_NO_VALUES = Radio Button set has no rows.

APPROVAL_PROFILE_STEPS = Approval Steps:

APPROVAL_PROFILE_PARTITION = Partition

APPROVAL_PROFILE_PARTITION_ACTION = Partitions Requiring Action

APPROVAL_PROFILE_PARTITION_PREVIOUS = Previous Partitions

APPROVAL_PROFILE_PARTITION_HIDDEN = Note that you may not be authorized to see all partitions, and that they may be hidden from view.

APPROVAL_PROFILE_STEP = Step

APPROVALPROFILE_FROMTEMPLATE = Template approval profile

APPROVALPROFILE_NAME    = Approval profile name

APPROVALPROFILE_NEWNAME = Name of new approval profile

APPROVALPROFILEID       = Approval Profile ID

APPROVALPROFILES        = Approval Profiles

APPROVALPROFILESAVED    = Approval Profile saved.

APPROVALPROFILETYPE     = Approval Profile Type

APPROVALPROFILETYPE_UPDATE = Update

APPROVALPROFILEUSEDINCAS = It exists in the following CAs:

APPROVALPROFILEUSEDINCERTPROFILES = It exists in the following Certificate Profiles:

APPROVEGENERATETOKENCERT = WS-Generate Token Certificate

BACKTOAPPROVALPROFILES  = Back to Approval Profiles

COULDNTDELETEAPPROVALPROF = Could not delete Approval Profile:

MAX_EXTENSION_TIME = Max Extension Time

MAX_EXTENSION_TIME_HELP = The maximum time an expired request may be extended for. Set to 0d to disallow request extension.

REQUEST_EXPIRATION_PERIOD = Request Expiration Period

SELF_APPROVE_EDIT = Allow Self Approved Request Editing

SELF_APPROVE_EDIT_HELP = Administrator will be able to edit requests without approval from an additional administrator.

#-- Approval Profile Implementations

APPROVAL_PROFILE_COMMON_NOTIFICATION_EMAIL_SENDER = Notification message email sender

APPROVAL_PROFILE_COMMON_NOTIFICATION_EMAIL_RECIPIENT = Notification message email recipient

APPROVAL_PROFILE_COMMON_NOTIFICATION_EMAIL_MSG_SUBJECT = Notification message subject

APPROVAL_PROFILE_COMMON_NOTIFICATION_EMAIL_MSG_BODY = Notification message body

APPROVAL_PROFILE_COMMON_USER_NOTIFICATION_EMAIL_SENDER = User notification message email sender

APPROVAL_PROFILE_COMMON_USER_NOTIFICATION_EMAIL_MSG_SUBJECT = User notification message subject

APPROVAL_PROFILE_COMMON_USER_NOTIFICATION_EMAIL_MSG_BODY = User notification message body

APPROVAL_PROFILE_ACCUMULATIVE_APPROVAL_NUMBER_OF_REQUIRED_APPROVALS = Number of Required Approvals

APPROVAL_PROFILE_PARTITIONED_APPROVAL_NAME = Name

APPROVAL_PROFILE_PARTITIONED_APPROVAL_ROLES_WITH_APPROVAL_RIGHTS = Roles which may approve this partition

APPROVAL_PROFILE_PARTITIONED_APPROVAL_ROLES_WITH_VIEW_RIGHTS = Roles which may view this partition


### Mostly Configuration Module

SYSTEMCONFIGURATION       = System Configuration

#-- Basic Configurations

APPLICATIONCACHES         = Application Caches

CERTIFICATECHAINORDER     = Certificate Chain ordering in the Public Web

CERTIFICATECHAINROOTFIRST = Root Certificate first

CERTIFICATECHAINROOTFIRST_HELP = Enable this checkbox to deliver certificate chains root first in the Public Web

CLEARALLCACHES            = Clear All Caches

CLEARALLCACHES_EXCLUDE_CRYPTOTOKEN_CACHE = Exclude Active Manually-Activated CryptoTokens

CLEARALLCACHES_HELP1      = Clear all the caches on all nodes. The following caches are cleared: Global Configuration Cache, CMP Configurations Cache, SCEP Configuration Cache, End Entity Profile Cache, Certificate Profile Cache, Authorization Cache, CA Cache, CryptoToken Cache, Publisher Cache, Internal KeyBinding Cache, OCSP Signer Cache, OCSP Extensions Cache, CT Caches and Certificate Store Cache.

CLEARALLCACHES_HELP2      = Note that after clearing the cache, if not excluded, all CryptoTokens that are manually activated will go off-line.

COMMANDLINEINTERFACE      = Command Line Interface

EXTERNALSCRIPTS           = External Scripts

DATABASE_CONFIGURATION    = Database Configuration

EJBCATITLE                = Title

EJBCATITLE_HELP           = The title of the site.

ENABLECLIACCESS           = Enable Command Line Interface Access

ENABLECLIACCESS_HELP      = Enable Super Administrator access from the local command line interface (CLI). Warning: Disabling this makes it impossible to use the CLI for any operation that requires administrator rights including renewing the Super Administrator certificate. Please, make sure to renew the administrator certificates using the Admin Web before they expire! Note: After changing this property you need to click the Clear All Caches button.

ENABLECLIDEFAULTUSER      = Enable Command Line Interface Default User

ENABLECLIDEFAULTUSER_HELP = Enable the default CLI user defined in ejbca.properties. Disabling this user will cause the Command Line Interface to require authentication for all CLI operations.

ENABLEEXTERNALSCRIPTS     = Enable External Script Access

ENABLEEXTERNALSCRIPTS_HELP = Enable EJBCA to call external scripts stored on the local server. If this feature is disabled, GeneralPurposeCustomPublisher and ExternalCommandCertificateValidator are disabled and neither are displayed in the UI nor invoked.

ENABLEENDENTITYPROFILELIM = Enable End Entity Profile Limitations

ENABLEENDENTITYPROFILELIM_HELP = Check this field if you want to use end entity access control.

ENABLEICAOCANAMECHANGE    = Enable CA Name Change

ENABLEKEYRECOVERY         = Enable Key Recovery

FOOTBANNER                = Foot Banner

FOOTBANNER_HELP           = The name of the foot banner JSP or HTML file. Must be put in the directory "banners".

FORCELOCALKEYRECOVERY     = Force Local Key Generation

HEADBANNER                = Head Banner

HEADBANNER_HELP           = The name of the head banner JSP or HTML file. Must be put in the directory "banners". Try head_banner_test.jsp or head_banner_acc.jsp.

ICAOSPECIFICOPTIONS       = ICAO Specific options

MAXIMUM_QUERY_COUNT       = Maximum Query Count

MAXIMUM_QUERY_COUNT_HELP  = This number defines the maximum amount of rows that can be retrieved from the database in a single transaction.

MAXIMUM_QUERY_TIMEOUT     = Maximum Query Timeout

MAXIMUM_QUERY_TIMEOUT_HELP = This number defines the timeout in milliseconds for certain database queries. 0 means disabled. Requires JDBC and database support to work.

NODESINCLUSTER            = Nodes in Cluster

NODESINCLUSTER_HELP       = List of known node's hostnames in this cluster. Nodes can be manually added or removed from the list.

NOENCRYPTION              = No encryption

OCSP_SPECIFIC_OPTIONS     = OCSP Options

OCSP_RESPONSE_CLEANUP     = Enable OCSP Responses Cleanup

OCSP_RESPONSE_CLEANUP_EXP = Enable a scheduled job to clean up old responses created by OCSP Response Presigner. \n The job will run at specified intervals.

OCSP_ERROR_NUMBER         = OCSP cleanup interval needs to be a number.

OCSP_ERROR_MINUTES        = OCSP cleanup interval (minutes) needs to be in [1-59] range.

OCSP_ERROR_HOURS          = OCSP cleanup interval (hours) needs to be in [1-23] range.

OCSP_ERROR_DAYS           = OCSP cleanup interval (days) needs to be in [1-31] range.

OCSP_ERROR_UNIT           = Invalid OCSP cleanup unit.

USE_SESSION_TIMEOUT		  = Enable Session Timeout

USE_SESSION_TIMEOUT_HELP  = Terminate TLS session after specified time of inactivity.\nThis feature only works with IE6+ browsers

SESSION_TIMEOUT_TIME	  = Timeout (minutes)

HIDE_PUBLIC_WEB            =   Hide Public Web

HIDE_PUBLIC_WEB_HELP       = Hide link to Public Web.

HIDE                       =Hide

HEALTHCHECK               = Monitoring and healthcheck

HEALTHCHECK_HELP          = Settings for the healthcheck servlet.

VA_STATUS_TIME_CONSTRAINT = The number of seconds an item can remain in the peer publisher queue before the VA is considered out of sync.

#-- Administrator Preferences

DEFAULTADMINPREFERENCES   = Default Administrator Preferences

NUMBEROFRECORDSPERPAGE    = Number of Records per Page

NUMBEROFRECORDSPERPAGE_HELP = The number of records to be displayed on one page

PREFEREDLANGUAGE          = Preferred Language

PREFEREDLANGUAGE_HELP     = The default language to use in web pages.

SECONDARYLANGUAGE         = Secondary Language

SECONDARYLANGUAGE_HELP    = Language to use if no text is found in the preferred language.

THEME                     = Theme

THEME_HELP                = The administrators theme of font and colors, etc.

#-- Protocol Configuration

PC_EDIT_PC_TITLE            = Enable or disable protocol access

PC_VIEW_PC_TITLE            = Status of available protocols

PC_TABLE_PROTOCOL_TITLE     = Protocol

PC_TABLE_STATUS_TITLE       = Status

PC_TABLE_RESOURCE_URL       = Resource Default URL

PC_ACTION_ENABLE            = Enable

PC_ACTION_DISABLE           = Disable

PC_STATUS_DISABLED          = Disabled

PC_STATUS_ENABLED           = Enabled

PC_STATUS_UNAVAILABLE       = Unavailable

#-- Extended Key Usages

#-> See: X.509 Certificate and CRL > Extended Key Usage

#-- Certificate Transparency Logs (Enterprise only)

CONFIGURE_GOOGLES_CT_POLICY = Log Policy Based on Certificate Lifetime

SAVE_CT_POLICY              = Save CT policy

CT_NUMBER_OF_SCTS           = Number of SCTs From Distinct Logs

CT_VALIDITY_MONTHS           = Validity (months)

CTLOGCONFIGURATION        = Certificate Transparency Logs

CTLOGCONFIGURATION_HELP   = These CT logs will be available in certificate profiles.

CTLOGCONFIGURATION_ADDSERVICEHEADER = Recommended: Add Revocation Service

CTLOGCONFIGURATION_ADDSERVICETEXT = When CT submission succeeds for some logs, but the overall certificate issuance fails, it is desirable to revoke the certificate. Press the button to add a periodic service that revokes incompletely issued certificates.

CTLOGCONFIGURATION_ADDSERVICEBUTTON = Add Service

CTLOGCONFIGURATION_ADDTEXT = Add a new CT log

CTLOGCONFIGURATION_SERVICEADDED = Service '{0}' was successfully added

CTLOGCONFIGURATION_ADD_NEW = Add a New Certificate Transparency Log

CTLOGCONFIGURATION_KNOWN_LOGS1 = Known Google Certificate Transparency Logs (External Link)

CTLOGCONFIGURATION_KNOWN_LOGS2 = Known Apple Certificate Transparency Logs (External Link)

CTLOGCONFIGURATION_EDIT_CTLOG_TITLE = Add or Remove Certificate Transparency Audit Logs

CTLOGCONFIGURATION_VIEW_CTLOG_TITLE = View Certificate Transparency Audit Logs

CTLOGCONFIGURATION_URL    = Log URL

CTLOGCONFIGURATION_PUBLICKEY = Public Key

CTLOGCONFIGURATION_PUBLICKEYFILE = Base64, PEM or DER/CRT file:

CTLOGCONFIGURATION_TIMEOUT = Timeout (ms)

CTLOGCONFIGURATION_EDITLOG = Edit CT Log

CTLOGCONFIGURATION_CURRENT_PUBLICKEY = Current Log Public Key ID

CTLOGCONFIGURATION_REPLACE_PUBLICKEY = Replace Public Key?

CTLOGCONFIGURATION_INVALID_YEAR = The expiration year must be a number.

CTLOGCONFIGURATION_INTERVAL_REQUIRED = The period start and end dates should be defined.

CTLOGCONFIGURATION_INTERVAL_ERROR = The period start date should be before period end date.

CTLOGCONFIGURATION_PERIOD = Only publish certificates that expire during this period:

CTLOGCONFIGURATION_NOT_BEFORE = Not before:

CTLOGCONFIGURATION_NOT_AFTER = Not after:

CTLOGNOTFILLEDIN          = Both the CT 'Log URL' and 'Public key' must be filled in to add a log.

CTLOGINVALIDPUBLICKEY     = Invalid public key file.

CTLOGTAB_MISSINGPROTOCOL  = CT Log URL must specify a protocol: http:// or https://

CTLOGTAB_UPLOADFAILED     = Upload of CT Log public key file failed.

CTLOGTAB_TIMEOUTNEGATIVE  = Timeout value may not be negative.

CTLOGTAB_BADKEYFILE       = Cannot parse the public key file {0}. {1}

CTLOGTAB_GENERICADDERROR  = Cannot add CT Log. {0}

CTLOGTAB_ALREADYEXISTS    = A CT Log with that URL already exists: {0}

CTLOGTAB_INUSEBYPROFILES  = CT Log is still in use by the following Certificate Profiles and can't be removed: {0}

INVALID_CT_POLICY = The CT policy contains one or more invalid values.

ACCEPTING_BASED_ON_YEAR_OF_EXPIRY = This log is only accepting certificates with a certain year of expiry

CTLOGTAB_SHARDED_LOG          = Log Sharding

CTLOGTAB_USE_SHARDING		  = Use

CTLOGTAB_SHARDING_YEAR		  = Only publish certificates that expire this year

#-- Custom Certificate Extensions

CUSTOMCERTEXTENSION             = Custom Certificate Extension

CUSTOMCERTEXTENSION_CLASS       = Extension Class

CUSTOMCERTEXTENSION_CONF_DELETE = Are you sure you want to remove this Custom Extension?

CUSTOMCERTEXTENSION_CREATENEW   = Create new...

CUSTOMCERTEXTENSION_EDIT_CCE_TITLE = Add, remove, edit or view available Custom Certificate Extensions

CUSTOMCERTEXTENSION_NAV_BACK    = Back to Custom Certificate Extensions overview

CUSTOMCERTEXTENSION_NAV_EDIT    = Switch to edit mode

CUSTOMCERTEXTENSION_NEW         = New Custom Certificate Extension

CUSTOMCERTEXTENSION_VIEW_CCE_TITLE = View available Custom Certificate Extensions

# Basic Certificate Extension
CUSTOMCERTEXTENSION_PROPERTY_dynamic = Dynamic
CUSTOMCERTEXTENSION_PROPERTY_encoding = Encoding
CUSTOMCERTEXTENSION_PROPERTY_value = Value

# Basic CV Certificate Extension
CUSTOMCERTEXTENSION_PROPERTY_include_in_certs = Include in certificates
CUSTOMCERTEXTENSION_PROPERTY_include_in_csr = Include in CSR
CUSTOMCERTEXTENSION_PROPERTY_include_in_linkcerts = Include in link certificates
CUSTOMCERTEXTENSION_PROPERTY_rawdata = Arbitrary data (hexadecimal bytes)

#-- Custom RA Styles

COLUMNNAMETITLE           = Name

CSSCOLUMNTITLE            = Modified CSS

CSSIMPORTFROM             = Select CSS from Zip or single file:

CSSIMPORTIGNORED          = Imported {0} CSS file(s) successfully: {1}. Ignored {2} file(s): {3} (not recognized as .css file)

CSSIMPORTSUCCESS          = Imported {0} CSS file(s) successfully: {1}

CSS_CONFIRM_DELETE        = Are you sure you want to remove this RA Style?

CSS_LIST_TITLE            = List of Available RA Styles

CSS_NOT_AUTH              = You are not authorized to perform this operation.

CANNOT_PROCESS_ZIP_FILE   = The selected zip file cannot be processed. Is it a zip file and does it contain any CSS files?

LOGOCOLUMNTITLE           = Logo

LOGOIMPORTFROM            = Select logo from image file:

LOGOIMPORTIGNORE          = {0} is not recognized as an image file. Supported file types: .jpg, .png

LOGOIMPORTSUCCESS         = Imported 1 logo file successfully: {0}

NOFILESELECTED            = No file selected for import.

STYLEIMPORTFAIL           = File import failed {0}

STYLENONAME               = No name specified for style archive.

STYLEEXISTS               = An RA Style with the name {0} already exists.

#-- Statedump (Enterprise only)

STATEDUMPTAB_TITLE        = Import Statedump ZIP File

STATEDUMPTAB_WARNING      = Warning! Importing a Statedump may cause existing data to be overwritten or modified.

STATEDUMPTAB_LOCALTEMPLATE = Option 1) Select local template:

STATEDUMPTAB_ZIPFILE      = Option 2) Select zip file:

STATEDUMPTAB_ZIPFILE_TOOLTIP = Select a Statedump ZIP file containing XML files

STATEDUMPTAB_LOCKDOWN     = Disable Statedump tab after import

STATEDUMPTAB_LOCKDOWN_CHECKBOX = Lock down

#-- Validator settings
EXTERNAL_SCRIPTS_WHITELIST            = Configure Scripts Allow List
EXTERNAL_SCRIPTS_WHITELIST_HELP       = Specify the full path to one or more external programs, one external program per line, which are allowed to be executed by "External Command Validators". Lines beginning with '#' are treated as comments and are ignored.
USE_EXTERNAL_SCRIPTS_WHITELIST        = Use the allow list below (any program not listed is not allowed to execute)
EXTERNAL_SCRIPTS_VALIDATE             = Validate
EXTERNAL_SCRIPTS_SAVED                = The settings were saved successfully!
EXTERNAL_SCRIPTS_SAVE_FAILED          = The settings could not be saved. One or more paths in the allow list are invalid.
EXTERNAL_SCRIPTS_VALIDATION_FAILED    = Could not validate your allow list. Error description: {0}

#-- Configuration Checker

CONFIGURATION_CHECKER = Configuration Checker
CONFIGURATION_CHECKER_ON_FRONT_PAGE = Configuration Checker on Front Page
CONFIGURATION_CHECKER_ON_FRONT_PAGE_HELP = Display the EJBCA Configuration Checker on the front page, allowing an administrator to identify configuration issues with this EJBCA installation.
TOGGLE_CONFIGURATION_CHECKER = Enable EJBCA Configuration Checker
CONFIGURATION_CHECKER_NOTICE = The EJBCA Configuration Checker is an experimental feature under development. Functionality is limited, and it may be removed in future releases. Any feedback you may have is appreciated!
TOGGLE_CONFIGURATION_CHECKER_HELP = Enable the EJBCA Configuration Checker, allowing administrators to identify configuration issues with this EJBCA installation. Configuration issues are shown as tickets on the front page for administrators with this setting enabled.
TOGGLE_CONFIGURATION_ISSUE_SETS = Toggle Configuration Issue Sets
TOGGLE_CONFIGURATION_ISSUE_SETS_HELP = Enable or disable detection of multiple configuration issues at once, known as configuration issue sets.
CONFIGURATION_CHECKER_CANNOT_SAVE = The configuration for the EJBCA Configuration Checker cannot be saved. Authorization was denied.
CONFIGURATION_CHECKER_SAVE_OK = The configuration for the EJBCA Configuration Checker was saved successfully!
CONFIGURATION_ISSUESET_LABEL = {0} (checking {1} configuration issues)
CONFIGURATION_CHECKER_NO_TICKETS = There are no tickets.

# Configuration Issues and Tickets

NOT_IN_PRODUCTION_MODE_TICKET_DESCRIPTION = EJBCA is not running in production mode, system tests may run on this instance and additional tools for developers are available.
NOT_IN_PRODUCTION_MODE_ISSUE_DESCRIPTION = Warn when EJBCA is not running in production mode.
ECC_WITH_KEY_ENCIPHERMENT_TICKET_DESCRIPTION = The certificate profile '{0}' allows ECC but 'keyEncipherment' is enabled.
ECC_WITH_KEY_ENCIPHERMENT_ISSUE_DESCRIPTION = Warn when ECC-capable certificate profiles have 'keyEncipherment' enabled.
INTERNAL_KEY_BINDING_VALIDITY_CHECK_ISSUE_DESCRIPTION = Warn when the certificate of an active internal key binding has expired or is not yet valid.
INTERNAL_KEY_BINDING_VALIDITY_CHECK_TICKET_DESCRIPTION = The certificate for the internal key binding '{0}' has expired or is not yet valid.
BASIC_CONSTRAINTS_VIOLATION_ISSUE_DESCRIPTION = Produce an error when the certificate chain of an X.509 CA violates a basic constraint.
BASIC_CONSTRAINTS_VIOLATION_TICKET_DESCRIPTION = The certificate chain for '{0}' violates a basic constraint.
MISSING_EMAIL_CONFIGURATION_ISSUE_DESCRIPTION = Check for missing e-mail configuration in application server
MISSING_EMAIL_CONFIGURATION_APPROVALPROFILE_TICKET_DESCRIPTION = Approval Profile '{0}' uses notifications, but e-mail is not configured in the application server.
MISSING_EMAIL_CONFIGURATION_ENDENTITYPROFILE_TICKET_DESCRIPTION = End Entity Profile '{0}' uses notifications, but e-mail is not configured in the application server.
PROFILE_PAIR_HAS_NO_USABLE_CA_ISSUE_DESCRIPTION = Produce an error if a profile pair does not have any certificate authorities in common.
PROFILE_PAIR_HAS_NO_USABLE_CA_TICKET_DESCRIPTION = The end entity profile '{0}' and certificate profile '{1}' have no CAs in common.

# Configuration Issue Sets

EJBCA_COMMON_ISSUESET_TITLE = EJBCA Common
EJBCA_COMMON_ISSUESET_DESCRIPTION = Track configuration issues commonly found on EJBCA installations. It is recommended to always have this configuration issue set enabled.
CT_ISSUESET_TITLE = Certificate Transparency
CT_ISSUESET_DESCRIPTION = Track configuration issues related to Certificate Transparency. Should be enabled if this instance is publishing to CT logs.

#-- MS Auto Enrollment Settings
MSAE_ALIAS_MANAGE				= Manage Autoenrollment Aliases
MSAE_ALIAS_VIEW					= View Autoenrollment Aliases
MSAE_LIST_OF_ALIASES          	= List of Autoenrollment Aliases
MSAE_NOT_AVAILABLE				= Autoenrollment is available in EJBCA Enterprise.
MSAE_VIEW_ALIAS            		= View Autoenrollment Alias
MSAE_VIEW_ALIASES          		= View Autoenrollment Aliases
MSAE_DELETE_ALIAS            	= Delete Autoenrollment Alias
MSAE_EDIT_ALIAS              	= Edit Autoenrollment Alias
MSAE_NAME                   	= Name
MSAE_NOT_SELECTED			  	= No Autoenrollment alias selected.
MSAE_ADD_ALIAS               	= Add Autoenrollment Alias
MSAE_ALIAS                  	= Autoenrollment Alias
MSAE_ALIAS_EXISTS            	= Alias already exists.
MSAE_COULD_NOT_DELETE_ALIAS		= Failed to delete autoenrollment alias.
MSAE_BACK_TO_ALIASES			= Back to Autoenrollment aliases.

MSAE_TITLE                      = MS Auto Enrollment Settings
MSAE_FOREST_ROOT				= Forest Root Domain
MSAE_FOREST_ROOT_HELP			= Domain name of the forest root. This is where Certificate Templates are located.
MSAE_DOMAIN                     = AD Domain Controller
MSAE_DOMAIN_HELP                = FQDN of the domain controller. This will be used for the LDAP connection.
MSAE_POLICY_NAME                = Policy Name
MSAE_POLICY_NAME_HELP           = Friendly Name of the returned enrollment policies.
MSAE_SERVICE_PRINCIPAL          = Service principal name.
MSAE_SERVICE_PRINCIPAL_HELP     = Service principal name with the format of protocol/SERVER@HOST, as presented in the keytab file. 
MSAE_USE_SSL                    = Use SSL
MSAE_USE_SSL_HELP               = Set to true if the LDAP connection should use SSL.
MSAE_AKB                        = Authentication Key Binding
MSAE_AKB_HELP                   = Select the key binding to be used with SSL certificate for the Active Directory connection. 
MSAE_AD_CONNECTION_PORT         = Active Directory Port
MSAE_AD_CONNECTION_PORT_HELP    = Provide the port number for the Active Directory connection.
MSAE_AD_LOGIN_DN                = AD User Login
MSAE_AD_LOGIN_DN_HELP           = Provide login for a user with access to read objects in Active Directory. It can be in the form of a fully distinguished name or user principal name. \n This user should also be in the Cert Publishers group in order to publish certificates.
MSAE_AD_LOGIN_PASSWORD          = AD User Password
MSAE_AD_LOGIN_PASSWORD_HELP     = Provide the password AD user login.
MSAE_AD_TEST_CONNECTION         = Test Connection
MSAE_AD_TEST_CONNECTION_HELP    = Test Active Directory connection with given credentials.
MSAE_AD_TEST_CONNECTION_ERROR_NO_LOGIN = No login name provided. Please fill in the AD User Login field.
MSAE_AD_TEST_CONNECTION_ERROR_NO_PWD   = No login password provided. Please fill in the AD User Password field.
MSAE_AD_TEST_CONNECTION_SUCCESS = Active Directory connection test was successful.
MSAE_AD_TEST_CONNECTION_FAILURE = Active Directory connection test failed: {0}  
MSAE_CA_NAME                    = Default CA
MSAE_CA_NAME_HELP               = Default CA used for auto-enrollment. 
MSAE_TEMPLATE_TITLE             = MS Auto Enrollment Templates
MSAE_TEMPLATE_SETTINGS          = Mapped MSAE Templates
MSAE_TEMPLATE_SETTINGS_HELP     = Template settings are automatically fetched from Active Directory. They should be mapped to Certificate Profiles and End Entity Profiles in EJBCA.
MSAE_TEMPLATE_OID               = MS Template OID
MSAE_TEMPLATE_DISPLAY_NAME      = MS Template Name
MSAE_TEMPLATE_CP                = Certificate Profile
MSAE_TEMPLATE_EEP               = End Entity Profile
MSAE_TEMPLATE_ACTIONS           = Actions
MSAE_TEMPLATE_ADD_TITLE         = Available MS Templates
MSAE_TEMPLATE_ADD_TITLE_HELP    = Map the available MS Templates to the EJBCA profiles.

MSAE_KEYTAB_ERROR_WRONG_CONTENT = Wrong content type for key tab file.
MSAE_KEYTAB_SAVE_OK             = Key tab successfully saved.
MSAE_KEYTAB_SAVE_ERROR          = Key tab could not be saved.
MSAE_KEYTAB_ERROR_NOT_FOUND     = Choose a key tab file before importing.
MSAE_KEYTAB_ERROR_COULD_NOT_BE_DOWNLOADED = Key tab file could not be downloaded.
MSAE_KEYTAB                     = Kerberos Key Tab
MSAE_KEYTAB_HELP                = Upload the key tab.
MSAE_KEYTAB_TITLE_UPLOADED      = Uploaded Key Tab: 

MSAE_KRB5_CONF_ERROR_WRONG_CONTENT = Wrong content type for krb5 conf file.
MSAE_KRB5_CONF_SAVE_OK             = Krb5 conf successfully saved.
MSAE_KRB5_CONF_SAVE_ERROR          = Krb5 conf could not be saved.
MSAE_KRB5_CONF_ERROR_NOT_FOUND     = Choose a krb5 conf file before importing.
MSAE_KRB5_CONF_ERROR_COULD_NOT_BE_DOWNLOADED = Krb5 conf file could not be downloaded.
MSAE_KRB5_CONF                     = Krb5 Conf File
MSAE_KRB5_CONF_HELP                = Upload the krb5 conf.
MSAE_KRB5_CONF_TITLE_UPLOADED      = Uploaded Krb5 Conf File:

MSAE_AUTOENROLLMENT_SAVE_OK     = MS Auto Enrollment Settings are successfully saved.
MSAE_AUTOENROLLMENT_SAVE_ERROR  = MS Auto Enrollment Settings could not be saved.
MSAE_TEMPLATE_NOT_FOUND         = Template could not be found.
MSAE_ERROR_CEP                  = A Certificate Profile should be selected to map to templates.
MSAE_ERROR_EEP                  = An End Entity Profile should be selected to map to templates.
MSAE_ERROR_TEMPLATE             = A MS Template should be selected to map to templates.
MSAE_ERROR_TEMPLATE_ALREADY_ADDED = A MS Template with same OID has already been mapped.

#-- OAuth Key Management

OAUTHPROVIDER                = OAuth Provider
OAUTHKEYCONFIGURATION_EDIT_OAUTHKEY_TITLE   = Add or remove Trusted OAuth Providers
OAUTHKEYCONFIGURATION_VIEW_OAUTHKEY_TITLE   = View current Trusted OAuth Providers
OAUTHKEYCONFIGURATION_KEYIDENTIFIER = OAuth Key Identifier
OAUTHKEYCONFIGURATION_KEYIDENTIFIER_HELP = (May be left blank for JWK keys)
OAUTHKEYCONFIGURATION_PROVIDERTYPE = OAuth Provider Type
OAUTHKEYCONFIGURATION_SKEWLIMIT = Skew Limit (ms)
OAUTHKEYCONFIGURATION_PUBLICKEY = Public Key
OAUTHKEYCONFIGURATION_URL   = URL
OAUTHKEYCONFIGURATION_AUDIENCE   = Audience
OAUTHKEYCONFIGURATION_DISABLEAUDIENCECHECK = Disable Audience Check
OAUTHKEYCONFIGURATION_DISABLEAUDIENCECHECKWARNING = Disabled (not recommended)
OAUTHKEYCONFIGURATION_AUTHORIZEURL = Authorization URL
OAUTHKEYCONFIGURATION_TOKENURL = Token URL
OAUTHKEYCONFIGURATION_LOGOUTURL = Logout URL
OAUTHKEYCONFIGURATION_REALM = Realm Name
OAUTHKEYCONFIGURATION_ENVIRONMENT = Environment ID
OAUTHKEYCONFIGURATION_CLIENT = Client Name
OAUTHKEYCONFIGURATION_TENANT = Tenant
OAUTHKEYCONFIGURATION_SCOPE  = Scope
OAUTHKEYCONFIGURATION_CLIENTSECRET = Client Secret
OAUTHKEYCONFIGURATION_USE_CLIENT_SECRET = < Use client secret >
OAUTHKEYCONFIGURATION_KEY_BINDING = Key Binding
OAUTHKEYCONFIGURATION_LABEL = OAuth Provider Name
OAUTHKEYCONFIGURATION_ADD_NEW   = Add a New Trusted OAuth Provider
OAUTHKEYCONFIGURATION_ADD_KEY = Add Public Key
OAUTHKEYCONFIGURATION_ADD_KEY_HELP = You can add keys in PEM, DER, X.509 certificate (PEM/DER) or JWK format. For PEM/DER key or certificate formats you must specify the OAuth Key Identifier manually. For JWK keys, the Key Identifier is automatically detected.
OAUTHKEYCONFIGURATION_UPLOAD_KEY = Upload Public Key
OAUTHKEYCONFIGURATION_UPLOAD_KEY_WAY = Public Key input method
OAUTHKEYCONFIGURATION_NEW_PUBLICKEYFILE = PEM, DER, X.509 certificate (PEM/CRT) or JWK file
OAUTHKEYCONFIGURATION_PUBLIC_KEY_VALUE = Public Key value
OAUTHKEYCONFIGURATION_PUBLIC_KEY_URL = Public Key configuration URL
OAUTHKEYCONFIGURATION_SET_DEFAULT   = Set a Default Trusted OAuth Provider
OAUTHKEYCONFIGURATION_DEFAULT   = Default Trusted OAuth Provider:
OAUTHKEYCONFIGURATION_SAVE      = Save
OAUTHKEYCONFIGURATION_PUBLICKEYFILE = Base64, PEM or DER/CRT file:
OAUTHKEYCONFIGURATION_EDITKEY   = Edit Trusted OAuth Provider
OAUTHKEYCONFIGURATION_VIEWKEY   = View Trusted OAuth Provider
OAUTHKEYCONFIGURATION_ADDKEY    = Add Trusted OAuth Provider
OAUTHKEYCONFIGURATION_CURRENT_PUBLICKEY = Current Public Key
OAUTHKEYCONFIGURATION_REPLACE_PUBLICKEY = New Public Key
OAUTHKEYCONFIGURATION_FIELD_MANDATORY = The {0} field is mandatory.
OAUTHKEYCONFIGURATION_PUBLIC_KEY_MANDATORY = At least one Public Key is mandatory for all Trusted OAuth Providers.
OAUTHKEYTAB_UPLOADFAILED    = Upload of OAuth Public Key file failed.
OAUTHKEYTAB_KEYIDENTIFIER_EMPTY     = Please enter the OAuth Key Identifier.
OAUTHKEYTAB_KEYVALUE_EMPTY      = Please enter the OAuth Public Key value.
OAUTHKEYTAB_KEYURL_EMPTY    = Please enter the OAuth Key config URL.
OAUTHKEYTAB_LABEL_EMPTY     = Please enter the OAuth Provider name.
OAUTHKEYTAB_SKEWLIMITNEGATIVE  = Skew limit value may not be negative.
OAUTHKEYTAB_BADKEYFILE      = Cannot parse the Public Key file {0}. {1}
OAUTHKEYTAB_BADKEYSTRING        = Cannot parse the Public Key from string.
OAUTHKEYTAB_BADKEYURL       = Cannot parse the Public Key config URL {0}.
OAUTHKEYTAB_FAILEDKEYURL        = Cannot get Public Keys from config URL {0}.
OAUTHKEYTAB_GENERICADDERROR  = Cannot add Trusted OAuth Provider. {0}
OAUTHKEYTAB_ALREADYEXISTS   = A Trusted OAuth Provider with that name already exists
OAUTHKEYTAB_ALREADYEXISTSKEY    = The Provider {0} already has a Public Key with the Key Identifier {1}. The Key Identifier should be unique.
OAUTHKEYTAB_ALREADYEXISTSKEYONTHISPROVIDER  = This Provider already has a Public Key with the Key Identifier {0}. The Key Identifier should be unique.
OAUTHKEYTAB_EDITKEYIDNOTPOSSIBLE    = Cannot edit OAuth key identifier for public key used to verify current administrator token.
OAUTHKEYTAB_EDITDEFAULTKEYNOTPOSSIBLE   = Cannot edit default Trusted OAuth Provider used to verify current administrator token.
OAUTHKEYTAB_PUBLICKEYREMOVALNOTPOSSIBLE = Cannot remove Public Key used to verify current administrator token.  
OAUTHKEYTAB_TRUSTED_PROVIDER_CONF_DELETE = Are you sure you want to remove this OAuth trusted provider

#-- My Preferences

ADMINISTRATORPREFERENCES  = Administrator Preferences

CASTATUSONHOMEPAGE        = CA Status on Front Page

CASTATUSONHOMEPAGE_HELP   = If CA status should be displayed on the front page

FORADMIN                  = For Administrator:

PUBLISHERQUEUESTATUSON    = Publisher Queue Status on Front Page

PUBLISHERQUEUESTATUSON_HELP = If publisher queue status should be displayed on the front page


### Mostly CMP Configuration

CMPADDALIAS               = Add Alias

CMPALIAS                  = CMP Alias

CMPALIASEXISTS            = Alias already exists.

CMPNOTSELECTED			  = No CMP alias selected.

CMPALLOWVERIFYPOPO        = RA Verify Proof-of-Possession

CMPALLOWVERIFYPOPO_HELP   = Allow to specify that the CA should not verify the Proof-of-Possession (because the RA is trusted).

CMPALLOWAUTOMATICKEYUPDATE= Automatic Key Update

CMPALLOWAUTOMATICKEYUPDATE_HELP = For a new certificate to be issued for an End Entity, the End Entity's status has to be set to 'NEW'. This option allows the user status to automatically set to 'NEW' when receiving a KeyUpdateRequest.

CMPALLOWKURWITHSAMEKEY    = Certificate renewal with same keys

CMPALLOWKURWITHSAMEKEY_HELP = Allow using the same old certificate keys when renewing a certificate.

CMPALLOWSERVERGENERATEDKEYS = Allow server generated keys

CMPALLOWSERVERGENERATEDKEYS_HELP = Allow the server to generate keys for the client when processing requests for server generated keys.

CMPAUTHENTICATIONMODULE   = CMP Authentication Module

CMPAUTHENTICATIONMODULE_HELP = Specify the module used to authenticate the CMP request.

CMPAUTHSUBJECTDNPART      = SubjectDN Part

CMPBACKTOALIASES          = Back to CMP Aliases

CMPCLIENTMODE             = Client Mode

CMPCONFIGURATIONALIAS     = CMP Configuration Alias

CMPCONFIGURATIONALIAS_HELP= The CMP configuration alias to be used.

CMPCONFIRMATIONMESSAGE    = Certificate Confirmation

CMPRESPONSECONFIGURATION  = Response Configuration

CMPCOULDNOTDELETEALIAS    = Failed to delete CMP alias.

CMPCOULDNOTRENAMEORCLONE  = Failed to rename or clone. The new alias already exists.

CMPECCISSUERCA            = Issuer CA

CMPERROREEPNOTFOUND       = Cannot find the configured End Entity profile. Maybe it has been removed recently. Please choose another profile.

CMPDEFAULTCA              = Default CA

CMPDEFAULTCA_HELP         = This CA will be used to sign the Certificate Confirmation Response message.

CMPDEFAULTCA_DISABLED     = (disabled)

CMPDELETEALIAS            = Delete CMP Alias

CMPEDITALIAS              = Edit CMP Alias

CMPEXTRCTUSERNAMECOMPONENT= Extract Username Component

CMPEXTRCTUSERNAMECOMPONENT_HELP = Defines which component from the DN should be used to look up username in EJBCA.

CMPEXTRCTUSERNAMECOMPONENT_HELP1 = Any DN attribute can be specified, e.g. CN, UID, etc. Default is to use the entire DN as username.

CMPEXTRCTUSERNAMECOMPONENT_HELP2 = If a username can not be extracted, or the End Entity is not found, the full DN is also matched to try to find the End Entity.

CMPHMACCASECRET           = CA Shared Secret

CMPHMACSPECIFYSECRET      = Specify Secret

CMPKEYUPDATEREQUEST       = Key Update Request

CMPLISTOFALIASES          = List of CMP Aliases

CMPMANAGEALIASES          = Manage CMP Aliases

CMPNESTEDMESSAGECONTENT   = Nested Message

CMPNOAUTHMODULE           = Please select at least one authentication module.

CMPOMITVERIFICATIONSINECC = Verifications in EndEntityCertificate Authentication Module

CMPOMITVERIFICATIONSINECC_HELP = When using EndEntityCertificate authentication module in RA mode, you can skip performing some verifications on the certificate attached in the extraCert field. Note that this can only be permitted if the CMP request was sent inside a CMP NestedMessage.

CMPOMITVERIFICATIONSINECC_HELP1 = Checking this box will skip verifying that the certificate attached in the extraCert field: exists in the database, is issued by the right CA, is active, is valid and that it belongs to an authorized administrator.

CMPOMITVERIFICATIONSINECC_HELP2 = (Strongly recommended to keep it unchecked)

CMPOPERATIONALMODE        = CMP Operational Mode

CMPOPERATIONALMODE_HELP   = Client mode means that the user must be a pre-registered End Entity while RA mode means that the user will be created in EJBCA when the CMP request comes.

CMPRAALLOWCUSTOMSERNO     = Custom Certificate Serial Number

CMPRAALLOWCUSTOMSERNO_HELP= Specify if the CMP service will look in the request for custom certificate serial number.

CMPRAALLOWCUSTOMSERNO_HELP1 = If this setting is allowed, a requested serial number can be passed in the non-standard field serialNumber in the CRMF certTemplate.

CMPRACANAME               = RA CA Name

CMPRACANAME_HELP          = Specify the CA to be used when adding end entities.

CMPRACANAME_HELP1         = Select 'ProfileDefault' to use the Default CA specified in the End Entity Profile.

CMPRACERTPROFILE          = RA Certificate Profile

CMPRACERTPROFILE_HELP     = Specify the Certificate Profile used to generate certificates.

CMPRACERTPROFILE_HELP1    = Select 'ProfileDefault' to use the Default Certificate Profile specified in the End Entity Profile.

CMPRAEEPROFILE            = RA End Entity Profile

CMPRAEEPROFILE_HELP       = Specify the End Entity Profile used to add end entities.

CMPRA_PROFILEDEFAULT      = Profile default

CMPRANAMEGENERATIONSCHEME = RA Name Generation Scheme

CMPRANAMEGENERATIONSCHEME_HELP = Specify which generation schema should be used.

CMPRANAMEGENERATIONSCHEME_HELP1 = DN - will take a part of the request DN, and use it as the username (use the list to choose which parts). Several DN attributes can be specified to have fall-back, for example UID;SN;CN. First try UID, if it does not exist try SN, etc.

CMPRANAMEGENERATIONSCHEME_HELP2 = RANDOM - will generate a 12 character long random username.

CMPRANAMEGENERATIONSCHEME_HELP3 = FIXED - to have a fixed username specified in the text field.

CMPRANAMEGENERATIONSCHEME_HELP4 = USERNAME - use entire request DN as username.

CMPRANAMEGENERATIONSCHEME_HELP5 = If the constructed username already exists, the existing user will be modified and a new certificate will be issued for that user.

CMPRANAMEGENERATIONPOSTFIX= RA Name Generation Postfix

CMPRANAMEGENERATIONPOSTFIX_HELP = Specify a postfix to the generated username. '${RANDOM}' can be used to have a 10 random chars as postfix.

CMPRANAMEGENERATIONPREFIX = RA Name Generation Prefix

CMPRANAMEGENERATIONPREFIX_HELP = Specify a prefix to the generated username. '${RANDOM}' can be used to have a 10 random chars as prefix.

CMPRAMODE                 = RA Mode

CMPRAPASSWORDGENPARAMS    = Password Generation Parameter

CMPRAPASSWORDGENPARAMS_HELP = An internal random password is temporarily used during certificate generation. By setting this parameter, you can use a fixed password instead of a random one.

CMPRESPONSEPROTECTION     = CMP Response Protection

CMPRESPONSEPROTECTION_HELP= Specify the method used to authenticate the CMP response sent by EJBCA.

CMPSERVERGENKEYS          = Server Generated Keys

CMPTRUSTEDCERTPATH        = Trusted Certificates Path

CMPTRUSTEDCERTPATH_HELP   = The absolute path to the catalogue that contains the certificates used to verify the signature in a NestedMessage.

CMPVENDORCERT             = Vendor Certificate Mode

CMPVENDORCERT_USE         = Use Vendor Certificate Mode

CMPVENDORCERT_USE_HELP    = Activate and specify the CAs for authentication by Vendor CA in the CMP request extraCerts field and the CAs returned to the client in the CMP response caPubs field (used when following 3GPP standard).

CMPVENDORCERT_USE_HELP1   = Recommendation: Keep unchecked if you do not know what it is.

CMPVENDORCERT_VENDORCAS   = List Of Vendor CAs

CMPVENDORCERT_VENDORCAS_HELP = The list of vendor CA certificates is added to the CMP request message 'extraCert' field.

CMPRESPONSECAPUBS         = CMP Response Additional CA certificates

CMPRESPONSECAPUBS_HELP    = Adds additional CA certificates to the CMP response 'CertRepMessage.caPubs' field (see RFC4210).

CMPRESPONSECAPUBS_ISSUER_AT_INDEX_0_HELP	= Include the user certificates signing CA certificate at index 0 (a duplicate in this list is removed).

PKIRESPONSEMESSAGE_EXTRACERTS = PKI Message Response Additional CA certificates

PKIRESPONSEMESSAGE_EXTRACERTS_HELP = Adds additional CA certificates to the PKI response message 'PKIMessage.extraCerts' field (see RFC4210). The CA certificate chain used to sign this message is added automatically at index 0 (duplicates in this list are removed).

CMP_VIEW_ALIAS            = View CMP Alias

CMP_VIEW_ALIASES          = View CMP Aliases

OMIT                      = Omit


### Mostly ACME Configuration

ACME_MANAGEALIASES        = Manage ACME Aliases

ACME_VIEW_ALIASES         = View Aliases

ACME_LISTOFALIASES        = List of ACME Aliases

ACME_ALIAS                = Alias

ACME_ENTERNEWALIAS        = Enter new ACME alias

ACME_ALIAS_NAV_BACK       = Back to ACME alias overview

ACME_END_ENTITY_PROFILE   = End Entity Profile

ACME_MUST_HAVE_ONE_PROFILE = You must create at least one end entity profile before you can use ACME.

ACME_DEFAULT_CA_WILL_BE_USED = The Default CA and Default Certificate Profile in the end entity profile will be used to issue certificates. 

ACME_DEFAULT_CA_WILL_BE_USED_HELP = Make sure the certificate request sent by your ACME client fulfills the restrictions made in the end entity profile, certificate profile and issuing CA. Check the settings for subject-DN, SAN, EKU, certificate validity and available key specifications!

ACME_RANAMEGENERATIONSCHEME = RA Name Generation Scheme

ACME_RANAMEGENERATIONSCHEME_HELP = Specify which generation schema should be used.

ACME_RANAMEGENERATIONSCHEME_HELP1 = DN - will take a part of the request DN, and use it as the username (use the list to choose which parts). Several DN attributes can be specified to have fall-back, for example UID;SN;CN. First try UID, if it does not exist try SN, etc.

ACME_RANAMEGENERATIONSCHEME_HELP2 = RANDOM - will generate a 43 character long random username.

ACME_RANAMEGENERATIONSCHEME_HELP3 = FIXED - to have a fixed username specified in the text field.

ACME_RANAMEGENERATIONSCHEME_HELP4 = USERNAME - use entire request DN as username.

ACME_RANAMEGENERATIONSCHEME_HELP5 = If the constructed username already exists, the existing user will be modified and a new certificate will be issued for that user.

ACME_RANAMEGENERATIONSCHEME_HELP6 = You must enable Batch generation (clear text pwd storage) in the end entity profile, if you don't use a RANDOM username.

ACME_RANAMEGENERATIONPOSTFIX = RA Name Generation Postfix

ACME_RANAMEGENERATIONPOSTFIX_HELP = Specify a postfix to the generated username. '${RANDOM}' can be used to have a 10 random chars as postfix.

ACME_RANAMEGENERATIONPREFIX = RA Name Generation Prefix

ACME_RANAMEGENERATIONPREFIX_HELP = Specify a prefix to the generated username. '${RANDOM}' can be used to have a 10 random chars as prefix.

ACME_PREAUTHORIZATION_ALLOWED   = Pre-Authorization Allowed

ACME_PREAUTHORIZATION_ALLOWED_HELP   = With pre-authorization ACME clients can obtain authorization for an identifier with the newAuthz resource, before posting a certificate order with the newOrder resource. The challenge responses still must be done before creating the order.

ACME_REQUIRE_EXTERNAL_ACCOUNT_BINDING   = Require External Account Binding

ACME_REQUIRE_EXTERNAL_ACCOUNT_BINDING_HELP = Require an external account binding to associate an ACME account to be registered with an existing account in another system.

ACME_WILDCARD_CERTIFICATE_ISSUANCE_ALLOWED = Wildcard Certificate Issuance Allowed

ACME_WILDCARD_CERTIFICATE_ISSUANCE_ALLOWED_HELP = Allows the issuance of certificates including wildcard identifiers. I.e. *.primekey.com.

ACME_WILDCARD_WITH_HTTP_01_CHALLENGE_ALLOWED = Wildcard Certificate with http-01 Challenge Allowed

ACME_WILDCARD_WITH_HTTP_01_CHALLENGE_ALLOWED_HELP = Allows the http-01 challenge responses to be requested by the ACME server for identifiers including a wildcard.

ACME_DNS_IDENTIFIER_CHALLENGE_TYPES = DNS identifier challenge types

ACME_DNS_IDENTIFIER_CHALLENGE_TYPES_HELP = Select the challenge types to be created for every DNS identifier authorization.

ACME_DNS_IDENTIFIER_CHALLENGE_TYPE_DNS = DNS (dns-01)

ACME_DNS_IDENTIFIER_CHALLENGE_TYPE_HTTP = HTTP (http-01)

ACME_DNS_IDENTIFIER_CHALLENGE_TYPES_REQUIRED = You must select at least one DNS identifier challenge type.

ACME_CHALLENGE_TYPE_ANY = Any type

ACME_WEBSITE_URL          = Site URL

ACME_WEBSITE_URL_HELP		= A URL providing more information about the ACME server.

ACME_TERMS_URL            = Terms of Service URL

ACME_TERMS_URL_HELP       = A URL identifying the current terms of service.

ACME_TERMS_URL_REQUIRED    = Please enter Terms of Service URL

ACME_TERMS_CHANGE_URL   		= Changes of Terms of Service URL

ACME_TERMS_CHANGE_URL_HELP 	    = A URL pointing to instructions on how to agree to the new terms of service. This URL is returned in the instance field of the error response including the ACME problem type userActionRequired.

ACME_TERMS_CHANGE_URL_REQUIRED	= Please enter changes of Terms of Service URL

ACME_TERMS_APPROVAL        = Require client approval for Terms of Service changes

ACME_TERMS_APPROVAL_HELP        = Require client approval for Terms of Service changes.

ACME_TERMS_CHANGED_APPROVAL 	= Agree to new Terms of Service allowed

ACME_TERMS_CHANGED_APPROVAL_HELP 	= Disable with caution! Disabling this feature enforces all ACME clients to register a new account (using a new account key) after the terms of service are changed. 

ACME_DNS_RESOLVER		  = DNS Resolver

ACME_DNS_RESOLVER_HELP	  = DNS resolver to use for dns-01 challenge DNS lookups. 

ACME_DNS_PORT			  = DNS Port

ACME_DNS_PORT_HELP		  = The port of the DNS resolver.

ACME_USE_DNSSEC_VALIDATION = Validate DNSSEC

ACME_USE_DNSSEC_VALIDATION_HELP = Use DNSSEC validation. Optional.

ACME_DNSSEC_TRUST_ANCHOR  = DNSSEC Trust Anchor

ACME_DNSSEC_TRUST_ANCHOR_HELP  = Trust anchor to use for DNSSEC.

ACME_DEFAULT_CONFIG       = Default ACME configuration

ACME_REPLAY_NONCE_VALIDITY       = Replay-Nonce Validity Number

ACME_ORDER_VALIDITY = Order Validity

ACME_ORDER_VALIDITY_HELP = Time until the certificate must be enrolled using the finalize resource after the order was created. Format (*d *h *m *s).

ACME_RETRY_AFTER = Retry After

ACME_RETRY_AFTER_HELP = Adds the Retry-After HTTP header in the authz resource response. Retry in n seconds or use '0' to leave out this HTTP header.

ACME_AUTHORIZED_REDIRECT_PORTS 			= Authorized Redirect Ports

ACME_AUTHORIZED_REDIRECT_PORTS_HELP     = Authorized redirect ports on the client for the http-01 challenge validation. Default is 22,25,80,443.

ACME_APPROVAL_NEW_ACCOUNT = Require approval for account registration

ACME_APPROVAL_NEW_ACCOUNT_HELP = Account registration requires the approval of one or more administrators. Not compatible to most ACME clients!

ACME_APPROVAL_KEY_CHANGE = Require approval for account key change

ACME_APPROVAL_KEY_CHANGE_HELP = Account key change requires the approval of one or more administrators. Not compatible to most ACME clients! 

ACME_REQUIRE_EXTERNAL_ACCOUNT_BINDING   = Require External Account Binding

ACME_EAB_TYPE							= EAB Type

ACME_ADD_REMOVE_EAB						= Add / Remove EAB

ACME_ADD_EAB							= Add EAB

ACME_ADD_EAB_FAILED						= Could not create EAB: '{0}'

ACME_REMOVE_EAB							= Remove EAB

ACMEEABWITHHMACGENERATEKEY				= Generate Key

ACMEEABWITHHMACMACALGORITHM				= MAC Algorithm

ACMEEABWITHHMACENCRYPTKEY                              = Encrypt Key

ACMEEABWITHHMACENCRYPTIONKEYID                 = Encryption Key

ACMEEABWITHHMACENCRYPTIONKEYALIAS              = Encryption Key Alias

ACMEEABWITHHMACKEYIDENTIFIER			= Key Identifier

ACMEEABWITHHMACUPLOAD 					= Upload PEM/DER Shared Key

ACMEEABWITHHMACSYMMETRICKEY 			= Insert base64Url Shared Key

ACMEEABWITHPUBLICKEYORCERTIFICATEUSEPUBLICKEY 			= Use public key

ACMEEABWITHPUBLICKEYORCERTIFICATESIGNATUREALGORITHM 	= Signature Algorithm

ACMEEABWITHPUBLICKEYORCERTIFICATEKEYIDENTIFIER			= Public Key or Certificate Fingerprint

ACMEEABWITHPUBLICKEYORCERTIFICATEUPLOAD 				= Upload PEM/DER Public Key or Certificate

ACMEEABWITHPUBLICKEYORCERTIFICATEPEM					= Insert PEM Public Key or Certificate

HS256 = HS256
HS384 = HS384
HS512 = HS512

ACME_GLOBAL_CONFIGS      = Global ACME Configurations

ONLYLEGALCHARSMAX250_INACMEALIAS = ACME alias must consist of 1 to 250 alphanumeric non-blank characters case-sensitive including minus '-' and underscore'_'.

ONLYNUMBERS_INNONCEVALIDITY = Only numbers are allowed in "Replay-Nonce Validity Number".

ONLYNUMBERS_INRETRYAFTER = Only positive numbers are allowed in "Retry-After interval".

ONLYVALIDITY_INORDERVALIDATY = Only human readable time strings are allowed in "Order Validity".

SELECTCRYPTOTOKEN_INENCRYPTIONKEY      = A crypto token must be selected if key encryption is enabled.

CRYPTOTOKENINVALID_INENCRYPTIONKEY     = The selected crypto token is not available or invalid.

KEYALIASINVALID_INENCRYPTIONKEY        = The selected crypto token does not contain a key pair with alias {0}.  

INVALID_DNS_PORT = Invalid DNS Port value! Please enter a number between 53 and 65535.

INVALID_AUTHORIZED_REDIRECT_PORTS = Invalid authorized redirect ports list. Enter a list of positive integer values between 1 and 65535 separated by commas.

### Mostly SCEP Configuration

SCEP_ADD_ALIAS            = Add Alias

SCEP_ALIAS                = Alias

SCEP_ALIAS_NAV_BACK       = Back to SCEP alias overview

SCEP_ALLOW_LEGACY_DIGEST_ALGORITHM  = Allow legacy digest algorithms in response

SCEP_CLIENT_CERTIFICATE_RENEWAL = Allow Client Certificate Renewal (Enterprise Edition):

SCEP_CLIENT_CERTIFICATE_RENEWAL_WITH_SAME_KEY = Allow Client Certificate Renewal using old key (Enterprise Edition):

SCEP_DEFAULT_CA           = Default CA

SCEP_DELETE_ALIAS         = Delete Alias

SCEP_ENTERNEWALIAS        = Enter new SCEP alias

SCEP_INCLUDE_CA           = Include CA certificate in response

SCEP_CA_CHAIN			  = Return full chain in GetCACert responses

SCEP_LISTOFALIASES        = List of SCEP Aliases

SCEP_MANAGEALIASES        = Manage SCEP Aliases

SCEP_MODE                 = Mode

SCEP_OPERATIONAL_MODE     = Operational mode

SCEP_RA_AUTH_PASSWORD     = RA authentication password

SCEP_RA_CA                = RA CA Name

SCEP_RA_CERT_PROFILE      = RA Certificate Profile

SCEP_RA_ENDENTITY_PROFILE = RA End Entity Profile

SCEP_RA_NAME_GEN_PARAMS   = RA name generation parameters

SCEP_RA_NAME_GEN_POSTFIX  = RA name generation postfix

SCEP_RA_NAME_GEN_PREFIX   = RA name generation prefix

SCEP_RA_NAME_GEN_SCHEME   = RA name generation scheme

SCEP_RENAME_ALIAS         = Rename Alias

SCEP_VIEW_ALIASES         = View Aliases

SCEP_RA_INTUNE			  = Microsoft Intune Configuration:

SCEP_AUTH_AUTHORITY		  = Azure Active Directory Auth URL

SCEP_RA_USE_INTUNE		  = Authenticate through Microsoft Intune

SCEP_AAD_APP_ID			  = Application ID from Azure

SCEP_USE_INTUNE_KEY_BINDING = Use Internal Key Binding For Authentication

SCEP_AAD_APP_KEY		  = Application API Secret from Azure

SCEP_AAD_APP_KEY_BINDING  = Application API Key Binding Name

SCEP_TENANT 			  = Intune Tenant

SCEP_INTUNE_RESOURCE_URL  = Intune resource URL

SCEP_GRAPH_API_VERSION    = Specific version of graph

SCEP_GRAPH_RESOURCE_URL   = Graph resource URL

SCEP_PROXY_HOST 		  = EJBCA Proxy Host

SCEP_PROXY_PORT			  = EJBCA Proxy Port

SCEP_PROXY_USER			  = EJBCA Proxy User

SCEP_PROXY_PASS			  = EJBCA Proxy Password


### Mostly EST Configuration

ESTADDALIAS               = Add Alias

ESTALIAS                  = EST Alias

ESTALIASEXISTS            = Alias already exists.

ESTALLOWVERIFYPOPO        = RA Verify Proof-of-Possession

ESTALLOWVERIFYPOPO_HELP   = Allow to specify that the CA should not verify the Proof-of-Possession (because the RA is trusted).

ESTALLOWKURWITHSAMEKEY    = Certificate Renewal with Same Keys

ESTALLOWKURWITHSAMEKEY_HELP = Allow using the same old certificate keys when renewing a certificate.

ESTALLOWCHANGESUBJECTNAME = Allow ChangeSubjectName
ESTALLOWCHANGESUBJECTNAME_HELP = If it should be allowed to change subject DN from the TLS certificate to another value in the CSR using the ChangeSubjectName attribute (see RFC7030 4.2.2).
ESTALLOWCHANGESUBJECTNAME_HELP1 = ChangeSubjectName is only allowed in Vendor CA mode, where a proper mapping between the old and the new DN can be made.  

ESTAUTHENTICATIONMODULE   = Authentication Module
ESTAUTHENTICATIONMODULE_HELP = Specify the module used to authenticate an initial EST request using values in the CSR.

ESTBACKTOALIASES          = Back to EST Aliases

ESTCONFIGURATIONALIAS     = EST Configuration Alias

ESTCONFIGURATIONALIAS_HELP= The EST configuration alias to be used.

ESTCOULDNOTDELETEALIAS    = Failed to delete EST alias.

ESTCOULDNOTRENAMEORCLONE  = Failed to rename or clone. The new alias already exists.

ESTERROREEPNOTFOUND       = Cannot find the configured End Entity profile. Maybe it has been removed recently. Please choose another profile.

ESTDEFAULTCA              = RA CA Name

ESTDEFAULTCA_HELP         = The CA that this alias will issue certificate from.

ESTDEFAULTCA_CLIENT       = CA Name

ESTDEFAULTCA_CLIENT_HELP  = The CA used to respond to 'cacerts' calls, which may be a different CA than issuing certificates as end entities can be registered with another CA.

ESTDEFAULTCA_DISABLED     = (disabled)

ESTDELETEALIAS            = Delete EST Alias

ESTEDITALIAS              = Edit EST Alias

ESTNAME                   = Name

ESTNOTSELECTED			  = No EST alias selected.

ESTOPERATIONALMODE        = EST Operational Mode
ESTOPERATIONALMODE_HELP   = Client mode means that the client must be a pre-registered End Entity while RA mode means that the end entity will be created in EJBCA when the EST request comes in.

ESTREQUIRECERT            = Require Client Certificate
ESTREQUIRECERT_HELP       = EST client must authentication using a client certificate which is authorized to create certificates. Always required for renewal (reenroll).

ESTREQUIREUSERNAME        = Client Username
ESTREQUIREUSERNAME_HELP   = EST client must authenticate using the specified username. Leave empty for no username.  Will not be required for renewal (reenroll).

ESTREQUIREPASSWORD        = Client Password
ESTREQUIREPASSWORD_HELP   = EST client must authenticate using the specified password. Leave empty for no password. Will not be required for renewal (reenroll).

ESTLISTOFALIASES          = List of EST Aliases

ESTMANAGEALIASES          = Manage EST Aliases

ESTCERTPROFILE            = Certificate Profile

ESTCERTPROFILE_HELP       = Specify the Certificate Profile used to generate certificates.

ESTCERTPROFILE_HELP1      = Select 'ProfileDefault' to use the Default Certificate Profile specified in the End Entity Profile.

ESTEEPROFILE              = End Entity Profile

ESTEEPROFILE_HELP         = Specify the End Entity Profile used to add end entities.

ESTPROFILEDEFAULT         = Profile default

ESTVENDORCERT_VENDORCAS_HELP = The list of trusted vendor CA certificates that can verify and authorize client vendor certificates.

ESTVENDORCERT_USE_HELP    = Activate and specify the CAs for authentication by Vendor CA for TLS authenticated initial EST requests.
ESTVENDORCERT_USE_HELP1   = Can only used when no other authentication modules are selected.
ESTVENDORCERT_USE_HELP2   = Recommendation: Keep unchecked if you do not know what it is.

EST_VIEW_ALIAS            = View EST Alias

EST_VIEW_ALIASES          = View EST Aliases

ESTRANAMEGENERATIONSCHEME = RA Name Generation Scheme

ESTRANAMEGENERATIONSCHEME_HELP = Specify which generation schema should be used.

ESTRANAMEGENERATIONSCHEME_HELP1 = DN - will take a part of the request DN, and use it as the username (use the list to choose which parts). Several DN attributes can be specified to have fall-back, for example UID;SN;CN. First try UID, if it does not exist try SN, etc.

ESTRANAMEGENERATIONSCHEME_HELP2 = RANDOM - will generate a 12 character long random username.

ESTRANAMEGENERATIONSCHEME_HELP3 = FIXED - to have a fixed username specified in the text field.

ESTRANAMEGENERATIONSCHEME_HELP4 = USERNAME - use entire request DN as username.

ESTRANAMEGENERATIONSCHEME_HELP5 = If the constructed username already exists, the existing user will be modified and a new certificate will be issued for that user.

ESTRANAMEGENERATIONPOSTFIX= RA Name Generation Postfix

ESTRANAMEGENERATIONPOSTFIX_HELP = Specify a postfix to the generated username. '${RANDOM}' can be used to have a 10 random chars as postfix.

ESTRANAMEGENERATIONPREFIX = RA Name Generation Prefix

ESTRANAMEGENERATIONPREFIX_HELP = Specify a prefix to the generated username. '${RANDOM}' can be used to have a 10 random chars as prefix.


### Audit Log Module

ACCESSCONTROL             = Access Control
ADMINWEB                  = Administration Web
APPROVAL_PROFILE          = Approval Profile
AUTHENTICATION            = Authentication
BLACKLIST                 = Block List
ALLOWLIST                 = Allow List
CERTIFICATE_AUTHORITY     = Certificate Authority
CRL                       = Certificate Revocation List
GLOBALCONF                = Global Configuration
KEY_MANAGEMENT            = Key Management
KEYRECOVERY               = Key Recovery
RA                        = Registration Authority
RECOVERY                  = Recovery
SECURITY_AUDIT            = Security Audit
SERVICE                   = Service
TRUSTED_TIME              = Trusted Time

### Audit Log Event Statuses

FAILURE                   = Failure
SUCCESS                   = Success
VOID                      = Void

### Audit Log Events

#-- EventTypes from EJBCA
PUBLISHER_CHANGE          = Publisher Change
PUBLISHER_CLONE           = Publisher Clone
PUBLISHER_CREATION        = Publisher Create
PUBLISHER_REMOVAL         = Publisher Remove
PUBLISHER_RENAME          = Publisher Rename
PUBLISHER_STORE_CERTIFICATE = Publisher Certificate Store
PUBLISHER_STORE_CRL       = Publisher CRL Store
PUBLISHER_STORE_OCSP_RESPONSE = Publisher OCSP Response Store
PUBLISHER_TEST_CONNECTION = Publisher Connection Test
PUBLISHER_USEDBY_CA       = Publisher is used by the following CA:
CA_SIGNCMS                = Sign CMS
CA_SIGNREQUEST            = CA Signing Request
CA_RENEWED                = CA Renewal
CA_REVOKED                = CA Revoke
CA_IMPORT                 = CA Import
CA_EXPORTTOKEN            = CA Token Export
CA_REMOVETOKEN            = CA Token Remove
CA_RESTORETOKEN           = CA Token Restore
CA_VALIDITY               = CA Validity
CA_USERAUTH               = Public Web User Authentication
CA_EXTENDEDSERVICE        = CA Extended Service Executed
CA_INCERTIFICATEPROFILES  = CA is used in the following Certificate Profiles:
CA_INENDENTITYPROFILES    = CA is used in the following End Entity Profiles:
CA_INROLES                = CA is used in the following Roles:
RA_ADDENDENTITY           = End Entity Add
RA_EDITENDENTITY          = End Entity Edit
RA_DELETEENDENTITY        = End Entity Remove
RA_REVOKEDENDENTITY       = End Entity Revoke
RA_ADDEEPROFILE           = End Entity Profile Add
RA_EDITEEPROFILE          = End Entity Profile Edit
RA_REMOVEEEPROFILE        = End Entity Profile Remove
RA_RENAMEEEPROFILE        = End Entity Profile Rename
RA_ADDADMINPREF           = Admin Preferences Add
RA_DEFAULTADMINPREF       = Admin Preferences Default
RA_EDITADMINPREF          = Admin Preferences Edit
RA_USERDATASOURCEFETCHDATA = User Data Source Data Fetch
RA_USERDATASOURCEREMOVEDATA = User Data Source Data Remove
RA_USERDATASOURCEADD      = User Data Source Add
RA_USERDATASOURCEEDIT     = User Data Source Edit
RA_USERDATASOURCEREMOVE   = User Data Source Remove
RA_USERDATASOURCERENAME   = User Data Source Rename
REVOKE_UNREVOKEPUBLISH    = Certificate Unrevoked Status Publish
CUSTOMLOG_ERROR           = Custom Log Error
CUSTOMLOG_INFO            = Custom Log Info
KEYRECOVERY_SENT          = Key Recovery Send
KEYRECOVERY_MARKED        = Key Recovery Mark
KEYRECOVERY_ADDDATA       = Key Recovery Data Add
KEYRECOVERY_EDITDATA      = Key Recovery Data Edit
KEYRECOVERY_REMOVEDATA    = Key Recovery Data Remove
APPROVAL_ADD              = Approval Request Add
APPROVAL_EDIT             = Approval Request Edit
APPROVAL_REMOVE           = Approval Request Remove
APPROVAL_APPROVE          = Approval Request Approve
APPROVAL_REJECT           = Approval Request Reject
APPROVAL_EXTEND           = Approval Request Extend
APPROVAL_PROFILE_ADD      = Approval Profile Add
APPROVAL_PROFILE_EDIT     = Approval Profile Edit
APPROVAL_PROFILE_REMOVE   = Approval Profile Remove
APPROVAL_PROFILE_RENAME   = Approval Profile Rename
SYSTEMCONF_EDIT           = System Configuration Edit
SYSTEMCONF_CREATE         = System Configuration Create
SERVICE_ADD               = Service Add
SERVICE_REMOVE            = Service Remove
SERVICE_EDIT              = Service Edit
SERVICE_RENAME            = Service Rename
SERVICE_EXECUTED          = Service Execution
ADMINWEB_ADMINISTRATORLOGGEDIN = Administrator Log-In
ADMINWEB_ADMINISTRATORLOGGEDOUT = Administrator Session Ended
EJBCA_STARTING            = EJBCA Node Start

#-- EventTypes from CESeCore
ACCESS_CONTROL            = Access Control
#AUTHENTICATION            =
CA_CREATION               = CA Create
CA_DELETION               = CA Remove
CA_RENAMING               = CA Rename
CA_EDITING                = CA Edit
CA_KEYGEN                 = CA Key Generate
CA_KEYACTIVATE            = CA Key Activate
CA_KEYDELETE              = CA Key Remove
CA_ROLLEDOVER             = CA Rolled Over
CA_SERVICEACTIVATE        = CA Service Activate
CA_SERVICEDEACTIVATE      = CA Service Deactivate
CA_TOKENACTIVATE          = CA Token Activate
CA_TOKENDEACTIVATE        = CA Token Deactivate
CERT_STORED               = Certificate Store
CERT_REVOKED              = Certificate Revoke
CERT_CHANGEDSTATUS        = Certificate Status Change
CERT_REQUEST              = Certificate Request
CERT_CREATION             = Certificate Create
CERT_CTPRECERT_SUBMISSION = Certificate CT Pre-Cert Submission
#CERTIFICATE_KEY_BIND      =
#CERTIFICATE_KEY_UNBIND    =
CERTPROFILE_CREATION      = Certificate Profile Create
CERTPROFILE_DELETION      = Certificate Profile Remove
CERTPROFILE_RENAMING      = Certificate Profile Rename
CERTPROFILE_EDITING       = Certificate Profile Edit
CRL_STORED                = CRL Store
CRL_DELETED               = CRL Remove
CRL_CREATION              = CRL Create
CRYPTOTOKEN_ACTIVATION    = Crypto Token Activate
CRYPTOTOKEN_AUTHORIZE_KEY = Crypto Token Key Authorization
CRYPTOTOKEN_CHANGE_AUTH_DATA = Crypto Token Change Authorization Data
CRYPTOTOKEN_CREATE        = Crypto Token Create
CRYPTOTOKEN_DEACTIVATION  = Crypto Token Deactivate
CRYPTOTOKEN_REACTIVATION  = Crypto Token Reactivate
CRYPTOTOKEN_DELETE_ENTRY  = Crypto Token Entry Remove
CRYPTOTOKEN_DELETION      = Crypto Token Remove
CRYPTOTOKEN_EDIT          = Crypto Token Edit
CRYPTOTOKEN_GEN_KEYPAIR   = Crypto Token Key Pair Generate
CRYPTOTOKEN_GEN_KEY       = Crypto Token Key Generate
CRYPTOTOKEN_GEN_EXTRACT_KEYPAIR = Crypto Token Key Pair Extract
CRYPTOTOKEN_UPDATEPIN     = Crypto Token PIN Code Update
CRYPTOTOKEN_INITIALIZE_KEY = Crypto Token Key Initialization
INTERNALKEYBINDING_CREATE = Internal Key Binding Create
INTERNALKEYBINDING_EDIT   = Internal Key Binding Edit
INTERNALKEYBINDING_DELETE = Internal Key Binding Remove
LOG_DELETE                = Audit Log Remove
LOG_EXPORT                = Audit Log Export
LOG_MANAGEMENT_CHANGE     = Audit Log Configuration
LOG_SIGN                  = Audit Log Sign
LOG_VERIFY                = Audit Log Verify
ROLE_CREATION             = Role Create
ROLE_DELETION             = Role Remove
ROLE_RENAMING             = Role Rename
ROLE_ACCESS_RULE_ADDITION = Role Access Rule Add
ROLE_ACCESS_RULE_CHANGE   = Role Access Rule Change
ROLE_ACCESS_RULE_DELETION = Role Access Rule Remove
ROLE_ACCESS_USER_ADDITION = Role Access User Add
ROLE_ACCESS_USER_CHANGE   = Role Access User Change
ROLE_ACCESS_USER_DELETION = Role Access User Remove
#BACKUP                    =
#RESTORE                   =
#TIME_SYNC_ACQUIRE         =
#TIME_SYNC_LOST            =
#EVENT_INFO_DATABASE                           = Database Information
#EVENT_INFO_EDITLOGCONFIGURATION               = Log Configuration Edited
#EVENT_INFO_GETLASTCRL                         = Last CRL Retrieved
#EVENT_INFO_PUBLICWEBUSERCONNECTED             = Public Web User Connected
#EVENT_INFO_USERAUTHENTICATION                 = Public Web User Authentication
#EVENT_INFO_NOTIFICATION                       = Notification
#EVENT_INFO_UNKNOWN                            = Unknown Event
#EVENT_INFO_SIGNEDREQUEST                      = Certificate request signed
#EVENT_INFO_REQUESTCERTIFICATE                 = Received certificate request
#EVENT_SYSTEM_INITILIZED_LOGGING               = EJBCA instance started log
#EVENT_SYSTEM_STOPPED_LOGGING                  = EJBCA instance stopped log

### Audit Log Columns

ADDITIONAL_DETAILS        = Details
ADMINISTRATOR             = Administrator
#CERTIFICATE               =
CUSTOM_ID                 = Certificate Authority
EVENTSTATUS               = Outcome
EVENTTYPE                 = Event
MODULE                    = Module
NODE                      = Node
TIMESTAMP                 = Time
#USERNAME_ABBR             =


### Mostly Audit Module

AUDIT_AUTORELOAD          = Automatic reload when conditions change
AUDIT_DISPRESULTS         = Displaying results
AUDIT_DISPRESULTSTO       = to
AUDIT_DOWNLOAD            = Download shown results
AUDIT_DOWNLOADASCMS       = Download shown results as CMS
AUDIT_DOWNLOADASCMSCA     = CMS signing CA
AUDIT_INVALIDCMS		  = Invalid or no CMS signing CA.
AUDIT_SEARCHRESULTS       = Search results

AUDITHEADER               = Audit Log

NO_SEARCHABLE_AUDIT       = No audit log devices that can be searched are in use

APPROVAL                  = Approval

15MIN                     = 15 minutes

1DAY                      = 1 day

1HOUR                     = 1 hour

6HOURS                    = 6 hours

7DAYS                     = 7 days

ADMINTYPE                 = Admin Type

BATCHCMDLINE              = Batch commandline tool

CACMDLINE                 = CA commandline tool

CLIENTCERT                = Auth. with Client Cert.

COLUMN                    = Column

CONDITION                 = Condition

CONDITIONS_NEW            = Add...

CONDITIONS_CLEAR          = Clear all conditions

CONDITIONS_CLEAR_RELOAD   = Clear all conditions and reload

CONDITIONS_CURRENT        = Current conditions

CUSTOM                    = Custom

ENTRIESPERPAGE            = Entries per page

FIRST                     = First

INTERNALCA                = No CA Specified

INTERNALUSER              = Internal user

LOG                       = Log

MATCHADMINCERT            = Admin. Cert (hexadecimal serial number)

MATCHADMINIP              = Administrator IP address

MATCHADMINTYPE            = Administrator Type

MATCHCA                   = CA

MATCHCERTIFICATE          = Certificate (hexadecimal serial number)

MATCHCOMMENT              = Comment

MATCHEVENT                = Event

MATCHMODULE               = Module

MATCHUSERNAME             = Username

PUBLICWEBUSER             = Public web user

RACMDLINE                 = RA user

UNKNOWNCAID               = Unknown CA Identifier

UNKNOWNPROVIDERID         = Unknown Trusted Oauth Provider Identifier

### Mostly RA Module

ADDDATASOURCE             = Add Data Source

ADDEDSUCCESSFULLY         = added successfully.

ADDENDENTITY              = Add End Entity

ADDPROFILE                = Add Profile

ADVANCEDMODE              = Advanced Mode

ADEFAULTCA                = Default CA must be among available CAs.

ADEFAULTCERTPROFILE       = Default certificate profile must be among available certificate profiles.

ALLOWEDREQUESTS           = Number of allowed requests

ALLOWMERGEDNWEBSERVICES   = Allow merge DN Web Services

ALLOWMERGEDN              = Allow merge DN for all interfaces

ALLOWMULTIVALUERDN        = Allow multi-value RDNs

ALLOWMULTIVALUERDN_HELP   = (do not use by default, only to be used in special cases)

APPLICABLECAS             = Applicable CAs

AREVOKEATIONREASON        = A revocation reason must be selected.

AREYOUSUREDELETE          = Are you sure you want to delete selected end entities?

AREYOUSUREDELETEREVOKE    = Are you sure you want to revoke and delete the selected users?

AREYOUSUREKEYRECOVER      = Are you sure you want to recover keys associated with this certificate? Remember to set the password for the user in the section "Search End Entities", then "Edit End Entity".

AREYOUSUREREVOKE          = Are you sure you want to revoke selected end entities?

AREYOUSUREREVOKECERT      = Are you sure you want to revoke current certificate?

AREYOUSUREUNREVOKECERT    = Are you sure you want to reactivate current certificate?

AREYOUSUREREVOKETOKEN     = Are you sure you want to revoke current token?

AREYOUSURECHANGE          = Are you sure you want to change status on selected end entities?

ADMINROLESUSINGPROFILE    = Roles using the profile:

AUTOGENERATED             = Auto-generated

AVAILABLECERTIFICATEPROF  = Available Certificate Profiles

AVAILABLETOKENS           = Available Tokens

BACKTOENDENTITYPROFILES   = Back to End Entity Profiles

BACKTOUSERDATASOURCES     = Back to User Data Sources

BASICMODE                 = Basic Mode

BEGINSWITH                = Begins with

CAMUST                    = A CA must be selected.

CANNOTVIEWUSERPROFREM     = Cannot view user data, the end entity profile have been removed.

CARDNUMBER                = Card number

CARDNUMBER_MUSTBE         = Card number must be decimal numbers.

CERTIFICATEDOESNTEXIST    = Certificate specified doesn't exist in database, it may not have been generated.

CERTIFICATENR             = Certificate number

CERTIFICATEPROFILEMUST    = Certificate Profile must be selected.

CERTIFICATEPROFILESAVED   = Certificate Profile '{0}' saved.

CERTIFICATEREQUESTDATA    = Certificate Request data

CERTIFICATES              = Certificates

CERTPROFILE_FROMTEMPLATE  = Template certificate profile

CERTPROFILE_NEWNAME       = Name of new certificate profile

CHANGESTATUSTO            = Change Status to:

CLEARTEXTPASSWORD         = Clear text password

CONFIRMPASSWORD           = Confirm Password

COULDNTDELETEEEPROFILE    = Couldn't delete profile. it's still used by some end entities or roles.

COULDNTDELETEUSERDATASOURCE = Couldn't delete user data source, it's still used by some of the profiles.

COULDNOTFINDALLOBJECTS    = Could not find all the requested objects.

CSR                       = CSR file

CREATED                   = Created

CURRENTTEMPLATE           = Current Template

CURRENTUSERDATA           = Current End Entity Data

CUSTOMUSERDATASOURCE      = Custom User Data Source

CUSTOMUSERDATASOURCESETTINGS = Custom User Data Source Settings

DEFAULTAVAILABLECA        = Default CA must be among available CAs.

DEFAULTAVAILABLECERTIFICATEPROFILE = Default certificate profile must be among available certificate profiles.

DEFAULTAVAILABLETOKENTYPE = Default token type must be among available token types.

DEFAULTCA                 = Default CA

DEFAULTCERTIFICATEPROFILE = Default Certificate Profile

DEFAULTTOKEN              = Default Token

ADDENDENTITYPROFILE		  = Add End Entity Profile

DELETEENDENTITYPROFILE    = Delete End Entity Profile

DELETEPROFILE             = Delete Profile

DELETEUSERDATASOURCE      = Delete User Data Source

EDITENDENTITYPROFILE      = Edit End Entity Profile

EDIT_ENDENTITY_TITLE      = Edit End Entity

EDIT_ENDENTITY_HEADING    = Edit End Entity

EDITUSERDATASOURCE        = Edit User Data Source

EEPROFILEALREADYEXISTS    = End Entity Profile already exists

EEPROFILENAMEREQUIRED     = Please specify the new End Entity Profile name

EEPROFILENAMEFORBIDDEN    = Forbidden End Entity Profile name.

EEPROFILENOTSELECTED      = Please select an End Entity Profile

EEPROFILEDOESNOTEXIST     = End Entity Profile does not exist, it may have been removed in another browser. Restart browser to refresh profile list.

EEPROFILEUSEDINENDENTITIESEXCESSIVE = It is used by some End Entities (results not shown, over 100 hits)

EESUSINGPROFILE           = End Entities using the profile:

EESUBJDNVALIDATIONEMPTY   = Can not have empty validation regular expression (field: {0})

EMAIL                     = E-mail address

EMAILADDRESS              = End Entity E-mail

EMAILADDRESS_HELP         = (Use only the domain part of the address, without the '@' character)

EMAILEMPTYNONMODIFIABLE   = End Entity E-mail cannot be empty and non-modifiable.

EMAILINCOMPLETE           = Incomplete e-mail address.

EMPTY                     = EMPTY

ENDENTITY                 = End Entity

ENDENTITY_ABBR            = End Entity

ENDENTITYALREADYEXISTS    = End entity already exists, choose another Username.

ENDENTITYDOESNTEXIST      = End entity doesn't exist.

ENDENTITYPROFILE          = End Entity Profile

ENDENTITYPROFILEID        = End Entity Profile ID

ENDENTITYPROFILENAME      = Profile Name

ENDENTITYSAVED            = End Entity Saved

ERRORNOPRINTERFOUND       = Error no printer found.

ERRORNOPRINTERISAVAIL     = Error no printer seems available. Printing have to be turned off in order to save.

EXAMPLE                   = E.g.

EXPORT                    = Export

EXPORTROFILES             = Export Profiles

FIELDVALIDATIONEMPTY      = Can not have empty validation regular expression (field: {0})

FINDENDENTITYWITHUSERNAME = Search end entity with username

FINGERPRINT_SHA1          = Fingerprint SHA-1

FINGERPRINT_SHA256        = Fingerprint SHA-256

FORENDENTITY              = For End Entity

HAVEYOUREVOKEDTHEENDENTITIES = Are the selected end entities revoked?

HEXREQUIRED               = A hexadecimal value is required.

HISTORICALUSERDATA        = Historical End Entity Data

HISTORY                   = History

ILLEGALATTRIBUTE          = An empty attribute cannot be non-modifiable.

IMPORT                    = Import

IMPORTPROFILESFROM        = Import Profiles from Zip file:

IMPORTPROFILE             = Import Profiles

INHERITFROMCA             = Inherit from issuing CA

INVALIDCHARS              = Invalid character(s):

INVALIDCP5MAXOPERATIONS   = Invalid authorization max operation number

INVALIDURL                = Invalid URL

INVALIDQUERY              = Invalid query.

ISSUANCEREVOCATIONREASON  = Revocation reason to set after certificate issuance

ITS_APP_PERMISSIONS       = Application Permissions

ITS_TYPE                  = ITS

ITS_CERTIFICATE_TYPE      = Certificate Type

ITS_CERTISSUING_PERMISSIONS = Certificate Issuing Permissions

ITS_CONFIGURATION         = ITS Configuration

KEYALGORITHM              = Key Algorithm

KEYRECOVERABLE            = Key Recoverable

LISTOFENDENTITYPROFILES   = List of End Entity Profiles

LISTOFUSERDATASOURCES     = List of User Data Sources

MAINCERTIFICATEDATA       = Main Certificate Data

MANAGEENDENTITYPROFILES   = Manage End Entity Profiles

MANAGEUSERDATASOURCES     = Manage User Data Sources

MATCHCERTIFICATEPROFILE   = Certificate Profile

MATCHCOMMONNAME           = CN, Common name

MATCHCOUNTRY              = C, Country (ISO 3166)

MATCHDNSERIALNUMBER       = serialNumber, Serial number in DN

MATCHDOMAINCOMPONENT      = DC, Domain Component

MATCHEMAILADDRESS         = E-mail address

MATCHENDENTITYPROFILE     = End Entity Profile

MATCHGIVENNAME            = givenName, Given name (first name)

MATCHINITIALS             = initials, First name abbreviation

MATCHLOCALITY             = L, Locality

MATCHORGANIZATION         = O, Organization

MATCHORGANIZATIONALUNIT   = OU, Organizational Unit

MATCHSTATEORPROVINCE      = ST, State or Province

MATCHSTATUS               = Status

MATCHSURNAME              = surname, Family name

MATCHTITLE                = title, Title

MATCHUID                  = UID, Unique ID

MATCHUPN                  = MS UPN, User Principal Name

MAXFAILEDLOGINATTEMPTS    = Maximum number of failed login attempts

MAXFAILEDLOGINATTEMPTSINVALID = Please enter a valid number for "Maximum number of failed login attempts"

MINPWDSTRENGTH            = Minimum password strength (bits)

MINPWDSTRENGTHINVALID     = Please enter a valid number for "Minimum password strength"

MISSINGCAIDS              = (Missing CA IDs)

MISSING_EMAIL_CONFIGURATION = Missing e-mail configuration in the application server.

MODIFYABLE                = Modifiable

MODIFYABLEFIELDS          = Modifiable Fields

MODIFIED                  = Modified

MUSTFILLINANOTIFICATIONSENDER  = You must fill in a notification sender if notification is to be used.

MUSTFILLINANOTIFICATIONRECIPIENT  = You must fill in a notification recipient if notification is to be used.

MUSTFILLINANOTIFICATIONSUBJECT = You must fill in a notification subject if notification is to be used.

MUSTFILLINANOTIFICATIONMESSAGE = You must fill in a notification message if notification is to be used.

MUSTSELECTPRINTER          = You must select a printer if printing is to be used.

NOENDENTITYPROFILEDEFINED      = No end entity profile is defined for this end entity.

NOCERTIFICATEPROFILEDEFINED    = No certificate profile is defined for this end entity.

NOTAUTHORIZEDTOCREATEENDENTITY = Authorization Denied, No create rights to any end entity profiles.

NOTAUTHORIZEDTOEDIT       = You are not authorized to edit end entity.

NOTAUTHORIZEDTOVIEW       = You are not authorized to view end entity.

NOTAUTHORIZEDTOVIEWCERT   = You are not authorized to view end entity's certificates.

NOTAUTHORIZEDTOVIEWHIST   = You are not authorized to view end entity's history.

NOTIFICATIONADDRESSMUSTBE = An e-mail address must be specified in order to send notification.

NOTIFICATIONEVENTS        = Notification Events

NOTIFICATIONMESSAGE       = Notification Message

NOTIFICATIONRECIPIENT     = Notification Recipient

NOTIFICATIONSENDER        = Notification Sender

NOTIFICATIONSENDERNOTVALID = The notification sender doesn't seem to be a valid e-mail address.

NOTIFICATIONSUBJECT       = Notification Subject

NOENDENTITIESFOUND        = No end entities found.

NOTEMPLATEUPLOADED        = No Printing template is uploaded.

ONLYAUTHORIZEDENDENTITIESDEL   = Not authorized to delete all end entities, only removed where possible.

ONLYAUTHORIZEDENDENTITIESCHANG = Not authorized to edit all end entities, only edited where possible.

ONLYAUTHORIZEDENDENTITIESREV   = Not authorized to revoke all end entities, only revoked where possible.

ONLYHEXINCERTSN           = Only hexadecimal values are allowed in Certificate Serial Number field.

ONLYLETTERSANDNUMBERS     = Only characters A-Z and 0-9 allowed in field.

ONLYMORFINGENDERFIELD     = Only 'M' or 'F' are allowed in field.

ONLYNONREVENDENTITIESREV  = Only end entities not in progress of being revoked were processed.

ONLYNUMBERALSANDDOTS      = Only numerals and '.' are allowed in field.

ONLYSTATUSCANBESELECTED   = Only status values New (Or Key Recovery), Generated or Historical can be selected.

ONORAFTER                 = on or after the

ONORBEFORE                = on or before the

OTHERCERTIFICATEDATA      = Other Certificate Data

OTHERSUBJECTATTR          = Other Subject Attributes

ORIFCERTIFICATSERIAL      = Search end entity with Certificate SN (hex)

ORLISTEXPIRING            = Search end entities with certificates expiring within

ORWITHSTATUS              = Search end entities with status

PASSWORD                  = Password

PASSWORDORENROLLMENTCODE  = Password (or Enrollment Code)

PASSWORDMUSTBEREGEN       = Password must be regenerated when changing status of user.

PASSWORDSDOESNTMATCH      = Passwords don't match.

PASSWORDREQUIRED          = A password is required.

PASSWORD_DEFINED_IN_PROFILE = Password will be retrieved from profile if this field is left blank.

PATHTOTEMPLATE            = Path to template (Must be in SVG format, max 2 MB)

PREVIOUSLYADDEDENDENTITIES= Previously added end entities

PRINT                     = Print

PRINTERNAME               = Printer Name

PRINTING                  = Printing of user data

PRINTEDCOPIES             = Printed Copies

PRINTUSERDATA             = Print User Data

PROFILEDESCRIPTION        = Profile Description

PWGEN_DIGIT               = Digits only

PWGEN_LETTERDIGIT         = English letters and digits

PWGEN_ALLPRINTABLE        = All printable English characters

PWGEN_NOLOOKALIKELD       = English letters and digits except "O0lI1"

PWGEN_NOLOSALIKEENLD      = English letters and digits except "O0lI1ajeg"

PWGEN_NOSOUNDALIKEENLD    = English letters and digits except "ajeg"

PSD2_NCANAME			  = ETSI PSD2 QCStatement NCA Name

PSD2_NCAID				  = ETSI PSD2 QCStatement NCA Id

PSD2_PSP_ROLES			  = ETSI PSD2 QCStatement PSP Roles

PSD2_PSP_AS			  	  = PSP_AS (Account Servicing)

PSD2_PSP_PI			  	  = PSP_PI (Payment Initiation)

PSD2_PSP_AI			  	  = PSP_AI (Account Information)

PSD2_PSP_IC				  = PSP_IC (Issuing of Card-Based Payment Instruments)

RECOVERKEY                = Recover Key

REGENERATENEWPASSWORD     = Regenerate New Password

RELOAD                    = Reload

REMAININGLOGINATTEMPTS    = Remaining login attempts

RENEWBEFOREEXPIRATION     = Allow renewal before expiration

REQKSALGTYPE              = Requested Key Algorithm

REQKSALGSUBTYPE           = Requested Key Spec

REQUIRED                  = Required

REQUIREDCARDNUMBER        = You are required to enter a card number.

REQUIREDUSERNAME          = You are required to enter a Username.

REQUIREDPASSWORD          = You are required to enter a Password.

REQUIREDEMAIL             = You are required to enter an e-mail address.

REQUIREDNAMECONSTRAINTPERMITTED = You are required to enter permitted name constraints.

REQUIREDNAMECONSTRAINTEXCLUDED = You are required to enter excluded name constraints.

RESETLOGINATTEMPTS        = Reset login attempts

REUSEOLDCERTIFICATE       = Reuse old certificate

REVERSEFIELDCHECKS        = Reverse Subject DN and Subject Alt Name Checks

REVOCATIONREASONS         = Revocation reasons :

REVOKE                    = Revoke

UNREVOKE                  = Reactivate

REVOKED                   = Revoked

REACTIVATED_REMOVEFROMCRL = No. Reactivated and pending removal from Base CRL.

REVOKEANDDELETE           = Revoke And Delete

REVOKESELECTED            = Revoke Selected

ROWSWILLBEDISPLAYED       = rows will be displayed.

SEARCHENDENTITIES         = Search End Entities

SENDNOTIFICATION          = Send Notification

SERIALNUMBERALREADYEXISTS = The SubjectDN Serial Number already exists, choose another Serial Number.

SIGNATUREALGORITHM        = Signature Algorithm

SSH_TYPE				  = SSH

SSH_CERTIFICATE_DATA	  = SSH Certificate Data

SSH_FIELDS   			  = SSH Fields

STATUS                    = Status

STATUSFAILED              = Failed

STATUSGENERATED           = Generated

STATUSINITIALIZED         = Initialized

STATUSINPROCESS           = In process

STATUSHISTORICAL          = Historical

STATUSKEYRECOVERY         = Key Recovery

STATUSNEW                 = New

STATUSREVOKED             = Revoked

SUBJECTALTNAME            = Subject Alternative Name

SUBJECTDIRATTRIBUTES      = Subject Directory Attributes

SUBJECTDN                 = Subject DN

SUBJECTDN_CA_HELP         = DN in string form, e.g. 'CN=My CA,O=MyOrg,C=SE', elements will be ordered according to EJBCA standard. See also the LDAP DN order setting and associated help.

SUBJECTDN_CA_CVC_HELP     = Mnemonic and country, represented by a X.509 DN string, e.g. 'CN=CVCA0001,C=SE'. Mnemonic (CN) is maximum 8 characters and country (C) is an ISO3166 two letter country code.

SUBJECTDNEMAILEMPTY       = Required subject DN Attribute cannot be non-modifiable and empty for field emailAddress, E-mail

EMAILDEFAULTWITHDOMAINONLYMUSTBEMODIFIABLE = A SAN rfc822name field with domain or list of domains as default value must be modifiable.

EMAILDEFAULTWITHLISTOFEMAILSMUSTBEUNMODIFIABLE = A SAN rfc822name field with a list of e-mails as default value must not be modifiable.

EMAILDEFAULTWITHLISTMUSTNOTINCLUDEDOMAINSANDEMAILS = A SAN rfc822name field with a list can contain either only domains or only e-mails.

EMAILDEFAULTWITHEMAILMUSTBEMODIFIABLEOROPTIONAL = A SAN rfc822name field with an unmodifiable e-mail must be required. 

USECNFORDNSBUTCNEMPTY     = 'Use entity CN field' can't be used for DNS Name, if CN attribute not present.

SUBJECTDNFIELDEMPTY      =  Required attribute cannot be non-modifiable and empty for field

SUBJECTDNINVALID          = Subject DN is not valid

NEWSUBJECTDNINVALID       = New Subject DN for CA Name Change is not valid. It must be properly formatted and contain the Common Name

NEWSUBJECTDNSAMEASCURRENT = New Subject DN for CA Name Change is equal to current Subject DN

RAWSUBJECTDN              = Raw subject DN

RAWSUBJECTDN_HELP         = If 'Allow subject DN override by End Entity Information' is enabled.

SUBJECTDNBADFORCVC        = Subject DN must contain the Common Name and Country attributes for CVC CAs.

TEMPLATEUPLOADFAILED      = File upload failed, are you sure it's SVG format and less than 2 MB in size.

TIMEOFEND                 = Certificate Validity End Time

TIMEOFENDINVALID          = Invalid Validity End Time

TIMEOFSTART               = Certificate Validity Start Time

TIMEOFSTARTINVALID        = Invalid Validity Start Time

TIMEOFSTARTAFTEREND       = Validity Start Time must be before Validity End Time

TOKEN                     = Token

TOKENMUST                 = A token must be selected.

TOKENSOFTJKS              = JKS file

TOKENSOFTP12              = P12 file

TOKENSOFTFIPSP12          = BCFKS file

TOKENSOFTPEM              = PEM file

TOKENSOFTUSERGENERATED    = User Generated

TOO_LARGE_RESULT          = Result set was larger than the configured limitation. Only the first

UNAUTHTOEESANDAUTHRULES   = You are not authorized to view any of the End Entities or authorization rules using the End Entity Profile.

UNUSED                    = Unused

UPLOADTEMPLATE            = Upload Template

USEINBATCH                = Batch generation (clear text pwd storage)

USEINBATCH_ABBR           = Batch generation

USEENTITYEMAILFIELD       = Use entity e-mail field

USEENTITYECNFIELD         = Use entity CN field

USERDATASOURCE            = User Data Source

USERDATASOURCEALREADY     = User Data Source already exists.

USERDATASOURCESELECT     =  Select User Data Source.

USERDATASOURCETYPE        = User Data Source Type

USERNAME                  = Username

USERNAME_ABBR             = Username

USERNAMEWILLBEAUTOGENERATED = Username will be autogenerated

USESEMAILFIELDDATA        = Use data from E-mail address field

VALIDATION                = Validation

VALIDATIONREGEXERROR      = Validation regex of '{0}' is not valid. Error details: {1}

VER                       = v.

VIEWENDENTITYPROFILE      = View End Entity Profile

VIEWENDENTITYPROFILES     = View End Entity Profiles

VIEW_ENDENTITY_TITLE      = View End Entity

VIEW_ENDENTITY_HEADING    = View End Entity

VIEW_HISTORY_TITLE        = View End Entity History

VIEWNEWER                 = View Newer

VIEWOLDER                 = View Older

VIEWISSUING               = View Issuing Certificate

VIEWSUBORDINATE           = View Subordinate Certificate

YOUAREREQUIRED            = You are required to enter a

YOUAREREQUIREDTONOT       = You are required not to enter a

YOUCANNOTUSEEMPTYPROFILE  = You can not use EMPTY profile as template for other profiles.

YOUCANTDELETEEMPTYPROFILE = You can not delete the EMPTY end entity profile.

YOUCANTEDITEMPTYPROFILE   = You can not edit the EMPTY end entity profile.

YOUCANTVIEWEMPTYPROFILE   = You can not view the EMPTY end entity profile.

YOUMUSTSPECIFYUSERNAME    = You must specify a username in parameter "username".

YOUMUSTSPECIFYCERT        = You must specify the certificate serial number or end entity username as parameter.


### Services Module

ADDSERVICE                = Add Service

ADMINMESSAGE              = Administrator Message

ADMINMESSAGE_HELP         = (Substitution variables defined for notifications in the manual can be used to create the message).

ADMINSUBJECT              = Notification Subject to Administrator

BACKTOSERVICES            = Back to Services

CASTOCHECK                = CAs to Check

CERTEXPIRATIONSETTINGS    = Certificate Expiration Settings

CERTNOTIFICATIONWORKER    = Certificate Expiration Checker

CERTIFICATEPROFILESTOCHECK = Certificate Profiles to Check

CRLDOWNLOADWORKER         = CRL Downloader

CRLDOWNLOADWORKERSETTINGS = CRL Downloader Worker Settings

CRLDOWNLOAD_IGNORENU      = Ignore nextUpdate and always download the CRL

CRLDOWNLOAD_MAXSIZE       = Maximum allowed size to download (bytes)

CRLUPDATEWORKER           = CRL Updater

CRLUPDATEWORKERSETTINGS   = CRL Update Worker Settings

CUSTOMACTION              = Custom Action

CUSTOMACTIONCLASSPATH     = Custom Action Class Path

CUSTOMACTIONPROPERTIES    = Custom Action Properties

CUSTOMACTIONSETTINGS      = Custom Action Settings

CUSTOMINTERVAL            = Custom Interval

CUSTOMINTERVALCLASSPATH   = Custom Interval Class Path

CUSTOMINTERVALPROPERTIES  = Custom Interval Properties

CUSTOMINTERVALSETTINGS    = Custom Interval Settings

CUSTOMWORKER              = Custom Worker

CUSTOMWORKERCLASSPATH     = Custom Worker Class Path

CUSTOMWORKERPROPERTIES    = Custom Worker Properties

CUSTOMWORKERSETTINGS      = Custom Worker Settings

DELETESERVICE             = Delete Service

EDITSERVICE               = Edit Service

ENDUSERMESSAGE            = End User Message

ENDUSERMESSAGE_HELP       = (Substitution variables defined for notifications in the manual can be used to create the message).

ENDUSERSUBJECT            = Notification Subject to End User

ERRORADDINGSERVICE        = Error adding service

ERROREDITINGSERVICE       = Error when editing service

HSMKEEPALIVEWORKER        = HSM Keepalive Service

PRECERTIFICATEREVOCATIONWORKER = Pre-Certificate Revocation Service

LISTOFSERVICES            = List of Services

MAILACTIONSENDERADDRESS   = Sender Address

MAILACTIONSENDERADDRESSERR= Error: A sender address is required.

MAILACTIONSETTINGS        = Mail Action Settings

MAILACTIONRECIEVERADDRESS = Receiver Address

MAILNOTIFICATIONACTION    = Mail Notification

MANAGESERVICES            = Manage Services

NOACTION                  = No Action

PERIODICALVALUEERROR      = Error: The value of the periodical interval is incorrect.

PINTONODES                = Pin to Specific Node(s)

PINTONODESUNKNOWNNODE     = (unknown node)

PUBLISHQUEUEWORKER        = Publish Queue Process Service

PUBLISHERQUEUESETTINGS    = Publish queue process settings

PUBLISHERSTOCHECK         = Publishers to check

RENEWCAWORKER             = Renew CA Service

RENEWCASETTINGS           = Renew CA Settings

REVOCATIONOFINCOMPLETE    = Revocation of Incompletely Issued Certificates

REVOKEINCOMPLETEAFTER     = Consider issuance failed after

RUNONALLNODES             = Run on all Nodes

SECONDS                   = Seconds

ROLLOVERWORKER            = Rollover Service

ROLLOVERSETTINGS          = Rollover Settings

SELECTACTION              = Select Action

SELECTINTERVAL            = Select Interval

SELECTWORKER              = Select Worker

SENDNOTIFICATIONTOADMIN   = Send Notification to Administrator

SENDNOTIFICATIONTOADMIN_HELP = (using the email specified in the Receive Address field in the Mail Notification Action)

SENDNOTIFICATIONTOENDUSER = Send Notification to End User

SENDNOTIFICATIONTOENDUSER_HELP = (using the email specified in the end entity data)

SERVICENAMEALREADYEXISTS  = Service name already exists

THECHARACTERSARENTALLOWED = Error: the character ';' isn't allowed in service name.

TIMEBEFOREEXPIRATION      = Time before notification is sent

TIMERENEWBEFOREREXPIRE    = Time before CA expires to renew

TIMEUNTILUSEREXPIRE       = Time until user password expire

TIMEBEFOREEXPIRATIONERROR = Error: Only numbers can be entered in the time before expiration field.

USERPASSWORDEXPIREWORKER  = User Password Expire Service

USEREXPIRATIONSETTINGS    = User Password Expiration Settings

VIEWSERVICE               = View Service

YOUHAVETOENTERASERVICE    = You have to enter a service name.

YOUHAVETOSELECTASERVICE   = You have to select a service to manage.

WARNINGCHANGINGPROFILE    = Warning: Changing End Entity Profiles will cause all unsaved changes to be lost.

CERTIFICATECRLREADER_TITLE = Certificate CRL Reader

PEERINTERNALKEYBINDINGUPDATERWORKER_CERTIFICATE_DIRECTORY = Peer Internal Keybinding Updater Worker Certificate Directory
PEERINTERNALKEYBINDINGUPDATERWORKER_CRL_DIRECTORY = Peer Internal Keybinding Updater Worker CRL Directory
PEERINTERNALKEYBINDINGUPDATERWORKER_SIGNING_CA_ID = Peer Internal Keybinding Updater Worker Signing CA ID

#-- Custom service PeerIkbUpdaterWorker
PEERINTERNALKEYBINDINGUPDATERWORKER_TITLE = Remote Internal Key Binding Updater
PEERINTERNALKEYBINDINGUPDATERWORKER_PEERCONNECTORID = Peer System
PEERINTERNALKEYBINDINGUPDATERWORKER_RENEWKEYS = Renew key pair
PEERINTERNALKEYBINDINGUPDATERWORKER_TIMEBEFORECERTIFICATEEXPIRES = Time before certificate expires
PEERINTERNALKEYBINDINGUPDATERWORKER_TIMEUNITVALUE = Time unit of certificate expiry
PEERINTERNALKEYBINDINGUPDATERWORKER_WORKER_CAIDSTOCHECK = Process key bindings where certificate is issued by
PEERINTERNALKEYBINDINGUPDATERWORKER_ANYLOCALCA = Any active local X509 CA

#-- Custom Service OcspResponseUpdater
OCSPRESPONSEUPDATERWORKER_TITLE = OCSP Response Presigner
OCSPRESPONSEUPDATERWORKER_WORKER_GENERATEFORALLCERTS = Generate Responses for All Certificates
OCSPRESPONSEUPDATERWORKER_WORKER_GENERATEFORALLCERTS_HELP = Responses will be generated for all certificates issued by the selected CAs every time the worker runs.
OCSPRESPONSEUPDATERWORKER_WORKER_UPDATEEXPIREDONLY = Update Expired Responses Only
OCSPRESPONSEUPDATERWORKER_WORKER_UPDATEEXPIREDONLY_HELP = Only checks already generated responses.
OCSPRESPONSEUPDATERWORKER_WORKER_CAIDSTOCHECK = CAs to Check
OCSPRESPONSEUPDATERWORKER_WORKER_TIMEBEFOREEXPIRING = Time Before Response Expires
OCSPRESPONSEUPDATERWORKER_WORKER_TIMEUNIT = Time Unit
OCSPRESPONSEUPDATERWORKER_WORKER_ISSUEFINALRESPONSE = Issue Final OCSP Response (eIDAS)
OCSPRESPONSEUPDATERWORKER_WORKER_TIMEBEFORECAEXPIRES = Time Before CA Expires
OCSPRESPONSEUPDATERWORKER_WORKER_TIMEUNITBEFORECAEXPIRES = Time Unit
OCSPRESPONSEUPDATERWORKER_WORKER_CERTIDHASHALGORITHM = CertID Hash Algorithm
OCSPRESPONSEUPDATERWORKER_WORKER_CERTIDHASHALGORITHM_HELP = Pre-signed responses will use the chosen hash algorithm

#-- Custom Service OAuthKeyUpdateWorker
OAUTHKEYUPDATEWORKER_TITLE = OAuth Key Update Worker
OAUTHKEYUPDATEWORKER_PROVIDERSTOUPDATE = Providers to Check


### Peer Connector module

NAV_PEERCONNECTOR = Peer Systems
PEERS_TITLE = Peer Systems
PEERS_INCOMING_ALLOWED = Allow incoming connections.
PEERS_OUTGOING_ALLOWED = Allow outgoing connections.
PEERS_NODEAUTH_AKB = Node credentials
PEERS_NODE_SOURCEID = Current source ID
PEERS_OUTGOING = Outgoing Peer Connectors
PEERS_OUTGOING_NONE = No outgoing connectors have been configured.
PEERS_POOL_STATS = Connection pool status
PEERS_OUTGOING_CERT = Active TLS Client Certificate
PEERS_OUTGOING_NOCERT = No certificate used.
PEERS_OUTGOING_CREDENTIAL = Client TLS configuration
PEERS_OUTGOING_SERVERTLS = Server TLS certificate
PEERS_OUTGOING_ROLE = Server administrator role
PEERS_POOL_LEASED = In use
PEERS_POOL_AVAILABLE = Ready
PEERS_POOL_MAX = Max
PEERS_POOL_PENDING = Queued
PEERS_POOL_NOTSTARTED = Connection pool not started.
PEERS_POOL_DISABLED = Connection pool disabled.
PEERS_OUTGOING_STOP = Reset
PEERS_OUTGOING_EDIT = Edit
PEERS_OUTGOING_CLONE = Clone
PEERS_OUTGOING_ADD = Add
PEERS_OUTGOING_CREATEAUTH = Authorize requests
PEERS_OUTGOING_EXTENDAUTH = Authorized requests
PEERS_INCOMING = Incoming Connections
PEERS_INCOMING_NONE = No peer has successfully connected to this node.
PEERS_INCOMING_AUTH = Remote identity
PEERS_INCOMING_IP = Remote address
PEERS_INCOMING_LAST = Last seen
PEERS_ACCESS_MISCONFIGURED_CA_VA_RA = Access rules are misconfigured. This role accepts RA requests (access rule {0}), which is used for RA connections on CA nodes. But it also allows access rules that are specific to RA and VA nodes: {1}.
PEERS_ACCESS_MISCONFIGURED_NO_ACCESS = Access rules are misconfigured. The role grants neither CA, RA nor VA peer access.
PEERS_ACCESS_MISCONFIGURED_CA_WITHOUT_CAS = This role accepts RA requests (access rule {0}), which is used for RA connections on CA nodes. But there are no CAs on this node (except External CAs). If this node is an RA or VA, then the role should not accept RA requests.
PEERS_ACCESS_MISCONFIGURED_VA_RA_GRANTING_CA_ACCESS = This role does not accept RA requests (access rule {0}), despite being configured to allow access to one or more locally available CAs.
PEERS_OUTGOING_CLEAR = Clear
PEERS_TITLE_EDIT = Edit Peer Connector
PEERS_TITLE_CREATE = Create Peer Connector
PEERS_TITLE_DELETE = Delete Peer Connector
PEERS_EDIT_ID = ID
PEERS_EDIT_NAME = Name
PEERS_EDIT_URL = URL
PEERS_EDIT_CREDENTIAL = Authentication Key Binding
PEERS_EDIT_ENABLED = Enabled
PEERS_EDIT_SAVE = Save
PEERS_EDIT_CREATE = Create
PEERS_EDIT_CREATE_NFO_DONE = A new outgoing peer connector was created.
PEERS_EDIT_CANCEL = Cancel
PEERS_EDIT_DELETE = Delete
PEERS_EDIT_CLONE = Clone
PEERS_EDIT_CLONE_POSTFIX = (clone)
PEERS_EDIT_CLONE_NFO_DONE = A clone of the connector was created.
PEERS_EDIT_DELETE_REALLY = Are you sure you want to delete this connector?
PEERS_EDIT_DELETE_CANCEL = Cancel
PEERS_EDIT_DELETE_CONFIRM = Delete
PEERS_EDIT_DELETE_HAS_PUBLISHERS = Cannot delete a peer connector that has active publishers ({0})
PEERS_EDIT_ERR_UNAUTH = You are not authorized to this operation.
PEERS_EDIT_ERR_NONAME = Name cannot be empty.
PEERS_EDIT_ERR_NAME_ALREADY_EXIST = Name already exists.
PEERS_EDIT_ERR_INVALIDURL = Invalid URL.
PEERS_EDIT_ERR_INVALIDURLHTTPS = Only the https protocol is allowed.
PEERS_EDIT_ERR_NOAUTHANDENABLED = Peer connector cannot be enabled without outgoing credentials.
PEERS_EDIT_LONG_HANGING = Incoming requests
PEERS_EDIT_LONG_HANGING_USE = Process incoming requests
PEERS_EDIT_LONG_HANGING_MIN = Minimum parallel requests
PEERS_EDIT_LONG_HANGING_MAX = Maximum parallel requests
PEERS_EDIT_INFO_CANCELED = Operation canceled.
PEERS_EDIT_INFO_DELETED = Peer connector deleted.
PEERS_OUTGOING_PING = Ping
PEERS_OUTGOING_CHECK = Check authorization
PEERS_OUTGOING_MANAGE = Manage
PEERS_NOAKB_AVAILABLE = Configuration required
PEERS_INCOMING_ROLE = First matching role
PEERS_INCOMING_NOROLE = None.
PEERS_INCOMING_CREATEAUTH = Create role
PEERS_INCOMING_EXTENDAUTH = Modify role
PEERS_UNABLE_TO_CONNECT = Unable to connect to peer.
PEERS_MESSAGE_NOT_SUPPPORTED_BY_PEER = Not authorized to the requested operation or this peer does not support it.
PEERS_MESSAGE_UNEXPECTED_RESPONSE = Unexpected response from peer.
PEERS_MESSAGE_ERRORREPLY = Peer replied with error message.

PEERS_MGMT_TITLE = Management Operations for
PEERS_MGMT_NAME = Peer Connector
PEERS_MGMT_URL = End point
PEERS_MGMT_REFRESH = Refresh
PEERS_MGMT_CANCEL = Back
PEERS_MGMT_SAVE = Save

#-- Peer Synchronization
PEERS_MGMT_SYNC_TITLE = Certificate Data Synchronization
PEERS_MGMT_SYNC_STATUS = Status
PEERS_MGMT_SYNC_PROGRESS = Progress
PEERS_MGMT_SYNC_RATE = Current rate
PEERS_MGMT_SYNC_TIMELEFT = Estimated time left
PEERS_MGMT_SYNC_DURATION = Duration
PEERS_MGMT_SYNC_TIMEOUT = Timeout
PEERS_MGMT_SYNC_START = Start
PEERS_MGMT_SYNC_CANCEL = Cancel
PEERS_MGMT_SYNC_CLEAR = Clear
PEERS_MGMT_SYNC_NFO_CANCEL = Data synchronization cancelled.
PEERS_MGMT_SYNC_NFO_STARTED = Data synchronization started.
PEERS_MGMT_SYNC_STORECERTIFICATE = Push certificate
PEERS_MGMT_SYNC_INCLUDEINTEGRITY = Push integrity protection
PEERS_MGMT_SYNC_ONLYPUBLISHREVOKED = Only sync revoked
PEERS_MGMT_SYNC_IGNOREUPDATETIME = Ignore newer entries at peer
PEERS_MGMT_SYNC_DONTSTORECERTIFICATEMETADATA = Don't store certificate meta data except for CA and OCSP signing certificates
PEERS_MGMT_SYNC_SKIPROWESTIMATION = Skip row estimation
PEERS_MGMT_SYNC_ONLYCHECK = Only check for discrepancies (dry run)
PEERS_MGMT_SYNC_FILTERBY = Filter
PEERS_MGMT_SYNC_FILTER_NONE = None
PEERS_MGMT_SYNC_FILTER_ISSUER = Issuer
PEERS_MGMT_SYNC_FILTER_CERTPROFILE = Certificate Profile
PEERS_MGMT_SYNC_ISSUERS = Issuers
PEERS_MGMT_SYNC_CERTPROFILE = Certificate Profiles
PEERS_MGMT_SYNC_NFO_CANCELLED_FULL = Synchronization cancelled.
PEERS_MGMT_SYNC_NFO_FINISHED_FULL = Synchronization finished.
PEERS_MGMT_SYNC_NFO_FAILURE_FULL = Synchronization failed.
PEERS_MGMT_SYNC_NFO_NOTRUNNING = Not running.
PEERS_MGMT_SYNC_NFO_INPROGRESS = Synchronization in progress.
PEERS_MGMT_SYNC_NFO_RESPONSEDTOPING = Responded to ping request within
PEERS_MGMT_SYNC_NFO_LESSTHANS = less than a second
PEERS_MGMT_SYNC_NFO_SECONDS = seconds
PEERS_MGMT_SYNC_NFO_MINUTES = minutes
PEERS_MGMT_SYNC_NFO_ROWSPERSEC = rows/second
PEERS_MGMT_DOWNLOAD_REPORT = Download report

#-- Peer Internal Key Bindings
PEERS_MGMT_IKBS_TITLE = Remote Key Bindings
PEERS_MGMT_IKBS_NAME = Remote name
PEERS_MGMT_IKBS_ISSUER = Issuer
PEERS_MGMT_IKBS_CERTIFICATE = Bound certificate
PEERS_MGMT_IKBS_EXPIRES = Expiration date
PEERS_MGMT_IKBS_REMOTEKEYS = Remote key pair
PEERS_MGMT_IKBS_STATUS = Status
PEERS_MGMT_IKBS_ENDENTITY = Local end entity
PEERS_MGMT_IKBS_RENEWKEYS_HELP = Renew this key pair during certificate renewal.
PEERS_MGMT_IKBS_ACTION = Action
PEERS_MGMT_IKBS_ISSUE = Issue signing certificate
PEERS_MGMT_IKBS_RENEW = Renew
PEERS_MGMT_IKBS_NONEAVAILABLE = No authorized remote Internal Key Bindings found.
PEERS_MGMT_IKBS_NFO_KEYSRENEWED = Remote key pair renewed.
PEERS_MGMT_IKBS_NFO_UPDATED = Certificate was renewed.
PEERS_MGMT_IKBS_NFO_UPDATEDFULL = Key pair and certificate was renewed.
PEERS_MGMT_IKBS_ERR_NOSUCHEE = No end entity with the requested name found.
PEERS_MGMT_IKBS_ERR_NOTAUTHORIZEDTOEE = Authorization to this end entity was denied.
PEERS_MGMT_IKBS_ERR_EEPREPARE = Failed to prepare the end entity for certificate issuance.
PEERS_MGMT_IKBS_ERR_ISSUE = Failed to issue a certificate using the specified end entity.

#-- Peer Incoming Connection Authorization handling
PEERS_INAUTH_TITLE_CREATE = Authorize incoming connections
PEERS_INAUTH_TITLE_EXTEND = Modify authorization for incoming connections
PEERS_INAUTH_AUTH = Client certificate subject DN
PEERS_INAUTH_ISSUER = Client certificate issuer
PEERS_INAUTH_SERIALNUMBER = Client certificate serial number
PEERS_INAUTH_REMOTEADDR = Remote address
PEERS_INAUTH_LASTSEEN = Last seen
PEERS_INAUTH_ROLENAME = Role
PEERS_INAUTH_GENERIC = Generic rules
PEERS_INAUTH_CARULES = CAs
PEERS_INAUTH_IKBRULES = Internal Key Bindings
PEERS_INAUTH_CTRULES = Crypto Tokens
PEERS_INAUTH_PPRULES = Publishing
PEERS_INAUTH_CREATE = Create new role
PEERS_INAUTH_MODIFY = Modify role
PEERS_INAUTH_CANCEL = Back without saving
PEERS_INAUTH_ROLESELECT = Role
PEERS_INAUTH_CREATENEW = -Create new role-
PEERS_INAUTH_ADDTOROLE = Select
PEERS_INAUTH_ERR_ROLENAMEEMPTY = Role name cannot be empty.
PEERS_ROLE_SELECTION_SUCCEEDED = Administrator successfully added to role.
PEERS_ROLE_CREATION_SUCCEEDED = Role created.
PEERS_ROLE_CREATION_FAILED = Failed to create role.
PEERS_ROLE_MODIFY_SUCCEEDED = Role saved.
PEERS_ROLE_MODIFY_FAILED = Failed to modify role.
PEERS_INAUTH_ACCESS = Access
PEERS_INAUTH_RULE_PEERINCOMING = Role is intended for peer connections
PEERS_INAUTH_RULE_PEERINCOMINGMASTERRA = Accept long hanging connections (This instance is an External RA polled by CA.)
PEERS_INAUTH_RULE_PEERINCOMINGSLAVERA = Accept RA requests (This instance is serving a directly connected External RA.)
PEERS_INAUTH_RULE_WRITECERT = Publish certificate
PEERS_INAUTH_RULE_READCERT = Compare certificate synchronization status
PEERS_INAUTH_RULE_WRITECRL = Publish CRL
PEERS_INAUTH_RULE_IKB_NONE = No access
PEERS_INAUTH_RULE_IKB_VIEW = View only
PEERS_INAUTH_RULE_IKB_MODIFY = Renew certificate
PEERS_INAUTH_RULE_NFO_CT1 = Renewal of Internal Key Binding
PEERS_INAUTH_RULE_NFO_CT2 = requires access to CryptoToken
PEERS_INAUTH_RULE_NFO_CA1 = Renewal of Internal Key Binding
PEERS_INAUTH_RULE_NFO_CA2 = requires access to CA
PEERS_INAUTH_RULE_NFO_NOTEXTCA1 = Renewal of Internal Key Binding
PEERS_INAUTH_RULE_NFO_NOTEXTCA2 = requires regular configuration of access to non-external CA

#-- Peer Processing Authorization handling
PEERS_PROCESSAUTH_TITLE_CREATE = Authorize request processing
PEERS_PROCESSAUTH_TITLE_EXTEND = Modify authorization for request processing
PEERS_PROCESSAUTH_SERVERTLS = Server TLS certificate subject DN
PEERS_PROCESSAUTH_ISSUER = Server TLS certificate issuer DN
PEERS_PROCESSAUTH_SERIALNUMBER = Server TLS certificate serial number
PEERS_PROCESSAUTH_ENDPOINT = Server end point
PEERS_PROCESSAUTH_ROLENAME = Role
PEERS_PROCESSAUTH_ROLESELECT = Role
PEERS_PROCESSAUTH_CREATENEW = − Create new role −
PEERS_PROCESSAUTH_ADDTOROLE = Select
PEERS_PROCESSAUTH_CREATE = Create new role
PEERS_PROCESSAUTH_MODIFY = Modify role
PEERS_PROCESSAUTH_CANCEL = Back without saving
PEERS_PROCESSAUTH_GENERIC = Generic rules
PEERS_PROCESSAUTH_RULE_INVOKE_MASTER = Allow processing of requests from peer
PEERS_PROCESSAUTH_RARULES = RA rules
PEERS_PROCESSAUTH_CARULES = Process requests for CA(s)
PEERS_PROCESSAUTH_EEPRULES = Process requests for End Entity Profile(s)
PEERS_PROCESSAUTH_PROTOCOL = Process requests from protocols
PEERS_PROCESSAUTH_RULE_VIEWANDSEARCH = View and search for certificates
PEERS_PROCESSAUTH_RULE_ISSUECERTS = Enroll end entities and issue certificates
PEERS_PROCESSAUTH_RULE_KEYRECOVERY = Key recovery operations
PEERS_PROCESSAUTH_RULE_APPROVALS = Approval management
PEERS_PROCESSAUTH_RULE_REVOKE = Revoke certificates
PEERS_PROCESSAUTH_RULE_DELETEEE = Delete end entities
PEERS_PROCESSAUTH_RULE_VIEWCA = View CAs and CRLs
PEERS_PROCESSAUTH_RULE_NEW_CAS = Allow processing of requests for new CAs by default
PEERS_PROCESSAUTH_RULE_NEW_EEP = Allow processing of requests for new end entity profiles by default

#-- Peer Protocol Access
PEERS_PROCESSAUTH_RULE_ACME = ACME
PEERS_PROCESSAUTH_RULE_CMP = CMP
PEERS_PROCESSAUTH_RULE_EST = EST
PEERS_PROCESSAUTH_RULE_REST = REST
PEERS_PROCESSAUTH_RULE_SCEP = SCEP
PEERS_PROCESSAUTH_RULE_WS = Web Service


### Publisher module

#-- PeerPublisher
PEERPUBLISHER = Validation Authority Peer Publisher
PEERPUBLISHER_PEERID = Peer System
PEERPUBLISHER_STORECERT = Store certificate at the Validation Authority
PEERPUBLISHER_STORECRL = Store CRL at the Validation Authority
PEERPUBLISHER_STOREOCSPRESPONSE = Store OCSP Responses at the Validation Authority
PEERPUBLISHER_ONLYPUBLISHREVOKED = Publish only revoked certificates
PEERPUBLISHER_INCLUDEINTEGRITY = Include database integrity information
PEERPUBLISHER_IGNOREUPDATETIME = Ignore newer entries at peer
PEERPUBLISHER_DONTSTORECERTIFICATEMETADATA = Don't store certificate meta data except for CA and OCSP signing certificates
PEERPUBLISHRULES = Peer Publisher Rules

#-- CertSafe Publisher (Enterprise only)
CERTSAFEPUBLISHER_CERTSAFE_URL = CertSafe Server URL
CERTSAFEPUBLISHER_CERTSAFE_AUTHKEYBINDINGNAME = Authentication Key Binding for Connection
CERTSAFEPUBLISHER_CERTSAFE_CONNECTIONTIMEOUT = HTTPS connection timeout (ms)

#-- GeneralPurposeCustomPublisher
GENERALPURPOSECUSTOMPUBLISHER = General Purpose Custom Publisher
GENERALPURPOSECUSTOMPUBLISHER_CRL_FAILONERRORCODE = Fail CRL publishing on script error code
GENERALPURPOSECUSTOMPUBLISHER_CRL_FAILONSTANDARDERROR = Fail CRL publishing on output to stderr
GENERALPURPOSECUSTOMPUBLISHER_CRL_APPLICATION = Full pathname of CRL publishing script
GENERALPURPOSECUSTOMPUBLISHER_CERT_FAILONERRORCODE = Fail certificate publishing on script error code
GENERALPURPOSECUSTOMPUBLISHER_CERT_FAILONSTANDARDERROR = Fail certificate publishing on output to stderr
GENERALPURPOSECUSTOMPUBLISHER_CERT_APPLICATION = Full pathname of certificate publishing script
GENERALPURPOSECUSTOMPUBLISHER_REVOKE_FAILONERRORCODE = Fail revocation publishing on script error code
GENERALPURPOSECUSTOMPUBLISHER_REVOKE_FAILONSTANDARDERROR = Fail revocation publishing on output to stderr
GENERALPURPOSECUSTOMPUBLISHER_REVOKE_APPLICATION = Full pathname of revocation publishing script
GENERALPURPOSECUSTOMPUBLISHER_CRL_CALCLULATEDELTACRLLOCALLY = Calculate Delta CRL locally

#-- LDAP Search Publisher

SEARCHBASEDN              = Suffix base DN of the LDAP Search

SEARCHBASEDN_HELP         = Suffix base DN of the LDAP Search to match an entry using a defined search filter.

SEARCHFILTER              = LDAP filter of the search

SEARCHFILTER_HELP         = LDAP filter used to match an existing LDAP entry that could exist behind the LDAP branch specified in SEARCHBASEDN. It's possible to use variables like $USERNAME $UID $CN $O $OU $C, obtained from the EJBCA registered user.

LDAPSEARCHPUBLISHER       = LDAP v3 Search Publisher

LDAPSEARCHSETTINGS        = LDAP search settings

LDAPSETUSERPASSWORD       = Set userPassword attribute

ADDMULTIPLECERTIFICATES   = Add multiple certificates per user

REMOVEREVOKEDCERTIFICATES = Remove certificates when revoked

REMOVEUSERONCERTREVOKE    = Remove LDAP user when certificate revoked

PUBLISHERQUEUESTATUS      = Publisher Queue Status

UPLOADUSERDATATEMP        = Upload User Data Template

#-- VA Publisher

VALIDATIONAUTHORITYPUBLISHER = Deprecated VA Publisher, will be upgraded in post-upgrade

ENTERPRISEVALIDATIONAUTHORITYPUBLISHER = Validation Authority Publisher

VASETTINGS                  = Validation Authority Settings

ENTERPRISEVALIDATIONAUTHORITYPUBLISHER_DATASOURCE = Data Source

ENTERPRISEVALIDATIONAUTHORITYPUBLISHER_DONTSTORECERTIFICATEMETADATA = Don't store certificate meta data except for CA and OCSP signing certificates

ENTERPRISEVALIDATIONAUTHORITYPUBLISHER_STORECERT = Store certificate at the Validation Authority

ENTERPRISEVALIDATIONAUTHORITYPUBLISHER_ONLYPUBLISHREVOKED  = Publish only revoked certificates

ENTERPRISEVALIDATIONAUTHORITYPUBLISHER_STORECRL = Store CRL at the Validation Authority

ENTERPRISEVALIDATIONAUTHORITYPUBLISHER_STOREOCSPRESPONSES = Store OCSP Responses at the Validation Authority

ENTERPRISEVALIDATIONAUTHORITYPUBLISHER_STORECRL_HELP = The publisher must store certificates, and may not only publish revoked certificates, in order to store CRLs.

LEGACYVALIDATIONAUTHORITYPUBLISHER = Legacy Validation Authority Publisher

LEGACYVALIDATIONAUTHORITYPUBLISHER_DATASOURCE = Data Source

LEGACYVALIDATIONAUTHORITYPUBLISHER_STORECERT = Store certificate at the Validation Authority

LEGACYVALIDATIONAUTHORITYPUBLISHER_ONLYPUBLISHREVOKED = Publish only revoked certificates

LEGACYVALIDATIONAUTHORITYPUBLISHER_STORECRL = Store CRL at the Validation Authority

#-- Publisher queue

PUBLISHERQUEUE              = Publisher Queue

CURRENTQUEUELENGTH          = Current length (< 1 min, 1-10 min, 10-60 min, > 60 min)

ONLYUSEQUEUE                = No direct publishing, only use queue

SAFEDIRECTPUBLISHING		= Use safe direct publishing

KEEPPUBLISHEDINQUEUE        = Keep successfully published items in database

USEQUEUEFORCRLS             = Use queue for CRLs

USEQUEUEFORCERTIFICATES     = Use queue for certificates

USEQUEUEFOROCSPRESPONSES    = Use queue for OCSP responses

QUEUELENGTH                 = Queue Length

QUEUELENGTH_ABBR            = Length

NOPUBLISHERS                = No publishers defined.

YOUHAVETOENTERAPUBLISHER    = You have to enter a publisher name.

YOUHAVETOSELECTAPUBLISHER   = You have to select a publisher first.

PUBLISHERALREADYEXISTS      = Publisher {0} already exists!

PUBLISHERDOESNOTEXISTS      = Publisher {0} does not exists!


### Roles and Access Rules

#-- Roles
ROLES_ACTION_NEWNAMESPACE   = New...
ROLES_LABEL_RASTYLES        = RA Styles
ROLES_LABEL_NAMESPACE       = Namespace
ROLES_LABEL_ROLENAME        = Role name
ROLES_INFO_DELETED          = Role deleted.
ROLES_INFO_RENAMED          = Role renamed.
ROLES_INFO_ROLEADDED        = Role added.
ROLES_ERROR_UNAUTH          = You are not authorized to view or manage roles.
ROLES_ERROR_UNAUTHORIZED    = Authorization denied: {0}
ROLES_ERROR_EMPTYNAME       = Role name cannot be empty.
ROLES_NAMESPACE_PLACEHOLDER = Optional namespace
ROLES_ROLENAME_PLACEHOLDER  = Mandatory role name

#-- Role Members
ROLEMEMBERS_DESCRIPTION     = Description
ROLEMEMBERS_DELETE_TITLE    = Delete role member
ROLEMEMBERS_LABEL_NAMESPACE = Namespace
ROLEMEMBERS_LABEL_ROLENAME  = Role name
ROLEMEMBERS_INFO_REMOVED    = Role member removed.
ROLEMEMBERS_ERROR_NOROLE    = You are not authorized to view members of this role or the role does not exist.
ROLEMEMBERS_ERROR_UNAUTH    = Authorization denied: {0}

#-- Access Rules
ACCESSRULES_SELECT          = Select
ACCESSRULES_INFO_SAVED      = Role updated successfully.
ACCESSRULES_INFO_SAVED_MIN  = Role updated successfully. {0} rule(s) already covered by inheritance were excluded.
ACCESSRULES_ERROR_UNAUTH    = Authorization denied: {0}
ACCESSRULES_STATE_UNDEFINED = Inherit
ACCESSRULES_STATE_UNDEFINED_ROOT = Inherit (Deny)
ACCESSRULES_STATE_ALLOW     = Allow
ACCESSRULES_STATE_DENY      = Deny
ACCESSRULES_LINK_SUMMARY    = Summary
ACCESSRULES_LINK_CONFIG     = Configuration
ACCESSRULES_RESOURCE        = Resource
ACCESSRULES_STATE           = Rule


### System Upgrade

UPGRADE_TITLE               = System Upgrade
UPGRADE_ERR_UNAUTH          = You are not authorized to post-upgrade task.
UPGRADE_VERSION_NEWEST      = Newest version in cluster
UPGRADE_VERSION_EFFECTIVE   = Effective version of data
UPGRADE_STATUS              = Post-upgrade process on this node
UPGRADE_STATUS_RUNNING      = Running
UPGRADE_STATUS_NOTRUNNING   = Not running
UPGRADE_STATUS_FAILED       = Failed
UPGRADE_STATUS_CLUSTER      = Current post-upgrade started
UPGRADE_STATUS_CLUSTER_HELP = This value might be inaccurate due to caching.
UPGRADE_ACTION_START        = Start post-upgrade
UPGRADE_ACTION_REFRESH      = Refresh page.
UPGRADE_ACTION_CLEARLOCK    = Clear upgrade lock (only use this if the node that started post-upgrade has died)
UPGRADE_LOGGED_TITLE        = Post-Upgrade Log
UPGRADE_LOGGED_NONE         = No log available.
UPGRADE_INFO_TITLE          = Post-Upgrade Information
UPGRADE_INFO_WARNING        = The post-upgrade process must only be run on ONE of the cluster nodes AFTER updating ALL the cluster nodes to the same version of the software.
UPGRADE_INFO_NOTES          = After the post-upgrade procedure
UPGRADE_INFO_NOTES_TO680    = An administrator belonging to multiple roles will be granted the combined access (instead of using priority match by match key).


### Validators module

VALIDATOR                                           = Validator
VALIDATORS                                          = Validators
MANAGEVALIDATORS                                    = Manage Validators
LISTOFVALIDATORS                                    = List of Validators
BACKTOVALIDATORS                                    = Back to Validators
VIEWVALIDATOR_TITLE                                 = View Validator
EDITVALIDATOR_TITLE                                 = Edit Validator
VALIDATORALREADY                                    = Validator {0} already exists.
VALIDATORDOESNOTEXIST                               = Validator {0} does not exist.
COULDNTDELETEVALIDATOR                              = Could not delete validator, it is still used in a certificate profile or CA.
DELETEVALIDATOR_TITLE                               = Delete Validator
RENAMEVALIDATOR_TITLE                               = Rename Validator
CLONEVALIDATOR_TITLE                                = Clone Validator
CLONEVALIDATOR_FROMTEMPLATE                         = Template validator
CLONEVALIDATOR_NEWNAME                              = Name of new validator
VALIDATORSAVED                                      = Validator saved.
COMMAND_IS_NOT_PERMITTED                            = The command is forbidden (not on active allow list).
COMMAND_IS_EMPTY                                    = The command is empty.
VALIDATORACCESSRULES                                = Validator Access Rules
VALIDATORNAME                                       = Name
VALIDATORTYPE                                       = Validator Type
VALIDATORALLCERTIFICATEPROFILES                     = Apply for all Certificate Profiles
VALIDATORCERTIFICATEPROFILE                         = Apply for Certificate Profiles
VALIDATOR_PERFORM_DURING                            = Perform Validation on
VALIDATORNOTBEFORE                                  = Certificate Validity Not Before
VALIDATORNOTAFTER                                   = Certificate Validity Not After

#-- External Command Certificate Validator
EXTERNALCOMMANDCERTIFICATEVALIDATOR                     = External Command Certificate Validator
EXTERNALCOMMANDCERTIFICATEVALIDATORSETTINGS             = External Command Certificate Validator Settings
EXTERNALCOMMANDCERTIFICATEVALIDATORPLATFORM             = OS
EXTERNALCOMMANDCERTIFICATEVALIDATOREXTERNALCOMMAND      = Full pathname of script
EXTERNALCOMMANDCERTIFICATEVALIDATORFAILONERRORCODE      = Fail on script error code
EXTERNALCOMMANDCERTIFICATEVALIDATORFAILONSTANDARDERROR  = Fail on output to error out
EXTERNALCOMMANDCERTIFICATEVALIDATORLOGSTANDARDOUT       = Log standard out
EXTERNALCOMMANDCERTIFICATEVALIDATORLOGERROROUT          = Log error out
EXTERNALCOMMANDCERTIFICATEVALIDATORTEST                 = Test
EXTERNALCOMMANDCERTIFICATEVALIDATORTESTPATH             = Test Certificate Path
EXTERNALCOMMANDCERTIFICATEVALIDATORTESTPATHMISSING      = Test Certificate Path is missing.
EXTERNALCOMMANDCERTIFICATEVALIDATORTESTOUT              = Test Out
EXTERNALCOMMANDCERTIFICATEVALIDATORTESTCOMMAND          = Test command
EXTERNALCERTIFICATEVALIDATORCOMMANDNOTFOUND             = Command '{0}' could not be found.

#-- Block List Key Validator
#BLACKLISTKEYVALIDATOR                                  = Block List Key Validator
PUBLICKEYBLACKLISTKEYVALIDATORSETTINGS                  = Block List Key Validator Settings
PUBLICKEYBLACKLISTKEYVALIDATORKEYALGORITHMS             = Key Algorithms
PUBLICKEYBLACKLISTKEYVALIDATORNOTBEFORECONDITION		= Certificate Validity Not Before
PUBLICKEYBLACKLISTKEYVALIDATORNOTAFTERCONDITION			= Certificate Validity Not After
PUBLICKEYBLACKLISTKEYVALIDATORNOTBEFORE 				= ISO 8601 date: [yyyy-MM-dd HH:mm:ssZZ]: '2020-09-25 16:42:49+02:00'
PUBLICKEYBLACKLISTKEYVALIDATORNOTAFTER					= ISO 8601 date: [yyyy-MM-dd HH:mm:ssZZ]: '2020-09-25 16:42:49+02:00'

#-- RSA Key Validator
#RSAKEYVALIDATOR                                        = RSA Key Validator
RSAKEYVALIDATORSETTINGS                                 = RSA Key Validator Settings
RSAKEYVALIDATORSETTINGSTEMPLATE                         = Validator Settings template
RSAKEYVALIDATORBITLENGTHS                               = Available bit lengths
RSAKEYVALIDATORPUBLICKEYEXPONENTONLYALLOWODD            = Only allow odd public key exponent
RSAKEYVALIDATORPUBLICKEYEXPONENTMIN                     = Public key exponent minimum value
RSAKEYVALIDATORPUBLICKEYEXPONENTMAX                     = Public key exponent maximum value
RSAKEYVALIDATORPUBLICKEYMODULUSONLYALLOWODD             = Only allow odd public key modulus
RSAKEYVALIDATORPUBLICKEYMODULUSDONTALLOWPOWEROFPRIME    = Don't allow power of prime public key modulus
RSAKEYVALIDATORPUBLICKEYMODULUSDONTALLOWROCAWEAKKEYS    = Don't allow ROCA weak keys (CVE-2017-15361)
RSAKEYVALIDATORPUBLICKEYMODULUSMINFACTOR                = Public key modulus smallest factor
RSAKEYVALIDATORPUBLICKEYMODULUSMIN                      = Public key modulus minimum value
RSAKEYVALIDATORPUBLICKEYMODULUSMAX                      = Public key modulus maximum value
RSAKEYVALIDATORNOTBEFORECONDITION						= Certificate Validity Not Before
RSAKEYVALIDATORNOTAFTERCONDITION						= Certificate Validity Not After
RSAKEYVALIDATORNOTBEFORE 								= ISO 8601 date: [yyyy-MM-dd HH:mm:ssZZ]: '2020-09-25 16:42:49+02:00'
RSAKEYVALIDATORNOTAFTER									= ISO 8601 date: [yyyy-MM-dd HH:mm:ssZZ]: '2020-09-25 16:42:49+02:00'

#-- CAA Validator
#CAAVALIDATOR                                           = CAA Validator
CAAVALIDATORSETTINGS                                    = CAA Validator Settings
CAAVALIDATORDNSRESOLVER                                 = DNS Resolver
CAAVALIDATORISSUER                                      = Issuers
CAAVALIDATORISSUERHELP                                  = Write each issuer on a separate line
CAAVALIDATORVALIDATEDNSSEC                              = Validate DNSSEC
CAAVALIDATORLOOKUPDNAMES                                = Lookup DNAMEs
CAAVALIDATORIODEFSETTINGS                               = IODEF Settings
CAAVALIDATORUSEIODEFEMAIL                               = Use IODEF E-mail
CAAVALIDATOREMAILSENDER                                 = From:
CAAVALIDATOREMAILSUBJECT                                = Subject:
CAAVALIDATOREMAILCONTENT                                = Additional Information:
CAAVALIDATORUSEIODEFWEB                                 = Use IODEF WEB
CAAVALIDATORTRUSTANCHOR                                 = Trust Anchor (DNSSEC)
CAAVALIDATORTRUSTANCHORHELP                             = Default trust anchor is IANA Root Anchor (recommended)
CAAVALIDATORFAILONLOOKUPERRORHELP                       = Prohibit issuance when the domain is not signed and there is a lookup error (e.g. timeout or an invalid response).
CAAVALIDATORFAILONLOOKUPERROR                           = Fail on lookup error
CAAVALIDATORTLDIGNORELIST                               = Ignore Top Level Domains
CAAVALIDATORTLDIGNORELISTHELP                           = Write each TLD on a separate line
CAAVALIDATORPROPERTIESIGNORESTRING                      = Ignore Critical Property Tags
CAAVALIDATORPROPERTIESIGNORESTRINGHELP                  = Write each tag on a separate line. (Not Recommended! Ignoring critical tags violates RFC6844)
CAAVALIDATORDOMAINIGNORESTRING                          = Ignore Domain Names
CAAVALIDATORDOMAINIGNORESTRINGHELP                      = Write each domain on a separate line
CAAVALIDATORDNSRETRYDELAY                               = DNS Lookup Retry Delay
CAAVALIDATORDNSRETRYDELAYHELP                           = Specify time (milliseconds) to delay before retrying a failed lookup. Default: 500
CAAVALIDATORMAXIMUMRECURSIONS                           = Maximum lookup recursions
CAAVALIDATORMAXIMUMRECURSIONSHELP                       = Specify maximum number of DNS CNAME lookup recursions. Default and minimum value: 8

#-- Domain Block List Validator
DOMAINBLACKLISTVALIDATORSETTINGS                        = Domain Block List Validator Settings
DOMAINBLACKLISTVALIDATORNORMALIZATIONS                  = Normalizations to apply (optional, multiple choice):
DOMAINBLACKLISTVALIDATORCHECKS                          = Checks to perform (multiple choice):
DOMAINBLACKLISTVALIDATOR_NORMALIZATION_ASCIILOOKALIKE   = ASCII Lookalikes (o0, 1il, etc)
DOMAINBLACKLISTVALIDATOR_CHECK_EXACTMATCH               = Exact match
DOMAINBLACKLISTVALIDATOR_CHECK_BASEDOMAIN               = Base domains
DOMAINBLACKLISTVALIDATOR_CHECK_COMPONENT                = Domain components
DOMAINBLACKLISTVALIDATORBLACKLIST_INFO                  = Existing block list:
DOMAINBLACKLISTVALIDATORBLACKLIST_UPLOAD                = Upload new block list:
DOMAINBLACKLISTVALIDATORTEST_DOMAINENTRY                = Test a domain:
DOMAINBLACKLISTVALIDATORTEST_BUTTON                     =
DOMAINBLACKLISTVALIDATORTEST_BUTTON_TEXT                = Test domain
DOMAINBLACKLISTVALIDATORTEST_RESULT                     = Test result:
DOMAINBLACKLISTVALIDATOR_VALIDATION_FAILED              = Domain block list validation failure

#-- Domain Allow List Validator
DOMAINALLOWLISTVALIDATORSETTINGS                        = Domain Allow List Validator Settings
DOMAINALLOWLISTVALIDATORWHITELIST_INFO                  = Existing allowed domain list:
DOMAINALLOWLISTVALIDATORWHITELIST_UPLOAD                = Upload new allowed domain list e.g. permit.*.com: 
DOMAINALLOWLISTVALIDATORTEST_DOMAINENTRY                = Test a domain:
DOMAINALLOWLISTVALIDATORTEST_BUTTON                     =
DOMAINALLOWLISTVALIDATORTEST_BUTTON_TEXT                = Test domain
DOMAINALLOWLISTVALIDATORTEST_RESULT                     = Test result:
DOMAINALLOWLISTVALIDATOR_VALIDATION_FAILED              = Domain allow list validation failure

#-- ECC Key Validator
#ECCKEYVALIDATOR                                        = ECC Key Validator
ECCKEYVALIDATORSETTINGS                                 = ECC Key Validator Settings
ECCKEYVALIDATORSETTINGSTEMPLATE                         = Validator Settings Template
ECCKEYVALIDATORECCURVES                                 = Available curves
ECCKEYVALIDATORAVAILABLECURVES                          = Available curves
ECCKEYVALIDATORUSEFULLPUBLICKEYVALIDATION               = Use full public key validation
ECCKEYVALIDATORUSEFULLPUBLICKEYVALIDATIONROUTINE        = Use full public key validation
ECCKEYVALIDATORNOTBEFORECONDITION						= Certificate Validity Not Before
ECCKEYVALIDATORNOTAFTERCONDITION						= Certificate Validity Not After
ECCKEYVALIDATORNOTBEFORE 								= ISO 8601 date: [yyyy-MM-dd HH:mm:ssZZ]: '2020-09-25 16:42:49+02:00'
ECCKEYVALIDATORNOTAFTER									= ISO 8601 date: [yyyy-MM-dd HH:mm:ssZZ]: '2020-09-25 16:42:49+02:00'

VALIDATORAPPLICABLEPHASE                            = Issuance Phase
VALIDATORPHASE_APPROVAL_VALIDATION                  = Approval Request Validation
VALIDATORPHASE_DATA_VALIDATION                      = Data Validation
VALIDATORPHASE_PRE_CERTIFICATE_VALIDATION           = CT pre-certificate Validation
VALIDATORPHASE_CERTIFICATE_VALIDATION               = Certificate Validation
VALIDATORPHASE_PRESIGN_CERTIFICATE_VALIDATION       = Pre-sign Certificate Validation

VALIDATORSETTINGSTEMPLATE                           = Validator Settings Template
VALIDATORSETTINGSTEMPLATE_USE_CP_SETTINGS           = Use certificate profile settings
VALIDATORSETTINGSTEMPLATE_USE_CAB_FORUM_SETTINGS    = Use CA/B-Forum (BR 1.4.2) settings
VALIDATORSETTINGSTEMPLATE_USE_CUSTOM_SETTINGS       = Use custom settings

VALIDATORDATECONDITION_LESS_THAN                    = Less than
VALIDATORDATECONDITION_LESS_OR_EQUAL                = Less or equal
VALIDATORDATECONDITION_GREATER_THAN                 = Greater than
VALIDATORDATECONDITION_GREATER_OR_EQUAL             = Greater or equal

VALIDATORNOTAPPLICABLEACTION                        = If Validator was not applicable
VALIDATORFAILEDACTION                               = If Validation failed
VALIDATORFAILEDACTION_DO_NOTHING                    = Do nothing
VALIDATORFAILEDACTION_LOG_INFO                      = Log info message
VALIDATORFAILEDACTION_LOG_WARN                      = Log warning message
VALIDATORFAILEDACTION_LOG_ERROR                     = Log error message
VALIDATORFAILEDACTION_ABORT_CERTIFICATE_ISSUANCE    = Abort certificate issuance

#-- GUI log events
VALIDATOR_VALIDATION_SUCCESS                        = Validation Success
VALIDATOR_VALIDATION_FAILED                         = Validation Failure

VALIDATOR_CHANGE                                    = Validator Edit
VALIDATOR_CREATION                                  = Validator Create
VALIDATOR_REMOVAL                                   = Validator Remove
VALIDATOR_RENAME                                    = Validator Rename
BLACKLIST_CREATION                                  = Block List Create
BLACKLIST_CHANGE                                    = Block List Change
BLACKLIST_REMOVAL                                   = Block List Remove

#-- SCP Publisher Plugin
SCPPUBLISHER_ANONYMIZE_CERTIFICATES					= Publish Without Identifying Information
SCPPUBLISHER_SSH_USERNAME							= Username for SSH Connection
SCPPUBLISHER_CRL_SCP_DESTINATION					= Destination URL for CRLs
SCPPUBLISHER_CERT_SCP_DESTINATION					= Destination URL for Certificates
SCPPUBLISHER_SCP_PRIVATEKEY							= Path to Private Key File
SCPPUBLISHER_SCP_KNOWNHOSTS							= Path to Known Hosts File
SCPPUBLISHER_SCP_PRIVATEKEY_PASSWORD				= Password to Private Key File (may be blank)
SCPPUBLISHER_SIGNING_CA_ID							= CA to Sign Published Certificate/CRL

#-- AWS S3 CRL Publisher
AWSS3PUBLISHER_S3_CRL_BUCKET_NAME                 = S3 Bucket Name for CRLs
AWSS3PUBLISHER_S3_CRL_BUCKET_NAME_HELP            = (Example: mycrlbucket). Note: CRL files will be stored in the S3 bucket as <CA DN>.crl
AWSS3PUBLISHER_S3_CRL_KEY_PREFIX                  = S3 Key Prefix for CRLs (optional)
AWSS3PUBLISHER_S3_CRL_KEY_PREFIX_HELP             = (Example: myprefixa/myprefixb)
AWSS3PUBLISHER_S3_CERT_BUCKET_NAME                = S3 Bucket Name for Certificates
AWSS3PUBLISHER_S3_CERT_BUCKET_NAME_HELP           = (Example: mycertbucket)
AWSS3PUBLISHER_S3_CERT_KEY_PREFIX                 = S3 Key Prefix for Certificates (optional)
AWSS3PUBLISHER_S3_CERT_KEY_PREFIX_HELP            = (Example: myprefixa/myprefixb)
AWSS3PUBLISHER_S3_CRL_FILE_FORMAT                 = CRL file format
AWSS3PUBLISHER_S3_CRL_FILE_NAME_FORMAT            = CRL file name
AWSS3PUBLISHER_S3_CERT_FILE_FORMAT                = Certificate file format
AWSS3PUBLISHER_S3_CERT_STORE_SEPARATE_PATH        = Store active and revoked Certificates in separate paths
AWSS3PUBLISHER_S3_CERT_STORE_SEPARATE_PATH_HELP   = <Issuer CA DN>/active/, <Issuer CA DN>/revoked/
AWSS3PUBLISHER_S3_CERT_FILE_NAME_FORMAT           = Certificate file name

#-- Inspect publisher queue
INSPECT_PUBLISHER_QUEUE_DESCRIPTION_HEADER        = Description
INSPECT_PUBLISHER_QUEUE_STATUS_HEADER             = Status
INSPECT_PUBLISHER_QUEUE_CREATED_HEADER            = Created
INSPECT_PUBLISHER_QUEUE_LAST_UPDATED_HEADER       = Last Updated
INSPECT_PUBLISHER_QUEUE_ACTIONS_HEADER            = Actions
INSPECT_PUBLISHER_QUEUE_NEXT_PAGE                 = Next page
INSPECT_PUBLISHER_QUEUE_PREVIOUS_PAGE             = Previous page
INSPECT_PUBLISHER_QUEUE_FLUSH_ITEM                = Flush item
INSPECT_PUBLISHER_QUEUE_TITLE                     = Publisher Queue
INSPECT_PUBLISHER_QUEUE_EMPTY                     = There are no items in the queue for this publisher
INSPECT_PUBLISHER_QUEUE_CRL_DESCRIPTION           = CRL: #{0}. Issued by '{1}'
INSPECT_PUBLISHER_QUEUE_CERTIFICATE_DESCRIPTION   = Certificate: '{0}'
INSPECT_PUBLISHER_QUEUE_NOT_AUTHORIZED            = You are not authorized to view this publisher item.
INSPECT_PUBLISHER_QUEUE_NONEXISTENT_ENTRY         = This item does not exist in database.
INSPECT_PUBLISHER_QUEUE_PROCESS_QUEUE             = ♻ Republish all items in this publisher queue now
INSPECT_PUBLISHER_QUEUE_FLUSH                     = ❌ Flush all items on this page
INSPECT_PUBLISHER_QUEUE_NO_SERVICE                = No publisher queue process service for the selected publisher was found on this system.
INSPECT_PUBLISHER_QUEUE_SERVICE_DISABLED          = The publisher queue process service for the selected publisher is disabled.
INSPECT_PUBLISHER_QUEUE_STARTED_SERVICE           = Successfully started service '{0}'. Wait a couple of minutes for the service to complete its job and then refresh this page.

#-- Certificate and CRL Reader Worker Plugin
CERTIFICATECRLREADER_CERTIFICATE_DIRECTORY 			= Local Directory containing Certificates
CERTIFICATECRLREADER_CRL_DIRECTORY					= Local Directory containing CRLs
CERTIFICATECRLREADER_SIGNING_CA_ID				    = Signing CA (if any)

INTUNEREVOCATIONWORKER_TITLE                        = Microsoft Intune Certificate Revocation
INTUNEREVOCATIONWORKER_APPID                        = Application ID from Azure
INTUNEREVOCATIONWORKER_APPKEY                       = Application API Secret from Azure
INTUNEREVOCATIONWORKER_APPKEYBINDING                = Name of internal key binding, if using key/certificate authentication (leave Secret blank if using key binding)
INTUNEREVOCATIONWORKER_TENANT                       = Intune Tenant
INTUNEREVOCATIONWORKER_PROVIDERNAMEANDVERSION       = Provider Name and Version
INTUNEREVOCATIONWORKER_MAXDOWNLOADS                 = Maximum Number Of Revocation Requests to Process Per Period
INTUNEREVOCATIONWORKER_ISSUERDN                     = Issuer DN (Optional - leave blank to revoke all requests from Intune)
INTUNEREVOCATIONWORKER_ISSUERDNS                    = Issuing CAs to check for revocations
INTUNEREVOCATIONWORKER_INTUNECONNECTEDPEERID        = Peer that will connect to Intune
INTUNEREVOCATIONWORKER_PEERANDBINDING				= Peer that will connect to Intune and Authentication Method
INTUNEREVOCATIONWORKER_PROXYHOST					= Proxy Host (optional)
INTUNEREVOCATIONWORKER_PROXYPORT					= Proxy Port (optional)
INTUNEREVOCATIONWORKER_PROXYUSER					= Proxy Username (optional)
INTUNEREVOCATIONWORKER_PROXYPASS					= Proxy Password (optional)
INTUNEREVOCATIONWORKER_INTUNEAPPID					= Intune Application ID (optional)
INTUNEREVOCATIONWORKER_INTUNERESOURCEURL			= Intune Resource URL (optional)
INTUNEREVOCATIONWORKER_GRAPHAPIVERSION				= Azure Graph API Version (optional)
INTUNEREVOCATIONWORKER_GRAPHRESOURCEURL				= Azure Graph Resource URL (optional)
INTUNEREVOCATIONWORKER_ACTIVEDIRECTORYAUTHURL		= Azure Active Directory Auth URL (optional)
INTUNE_LOCAL_CA										= <local>
INTUNE_CURRENT_NODE									= This Node
INTUNE_USE_APPLICATION_SECRET						= Use "Application API Secret"

#-- Azure CRL Publisher
AZURECRLPUBLISHER_STORAGEACCOUNTNAME				= Azure Blob Storage Account
AZURECRLPUBLISHER_CONTAINERNAME						= Azure Blob Container
AZURECRLPUBLISHER_TENANTID							= Microsoft Tenant ID
AZURECRLPUBLISHER_APPLICATIONID						= Microsoft Application ID
AZURECRLPUBLISHER_APPLICATIONSECRET					= Microsoft Authentication Secret
AZURECRLPUBLISHER_KEYBINDING   						= Peer that will connect to Azure and Authentication Method
AZURECRLPUBLISHER_CRLNAMEFORMAT						= Format of CRL's Azure Blob Name
AZURECRLPUBLISHER_CERTIFICATENAMEFORMAT				= Format of Certificate's Azure Blob Name
AZURECRLPUBLISHER_CA_NAME							= CA Name with Spaces Removed
AZURECRLPUBLISHER_CA_CN_OU							= CA CN/OU with Spaces Removed
AZURECRLPUBLISHER_CA_FINGERPRINT					= CA SHA-1 Fingerprint
AZURECRLPUBLISHER_CERTIFICATE_CN_AND_SERIAL_NUMBER  = CN with spaces removed + Serial Number (hex)
AZURECRLPUBLISHER_CERTIFICATE_FINGERPRINT           = Certificate Fingerprint (SHA-1)
AZURECRLPUBLISHER_CERTIFICATE_FINGERPRINT_SHA256 	= Certificate Fingerprint (SHA-256)
AZURECRLPUBLISHER_DER 								= DER Encoded
AZURECRLPUBLISHER_PEM                            	= PEM Encoded
AZURECRLPUBLISHER_CERTIFICATEFORMAT                	= Certificate Format
AZURECRLPUBLISHER_CRLFORMAT                			= CRL Format
AZURECRLPUBLISHER_USE_APPLICATION_SECRET			= Use Authentication Secret
AZURECRLPUBLISHER_CURRENT_NODE						= Connect from this node
AZURECRLPUBLISHER_BLOBSTORAGERESOURCE				= Azure Storage Resource Name
AZURECRLPUBLISHER_BLOBSTORAGEHOST					= Azure Storage Blob Endpoint	

#-- Google Safe Browsing Validator
GOOGLESAFEBROWSINGVALIDATORAPI_KEY                = API key

CITS_CA                                          = ECA
CITS_ATTRIBUTES                                  = C-ITS Certificate Data
CITS_CERTIFICATE_ID                              = Certificate Id
CITS_CERTIFICATE_ID_HELP                         = Expected pattern: <CPA-ID>_<EA-NAME>_<EA-ENVIRONMENT>
CITS_VALIDITY                                    = (max. 5 years)
CITS_VALIDITY_HELP                               = ex: 2y 10sh 6h (2 years 10 sixty hours 6 hours)
CITS_KEYS_SAME                                   = Encryption Key and Signing Key should be different
CITS_KEYS_CURVE_MISMATCH                         = Encryption Key and Signing Key should have same curve specification
CITS_CA_EXPIRY_TIME                              = Expiry time
CITS_CA_HEX_ENCODED_CERT                         = CITS hex-encoded certificate
CITS_CA_HEX_ENCODED_CERT_HASH                    = Certificate hash

SELECT_CITS_GEOGRAPHIC_REGION                    = Select ITS geographic regions
CITS_GEOGRAPHIC_REGION                           = ITS geographic regions
CITS_MULTIPLE_TYPE_REGION_ADD_ERROR              = It is not allowed to add different types of regions. Please remove all other elements.
CITS_INVALID_REGION_DESC_ERROR                   = Invalid geographic region description.
PREVIEW_REMOVE_SELECTED                          = Preview and remove selected.

#-- Proxy Ca
PROXY_CATYPE                                     = Keyfactor Enrollment Proxy CA
UPSTREAM_URL                                     = Upstream URL
UPSTREAM_USERNAME                                = Username
UPSTREAM_PASSWORD                                = Password
UPSTREAM_HEADERS                                 = HTTP Headers
HEADER_FIELD_KEY                                 = Header field key
HEADER_FIELD_VALUE                               = Header field value
TEMPLATE                                         = Template
UPSTREAM_CA_HELP                                 = controlserver.keyfactorvm.local\\caname
SANS                                             = SANs
SANS_HELP                                        = {"ip4":["192.168.2.2", "192.168.2.3"]}
IMPORTCA_KEYFACTOR_CA                            = Onboard Keyfactor Enrollment Proxy CA

### EOF<|MERGE_RESOLUTION|>--- conflicted
+++ resolved
@@ -2312,11 +2312,7 @@
 
 ONLYDECINCRLPARTITIONS    = Only decimal numbers are allowed in Number of partitions and Number of suspended partitions.
 
-<<<<<<< HEAD
-KEY_ENCRYPT_KEY_RESTRICTIONS = Note: Only RSA or ECCDH compatible EC key algorithms (P-224, P-256, P-384, P-521, K-233, K-283, K-409, K-571, B-233, B-283, B-409, B-571) may be used.
-=======
 KEY_ENCRYPT_KEY_RESTRICTIONS = Note: Only RSA or ECCDH compatible EC key algorithms (P-224, P-256, P-384, P-521, K-233, K-283, K-409, K-571, B-233, B-283, B-409, B-571) may be used. Also, the encryption key must be of the same curve as the signing key. 
->>>>>>> 8e592483
 
 KEYSEQUENCE               = Key sequence
 
