<?xml version='1.0' encoding='UTF-8' ?>
<!DOCTYPE html PUBLIC "-//W3C//DTD XHTML 1.0 Transitional//EN" "http://www.w3.org/TR/xhtml1/DTD/xhtml1-transitional.dtd">
<html xmlns="http://www.w3.org/1999/xhtml"
    xmlns:f="http://xmlns.jcp.org/jsf/core"
    xmlns:h="http://xmlns.jcp.org/jsf/html"
    xmlns:ui="http://xmlns.jcp.org/jsf/facelets">
<ui:remove>
	<!--
    /*************************************************************************
 	 *                                                                       *
 	 *  EJBCA - Proprietary Modules: Enterprise Certificate Authority        *
 	 *                                                                       *
 	 *  Copyright (c), PrimeKey Solutions AB. All rights reserved.           *
 	 *  The use of the Proprietary Modules are subject to specific           *
 	 *  commercial license terms.                                            *
 	 *                                                                       *
 	 *************************************************************************/
     
     $Id$
     -->
</ui:remove>

<ui:composition template="/WEB-INF/include/template.xhtml">
    <ui:param name="resourceBean" value="#{acmeConfigMBean}" />
	<ui:define name="content">

			<h1>
                <h:outputText value="#{acmeConfigMBean.currentAlias.alias}"/>
            </h1>

            <h:form id="currentAliasForm" enctype="multipart/form-data">
                <h:panelGrid columns="2" columnClasses="fixEditColumn1,fixEditColumn2">
                    <h:outputLink value="acmeconfiguration.xhtml"><h:outputText value="#{web.text.ACME_ALIAS_NAV_BACK}"/></h:outputLink>
                    <h:commandButton  actionListener="#{acmeConfigMBean.toggleCurrentAliasEditMode}" value="#{web.text.CRYPTOTOKEN_NAV_EDIT}" 
                    	rendered="#{!acmeConfigMBean.currentAliasEditMode and acmeConfigMBean.allowedToEdit}"/>
                    	
                    <h:panelGroup id="placeholder1" />
                    <h:panelGroup id="placeholder2" rendered="#{!acmeConfigMBean.currentAliasEditMode and acmeConfigMBean.allowedToEdit}"/>

					<h:panelGroup>
						<h:outputText value="#{web.text.ACME_RANAMEGENERATIONSCHEME}"
							styleClass="titles" />
						<br />
						<h:outputText value="#{web.text.ACME_RANAMEGENERATIONSCHEME_HELP}"
							styleClass="help" style="font-size: smaller"/>
						<br />
						<h:outputText value="#{web.text.ACME_RANAMEGENERATIONSCHEME_HELP1}"
							styleClass="help" style="font-size: smaller"/>
						<br />
						<h:outputText value="#{web.text.ACME_RANAMEGENERATIONSCHEME_HELP2}"
							styleClass="help" style="font-size: smaller"/>
						<br />
						<h:outputText value="#{web.text.ACME_RANAMEGENERATIONSCHEME_HELP3}"
							styleClass="help" style="font-size: smaller"/>
						<br />
						<h:outputText value="#{web.text.ACME_RANAMEGENERATIONSCHEME_HELP4}"
							styleClass="help" style="font-size: smaller"/>
						<br />
						<h:outputText value="#{web.text.ACME_RANAMEGENERATIONSCHEME_HELP5}"
							styleClass="help" style="font-size: smaller"/>
					    <br />
						<h:outputText value="#{web.text.ACME_RANAMEGENERATIONSCHEME_HELP6}"
							styleClass="help" style="font-size: smaller"/>
					</h:panelGroup>
					<h:panelGroup>
						<h:panelGroup id="namegenerationscheme">
							<h:selectOneRadio id="ranamegenschemeselectradio"
								value="#{acmeConfigMBean.currentAlias.raNameGenScheme}"
								disabled="#{!acmeConfigMBean.currentAliasEditMode}">
								<f:selectItems
									value="#{acmeConfigMBean.availableRaNameGenSchemes}" />
								<f:ajax render=":currentAliasForm:namegenerationscheme" />
							</h:selectOneRadio>
							<h:inputText id="ranamegeninputfield"
								value="#{acmeConfigMBean.currentAlias.raNameGenParams}"
								rendered="#{acmeConfigMBean.currentAlias.raNameGenScheme eq 'FIXED'}"
								disabled="#{!acmeConfigMBean.currentAliasEditMode}" />
							<h:panelGroup id="ranameschemednpart"
								rendered="#{acmeConfigMBean.currentAlias.raNameGenScheme eq 'DN'}">
								<h:selectOneMenu id="ranameschemednpartselectmenu"
									value="#{acmeConfigMBean.selectedRaNameSchemeDnPart}"
									disabled="#{!acmeConfigMBean.currentAliasEditMode}">
									<f:selectItems value="#{acmeConfigMBean.dnFieldSelectItems}" />
									<f:ajax event="change" update="@this" />
								</h:selectOneMenu>
		                  &nbsp;
		                  <h:commandButton id="addranameschemednpartbutton"
									value="#{web.text.ADD}"
									action="#{acmeConfigMBean.actionAddRaNameSchemeDnPart}">
									<f:ajax render=":currentAliasForm:namegenerationscheme"
										disabled="#{!acmeConfigMBean.currentAliasEditMode}" />
								</h:commandButton>
		                  &nbsp;
		                  <h:commandButton id="removeranameschemednpartbutton"
									value="#{web.text.REMOVE}"
									action="#{acmeConfigMBean.actionRemoveRaNameSchemeDnPart}">
									<f:ajax render=":currentAliasForm:namegenerationscheme"
										disabled="#{!acmeConfigMBean.currentAliasEditMode}" />
								</h:commandButton>
							</h:panelGroup>
							<br />
							<h:outputText id="selectedranameschemednparts"
								value="#{acmeConfigMBean.currentAlias.raNameGenParams}"
								rendered="#{acmeConfigMBean.currentAlias.raNameGenScheme eq 'DN'}" />
						</h:panelGroup>
						<h:panelGroup>
							<h:outputText value="#{web.text.ACME_RANAMEGENERATIONPREFIX}"
								styleClass="titles" />
							<br />
							<h:outputText value="#{web.text.ACME_RANAMEGENERATIONPREFIX_HELP}"
								styleClass="help" style="font-size: smaller"/>
						</h:panelGroup>
							<br /><h:inputText value="#{acmeConfigMBean.currentAlias.raNameGenPrefix}"
								disabled="#{!acmeConfigMBean.currentAliasEditMode}" />
							<br />
						<h:panelGroup>
							<br /><h:outputText value="#{web.text.ACME_RANAMEGENERATIONPOSTFIX}"
								styleClass="titles" />
							<br />
							<h:outputText value="#{web.text.ACME_RANAMEGENERATIONPOSTFIX_HELP}"
								styleClass="help" style="font-size: smaller"/>
							<br />
						</h:panelGroup>
						<h:inputText value="#{acmeConfigMBean.currentAlias.raNameGenPostfix}"
							disabled="#{!acmeConfigMBean.currentAliasEditMode}" />
					</h:panelGroup>
					
					<h:panelGroup>
	                    <h:outputLabel for="eep" value="#{web.text.ACME_END_ENTITY_PROFILE}" styleClass="titles"/>
	                    <br />
						<h:outputText value="#{web.text.ACME_DEFAULT_CA_WILL_BE_USED}" styleClass="help" style="font-size: smaller"/>
						<br />
						<h:outputText value="#{web.text.ACME_DEFAULT_CA_WILL_BE_USED_HELP}" styleClass="help" style="font-size: smaller; font-weight: bolder"/>
					</h:panelGroup>
                    <h:panelGroup id="eep" >
                        <h:panelGroup layout="block" styleClass="">
                            <h:selectOneMenu id="selectOneMenuEEP" value="#{acmeConfigMBean.currentAlias.endEntityProfileId}"
                                             disabled="#{!acmeConfigMBean.currentAliasEditMode}">
                                <f:selectItems value="#{acmeConfigMBean.usableEEProfileNames}"/>
                            </h:selectOneMenu>
                        </h:panelGroup>
                    </h:panelGroup>

					<h:panelGroup>
                    	<h:outputLabel for="preautorisation" value="#{web.text.ACME_PREAUTHORIZATION_ALLOWED}" styleClass="titles"/>
                    	<br />
                    	<h:outputText value="#{web.text.ACME_PREAUTHORIZATION_ALLOWED_HELP}" styleClass="help" style="font-size: smaller"/>
                    </h:panelGroup>
                    <h:selectBooleanCheckbox id="preautorisation" value="#{acmeConfigMBean.currentAlias.preAuthorizationAllowed}" disabled="#{!acmeConfigMBean.currentAliasEditMode}" />

					<h:panelGroup>
                    	<h:outputLabel for="wildcard" value="#{web.text.ACME_WILDCARD_CERTIFICATE_ISSUANCE_ALLOWED}" styleClass="titles"/>
                    	<br />
                    	<h:outputText value="#{web.text.ACME_WILDCARD_CERTIFICATE_ISSUANCE_ALLOWED_HELP}" styleClass="help" style="font-size: smaller"/>
                    </h:panelGroup>
                    <h:selectBooleanCheckbox id="wildcard" value="#{acmeConfigMBean.currentAlias.wildcardCertificateIssuanceAllowed}" disabled="#{!acmeConfigMBean.currentAliasEditMode}" >
                    	<f:ajax render=":currentAliasForm:httpChallengeWildcardLabel :currentAliasForm:httpChallengeWildcardField"/>
                    </h:selectBooleanCheckbox>
                    
                    <h:panelGroup id="httpChallengeWildcardLabel">
                    	<h:outputLabel for="httpChallengeWildcard" value="#{web.text.ACME_WILDCARD_WITH_HTTP_01_CHALLENGE_ALLOWED}" rendered="#{acmeConfigMBean.currentAlias.wildcardCertificateIssuanceAllowed}" styleClass="titles"/>
                    	<h:outputLabel for="httpChallengeWildcard" value="" rendered="#{!acmeConfigMBean.currentAlias.wildcardCertificateIssuanceAllowed}" />
                    	<br />
                    	<h:outputText value="#{web.text.ACME_WILDCARD_WITH_HTTP_01_CHALLENGE_ALLOWED_HELP}" rendered="#{acmeConfigMBean.currentAlias.wildcardCertificateIssuanceAllowed}" styleClass="help" style="font-size: smaller"/>
                    	<h:outputText value="" rendered="#{!acmeConfigMBean.currentAlias.wildcardCertificateIssuanceAllowed}" styleClass="help" style="font-size: smaller"/>
                   	</h:panelGroup>
                   	<h:panelGroup id="httpChallengeWildcardField">
                    	<h:selectBooleanCheckbox id="httpChallengeWildcard" 
                    		value="#{acmeConfigMBean.currentAlias.wildcardWithHttp01ChallengeAllowed}" 
                    		disabled="#{!acmeConfigMBean.currentAliasEditMode}"
                    		rendered="#{acmeConfigMBean.currentAlias.wildcardCertificateIssuanceAllowed}" />
                        <h:outputLabel value="" rendered="#{!acmeConfigMBean.currentAlias.wildcardCertificateIssuanceAllowed}" />
                    </h:panelGroup>

					<h:panelGroup>
                    	<h:outputLabel for="webUrl" value="#{web.text.ACME_WEBSITE_URL}" styleClass="titles"/>
                    	<br />
                    	<h:outputText value="#{web.text.ACME_WEBSITE_URL_HELP}" styleClass="help" style="font-size: smaller"/>
                    </h:panelGroup>
                    <h:panelGroup id="webUrl" >
                        <h:inputText  value="#{acmeConfigMBean.currentAlias.urlTemplate}" size="45" rendered="#{acmeConfigMBean.currentAliasEditMode}">
                            <f:validator validatorId="urlValidator"/>
                        </h:inputText>
                        <h:outputText value="#{acmeConfigMBean.currentAlias.urlTemplate}" rendered="#{!acmeConfigMBean.currentAliasEditMode}"/>
                    </h:panelGroup>

					<h:panelGroup>
                    	<h:outputLabel for="termsUrl" value="#{web.text.ACME_TERMS_URL}" styleClass="titles"/>
                    	<br />
                    	<h:outputText value="#{web.text.ACME_TERMS_URL_HELP}" styleClass="help" style="font-size: smaller"/>
                    </h:panelGroup>
                    <h:panelGroup id="termsUrl" >
                        <h:inputText id="termsOfServiceUrl" value="#{acmeConfigMBean.currentAlias.termsOfServiceUrl}" size="45" 
                        rendered="#{acmeConfigMBean.currentAliasEditMode}" required="true" requiredMessage="#{web.text.ACME_TERMS_URL_REQUIRED}">
                            <f:validator validatorId="urlValidator"/>
                        </h:inputText>
                        <h:outputText value="#{acmeConfigMBean.currentAlias.termsOfServiceUrl}" rendered="#{!acmeConfigMBean.currentAliasEditMode}"/>
                    </h:panelGroup>
                    
                    <h:panelGroup>
                    	<h:outputLabel for="termsChangeUrl" value="#{web.text.ACME_TERMS_CHANGE_URL}" styleClass="titles"/>
                    	<br />
                    	<h:outputText value="#{web.text.ACME_TERMS_CHANGE_URL_HELP}" styleClass="help" style="font-size: smaller"/>
                    </h:panelGroup>
                    <h:panelGroup id="termsChangeUrl" >
                        <h:inputText id="termsOfServiceChangeUrl" value="#{acmeConfigMBean.currentAlias.termsOfServiceChangeUrl}" size="45" 
                        rendered="#{acmeConfigMBean.currentAliasEditMode}" required="true" requiredMessage="#{web.text.ACME_TERMS_CHANGE_URL_REQUIRED}">
                            <f:validator validatorId="urlValidator"/>
                        </h:inputText>
                        <h:outputText value="#{acmeConfigMBean.currentAlias.termsOfServiceChangeUrl}" rendered="#{!acmeConfigMBean.currentAliasEditMode}"/>
                    </h:panelGroup>

					<h:panelGroup>
                    	<h:outputLabel id="changedApprovalLabel" for="versionApproval" value="#{web.text.ACME_TERMS_APPROVAL}" styleClass="titles"/>
                    	<br />
                    	<h:outputText value="#{web.text.ACME_TERMS_APPROVAL_HELP}" styleClass="help" style="font-size: smaller"/>
                    </h:panelGroup>
                    <h:selectBooleanCheckbox id="versionApproval" value="#{acmeConfigMBean.currentAlias.termsOfServiceApproval}" 
                    	disabled="#{!acmeConfigMBean.currentAliasEditMode}" >
                    	<f:ajax render=":currentAliasForm:changedApproval :currentAliasForm:changedApprovalLabel"/>
                   	</h:selectBooleanCheckbox>
                    
                    <h:panelGroup>
                    	<h:outputLabel for="changedApproval" value="#{web.text.ACME_TERMS_CHANGED_APPROVAL}" styleClass="titles"/>
                    	<br />
                    	<h:outputText value="#{web.text.ACME_TERMS_CHANGED_APPROVAL_HELP}" styleClass="help" style="font-size: smaller"/>
                    </h:panelGroup>
                    <h:selectBooleanCheckbox id="changedApproval" value="#{acmeConfigMBean.currentAlias.agreeToNewTermsOfServiceAllowed}" 
                    	disabled="#{!acmeConfigMBean.currentAliasEditMode or !acmeConfigMBean.currentAlias.termsOfServiceApproval}"/>
                    
                    <h:panelGroup>
                    	<h:outputLabel for="dnsResolver" value="#{web.text.ACME_DNS_RESOLVER}" styleClass="titles"/>
                    	<br />
                    	<h:outputText value="#{web.text.ACME_DNS_RESOLVER_HELP}" styleClass="help" style="font-size: smaller"/>
                    </h:panelGroup>
                    <h:panelGroup id="dnsResolver" >
                        <h:inputText  value="#{acmeConfigMBean.currentAlias.dnsResolver}" size="45" 
                        			  rendered="#{acmeConfigMBean.currentAliasEditMode}">
                            <f:validator validatorId="org.ejbca.util.validator.ipAddressValidator"/>
                        </h:inputText>
                        <h:outputText value="#{acmeConfigMBean.currentAlias.dnsResolver}" rendered="#{!acmeConfigMBean.currentAliasEditMode}"/>
                    </h:panelGroup>

					<h:panelGroup>
                    	<h:outputLabel for="dnsPort" value="#{web.text.ACME_DNS_PORT}" styleClass="titles"/>
                    	<br />
                    	<h:outputText value="#{web.text.ACME_DNS_PORT_HELP}" styleClass="help" style="font-size: smaller"/>
                    </h:panelGroup>
                    <h:panelGroup id="dnsPort" >
                        <h:inputText  value="#{acmeConfigMBean.currentAlias.dnsPort}" size="45" rendered="#{acmeConfigMBean.currentAliasEditMode}" 
                        			  validatorMessage="#{web.text.INVALID_DNS_PORT}" label="DNS Port">
  							<f:validateLongRange minimum="53" maximum="65535" />
                        </h:inputText>
                        <h:outputText value="#{acmeConfigMBean.currentAlias.dnsPort}" rendered="#{!acmeConfigMBean.currentAliasEditMode}"/>
                    </h:panelGroup>
                    
                    <h:panelGroup>
                    	<h:outputLabel for="useDnsSec" value="#{web.text.ACME_USE_DNSSEC_VALIDATION}" styleClass="titles"/>
                    	<br />
                    	<h:outputText value="#{web.text.ACME_USE_DNSSEC_VALIDATION_HELP}" styleClass="help" style="font-size: smaller"/>
                    </h:panelGroup>
                    <h:selectBooleanCheckbox id="useDnsSec" value="#{acmeConfigMBean.currentAlias.useDnsSecValidation}" disabled="#{!acmeConfigMBean.currentAliasEditMode}" >
                    	<f:ajax render=":currentAliasForm:dnssecTrustAnchorText"/>
                    </h:selectBooleanCheckbox>
                    
                    <h:panelGroup>
                    	<h:outputLabel for="dnssecTrustAnchor" value="#{web.text.ACME_DNSSEC_TRUST_ANCHOR}" styleClass="titles"/>
                    	<br />
                    	<h:outputText value="#{web.text.ACME_DNSSEC_TRUST_ANCHOR_HELP}" styleClass="help" style="font-size: smaller"/>
                    </h:panelGroup>
                    <h:panelGroup id="dnssecTrustAnchor" >
                        <h:inputTextarea  id="dnssecTrustAnchorText" value="#{acmeConfigMBean.currentAlias.dnssecTrustAnchor}"  
                        				  rendered="#{acmeConfigMBean.currentAliasEditMode}" disabled="#{!acmeConfigMBean.currentAlias.useDnsSecValidation}"
                        				  cols="45" rows="3" >
                            <f:validator validatorId="multiLineFreeTextValidator"/>
                        </h:inputTextarea>
                        <pre><h:outputText value="#{acmeConfigMBean.currentAlias.dnssecTrustAnchor}" rendered="#{!acmeConfigMBean.currentAliasEditMode}"/></pre>
                    </h:panelGroup>
                    
                    <h:panelGroup>
                    	<h:outputLabel for="retryAfter" value="#{web.text.ACME_RETRY_AFTER}" styleClass="titles"/>
                    	<br />
                    	<h:outputText value="#{web.text.ACME_RETRY_AFTER_HELP}" styleClass="help" style="font-size: smaller"/>
                    </h:panelGroup>
                    <h:panelGroup id="retryAfter" >
                        <h:inputText title="#{web.text.FORMAT_INTEGER}" value="#{acmeConfigMBean.currentAlias.retryAfter}" 
                        			 validatorMessage="#{web.text.ONLYNUMBERS_INRETRYAFTER}" rendered="#{acmeConfigMBean.currentAliasEditMode}">
                            <f:validateLongRange minimum="0" maximum="2147483647"/>
                        </h:inputText>
                        <h:outputText value="#{acmeConfigMBean.currentAlias.retryAfter}" rendered="#{!acmeConfigMBean.currentAliasEditMode}"/>
                    </h:panelGroup>
                    
                    <h:panelGroup>
                    	<h:outputLabel for="authorizedRedirectPorts" value="#{web.text.ACME_AUTHORIZED_REDIRECT_PORTS}" styleClass="titles"/>
                    	<br />
						<h:outputText value="#{web.text.ACME_AUTHORIZED_REDIRECT_PORTS_HELP}" styleClass="help" style="font-size: smaller"/>
                    </h:panelGroup>	
                    <h:panelGroup id="authorizedRedirectPorts" >
                        <h:inputText  value="#{acmeConfigMBean.currentAlias.authorizedRedirectPorts}" size="45" rendered="#{acmeConfigMBean.currentAliasEditMode}" 
                        			  validatorMessage="#{web.text.INVALID_AUTHORIZED_REDIRECT_PORTS}" label="Authorized Redirect Ports">
                        	<f:validator validatorId="org.ejbca.ui.web.admin.ca.validators.PortListValidator"/>
                        </h:inputText>
                        <h:outputText value="#{acmeConfigMBean.currentAlias.authorizedRedirectPorts}" rendered="#{!acmeConfigMBean.currentAliasEditMode}"/>
                    </h:panelGroup>
                    
                    <h:panelGroup>
<<<<<<< HEAD
					   	<h:outputLabel for="orderValidity" value="#{web.text.ACME_ORDER_VALIDITY}" styleClass="titles"/>
=======
                        <h:outputLabel for="orderValidity" value="#{web.text.ACME_ORDER_VALIDITY}" styleClass="titles"/>
>>>>>>> e0c52aaa
                    	<br />
                    	<h:outputText value="#{web.text.ACME_ORDER_VALIDITY_HELP}" styleClass="help" style="font-size: smaller"/>
                    </h:panelGroup>
                    <h:panelGroup id="orderValidity" >
                        <h:inputText title="#{web.text.FORMAT_LONG}" value="#{acmeConfigMBean.currentAlias.orderValidity}" 
                        			 validatorMessage="#{web.text.ONLYVALIDITY_INORDERVALIDATY}" rendered="#{acmeConfigMBean.currentAliasEditMode}">
                        			<f:validator validatorId="validityDateValidator" />
                        			<f:attribute name="precision" value="seconds" />
                        			<f:attribute name="minimumValue" value="1000" />
                        			<f:attribute name="allowNull" value="false" />
                        </h:inputText>
                        <h:outputText value="#{acmeConfigMBean.currentAlias.orderValidity}" rendered="#{!acmeConfigMBean.currentAliasEditMode}"/>
                    </h:panelGroup>
                    
                    <h:panelGroup>
                    	<h:outputLabel for="approvalForNewAccount" value="#{web.text.ACME_APPROVAL_NEW_ACCOUNT}" styleClass="titles"/>
                    	<br />
                    	<h:outputText value="#{web.text.ACME_APPROVAL_NEW_ACCOUNT_HELP}" styleClass="help" style="font-size: smaller"/>
                    </h:panelGroup>
                    <h:panelGroup id="approvalForNewAccount" >
                        <h:panelGroup layout="block" styleClass="">
                            <h:selectOneMenu id="approvalForNewAccountId" value="#{acmeConfigMBean.currentAlias.approvalForNewAccountId}"
                                             disabled="#{!acmeConfigMBean.currentAliasEditMode}">
                                <f:selectItems value="#{acmeConfigMBean.availableApprovalProfiles}"/>
                            </h:selectOneMenu>
                        </h:panelGroup>
                    </h:panelGroup>
                    
                    <h:panelGroup>
                    	<h:outputLabel for="approvalForKeyChange" value="#{web.text.ACME_APPROVAL_KEY_CHANGE}" styleClass="titles"/>
                    	<br />
                    	<h:outputText value="#{web.text.ACME_APPROVAL_KEY_CHANGE_HELP}" styleClass="help" style="font-size: smaller"/>
                    </h:panelGroup>
                    <h:panelGroup id="approvalForKeyChange" >
                        <h:panelGroup layout="block" styleClass="">
                            <h:selectOneMenu id="approvalForKeyChangeId" value="#{acmeConfigMBean.currentAlias.approvalForKeyChangeId}"
                                             disabled="#{!acmeConfigMBean.currentAliasEditMode}">
                                <f:selectItems value="#{acmeConfigMBean.availableApprovalProfiles}"/>
                            </h:selectOneMenu>
                        </h:panelGroup>
                    </h:panelGroup>
                    
                    <h:panelGroup>
                    	<h:outputLabel for="externalAccountBinding" value="#{web.text.ACME_REQUIRE_EXTERNAL_ACCOUNT_BINDING}" styleClass="titles"/>
                    	<br />
                    	<h:outputText value="#{web.text.ACME_REQUIRE_EXTERNAL_ACCOUNT_BINDING_HELP}" styleClass="help" style="font-size: smaller"/>
                    </h:panelGroup>
                    <h:selectBooleanCheckbox id="externalAccountBinding" value="#{acmeConfigMBean.currentAlias.requireExternalAccountBinding}" disabled="#{!acmeConfigMBean.currentAliasEditMode}">
                    	<f:ajax listener="#{acmeConfigMBean.toggleCurrentEabEditMode}" render="@all"></f:ajax>
                    </h:selectBooleanCheckbox>
                    
                    <h:outputLabel for="eabType" value="#{web.text.ACME_EAB_TYPE}" rendered="#{acmeConfigMBean.currentAlias.requireExternalAccountBinding}" styleClass="titles"/>
					<h:selectOneMenu id="eabType" value="#{acmeConfigMBean.eabType}" 
						rendered="#{acmeConfigMBean.currentAlias.requireExternalAccountBinding}"
						disabled="#{!acmeConfigMBean.currentAliasEditMode}">
						<f:ajax listener="#{acmeConfigMBean.eabTypeChanged}" render="@all"/>
						<f:selectItems value="#{acmeConfigMBean.availableEabs}" />
					</h:selectOneMenu>	                    
                </h:panelGrid>
                <h:panelGrid binding="#{acmeConfigMBean.dataGrid}" columnClasses="fixEditColumn1,fixEditColumn2"
                	rendered="#{acmeConfigMBean.currentAlias.requireExternalAccountBinding}" 
                	disabled="#{!acmeConfigMBean.currentAliasEditMode}">
				</h:panelGrid>
                <h:panelGrid columns="1">
                <h:panelGroup>
                        <h:commandButton action="#{acmeConfigMBean.cancelCurrentAlias}" value="#{web.text.CANCEL}" rendered="#{acmeConfigMBean.currentAliasEditMode}" style="margin-right:3px;" immediate="true"/>
                        <h:commandButton action="#{acmeConfigMBean.saveCurrentAlias}" value="#{web.text.SAVE}" rendered="#{acmeConfigMBean.currentAliasEditMode}"
                        	disabled="#{acmeConfigMBean.saveCurrentAliasDisabled}"/>
                    </h:panelGroup>
                </h:panelGrid>
            </h:form>	
	</ui:define>
</ui:composition>
</html>
<|MERGE_RESOLUTION|>--- conflicted
+++ resolved
@@ -304,11 +304,7 @@
                     </h:panelGroup>
                     
                     <h:panelGroup>
-<<<<<<< HEAD
-					   	<h:outputLabel for="orderValidity" value="#{web.text.ACME_ORDER_VALIDITY}" styleClass="titles"/>
-=======
                         <h:outputLabel for="orderValidity" value="#{web.text.ACME_ORDER_VALIDITY}" styleClass="titles"/>
->>>>>>> e0c52aaa
                     	<br />
                     	<h:outputText value="#{web.text.ACME_ORDER_VALIDITY_HELP}" styleClass="help" style="font-size: smaller"/>
                     </h:panelGroup>
