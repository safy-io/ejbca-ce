/*************************************************************************
 *                                                                       *
 *  EJBCA Community: The OpenSource Certificate Authority                *
 *                                                                       *
 *  This software is free software; you can redistribute it and/or       *
 *  modify it under the terms of the GNU Lesser General Public           *
 *  License as published by the Free Software Foundation; either         *
 *  version 2.1 of the License, or any later version.                    *
 *                                                                       *
 *  See terms of license at gnu.org.                                     *
 *                                                                       *
 *************************************************************************/
package org.ejbca.ui.web.rest.api.resource;

import static org.easymock.EasyMock.anyInt;
import static org.easymock.EasyMock.anyObject;
import static org.easymock.EasyMock.anyString;
import static org.easymock.EasyMock.capture;
import static org.easymock.EasyMock.eq;
import static org.easymock.EasyMock.expect;
import static org.easymock.EasyMock.replay;
import static org.easymock.EasyMock.verify;
import static org.ejbca.ui.web.rest.api.Assert.EjbcaAssert.assertJsonContentType;
import static org.ejbca.ui.web.rest.api.Assert.EjbcaAssert.assertProperJsonStatusResponse;
import static org.junit.Assert.assertEquals;
import static org.junit.Assert.assertFalse;
import static org.junit.Assert.assertTrue;

import java.io.IOException;
import java.math.BigInteger;
import java.security.cert.Certificate;
import java.text.DateFormat;
import java.util.Collections;
import java.util.Date;

import javax.servlet.http.HttpServletRequest;
import javax.ws.rs.client.Entity;
import javax.ws.rs.client.Invocation;
import javax.ws.rs.core.Response;
import javax.ws.rs.core.Response.Status;

import org.cesecore.authentication.tokens.AuthenticationToken;
import org.cesecore.authentication.tokens.UsernamePrincipal;
import org.cesecore.certificates.certificate.CertificateStatus;
import org.cesecore.certificates.crl.RevocationReasons;
import org.cesecore.mock.authentication.tokens.UsernameBasedAuthenticationToken;
<<<<<<< HEAD
=======
import org.cesecore.util.EJBTools;
import org.easymock.Capture;
import org.easymock.EasyMock;
>>>>>>> 1a5af10c
import org.easymock.EasyMockRunner;
import org.easymock.Mock;
import org.easymock.TestSubject;
import org.ejbca.config.GlobalConfiguration;
import org.ejbca.core.ejb.dto.CertRevocationDto;
import org.ejbca.core.model.era.RaMasterApiProxyBeanLocal;
import org.ejbca.ui.web.rest.api.InMemoryRestServer;
import org.ejbca.ui.web.rest.api.config.JsonDateSerializer;
import org.ejbca.ui.web.rest.api.resource.swagger.CertificateRestResourceSwagger;
import org.json.simple.JSONObject;
import org.json.simple.parser.JSONParser;
import org.junit.AfterClass;
import org.junit.BeforeClass;
import org.junit.Test;
import org.junit.runner.RunWith;

import com.keyfactor.util.EJBTools;

/**
 * A unit test class for CertificateRestResource to test its content.
 * <br/>
 * The testing is organized through deployment of this resource with mocked dependencies into InMemoryRestServer.
 *
 * @see org.ejbca.ui.web.rest.api.InMemoryRestServer
 */
@RunWith(EasyMockRunner.class)
public class CertificateRestResourceUnitTest {

    private static final DateFormat DATE_FORMAT_ISO8601 = JsonDateSerializer.DATE_FORMAT_ISO8601;
    private static final JSONParser jsonParser = new JSONParser();
    private static final AuthenticationToken authenticationToken = new UsernameBasedAuthenticationToken(new UsernamePrincipal("TestRunner"));
    // Extend class to test without security
    private static class CertificateRestResourceWithoutSecurity extends CertificateRestResourceSwagger {
        @Override
        protected AuthenticationToken getAdmin(HttpServletRequest requestContext, boolean allowNonAdmins) {
            return authenticationToken;
        }
    }

    public static InMemoryRestServer server;

    @TestSubject
    private static CertificateRestResourceWithoutSecurity testClass = new CertificateRestResourceWithoutSecurity();

    @Mock
    private RaMasterApiProxyBeanLocal raMasterApiProxy;

    @BeforeClass
    public static void beforeClass() throws IOException {
        server = InMemoryRestServer.create(testClass);
        server.start();
    }

    @AfterClass
    public static void afterClass() {
        server.close();
    }

    @Test
    public void shouldReturnProperStatus() throws Exception {
        // given
        final String expectedStatus = "OK";
        final String expectedVersion = "1.0";
        final String expectedRevision = GlobalConfiguration.EJBCA_VERSION;
        // when
        final Invocation.Builder request = server.newRequest("/v1/certificate/status").request();
        final Response actualResponse = request.get();
        final String actualJsonString = actualResponse.readEntity(String.class);
        // then
        assertEquals(Status.OK.getStatusCode(), actualResponse.getStatus());
        assertJsonContentType(actualResponse);
        assertProperJsonStatusResponse(expectedStatus, expectedVersion, expectedRevision, actualJsonString);
    }

    @Test
    public void shouldReturnProperStatusOnCertificateRevoke() throws Exception {
        // given
        final int expectedCode = Status.OK.getStatusCode();
        final String expectedMessage = "Successfully revoked";
        final boolean expectedRevoked = true;
        final String expectedSerialNumber = "1a2b3c";
        final Date expectedRevocationDate = new Date();
        final String expectedRevocationDateString = DATE_FORMAT_ISO8601.format(expectedRevocationDate);
        final RevocationReasons revocationReason = RevocationReasons.KEYCOMPROMISE;
        final CertificateStatus response = new CertificateStatus("REVOKED", expectedRevocationDate.getTime(), revocationReason.getDatabaseValue(), 123456);
        // when
        final Capture<CertRevocationDto> capturedDto = EasyMock.newCapture();
        raMasterApiProxy.revokeCertWithMetadata(anyObject(AuthenticationToken.class), capture(capturedDto));
        EasyMock.expectLastCall().andVoid();
        expect(raMasterApiProxy.getCertificateStatus(anyObject(AuthenticationToken.class), anyString(), anyObject(BigInteger.class))).andReturn(response);
        replay(raMasterApiProxy);
        final Invocation.Builder request = server
                .newRequest("/v1/certificate/CN=TestCa/1a2b3c/revoke")
                .queryParam("reason", revocationReason.getStringValue())
                .queryParam("date", expectedRevocationDateString)
                .request();
        final Entity<String> entity = Entity.text("");
        final Response actualResponse = request.put(entity);
        final String actualJsonString = actualResponse.readEntity(String.class);

        final JSONObject actualJsonObject = (JSONObject) jsonParser.parse(actualJsonString);
        // then
        assertEquals(expectedCode, actualResponse.getStatus());
        assertJsonContentType(actualResponse);
        assertEquals(expectedMessage, actualJsonObject.get("message"));
        assertEquals(expectedRevoked, actualJsonObject.get("revoked"));
        assertEquals(expectedSerialNumber, actualJsonObject.get("serial_number"));
        assertEquals(expectedRevocationDateString, actualJsonObject.get("revocation_date"));
        verify(raMasterApiProxy);
        assertTrue(capturedDto.hasCaptured());
        final CertRevocationDto certRevocationMetadata = capturedDto.getValue();
        assertEquals("CN=TestCa", certRevocationMetadata.getIssuerDN());
        assertEquals(expectedSerialNumber, certRevocationMetadata.getCertificateSN());
        assertEquals(Integer.valueOf(revocationReason.getDatabaseValue()), certRevocationMetadata.getReason());
    }

    /** Tests a change of invalidity date of an already revoked certificate */
    @Test
    public void shouldReturnProperStatusOnCertificateInvalidityDateChange() throws Exception {
        // given
        final int expectedCode = Status.OK.getStatusCode();
        final String expectedMessage = "Successfully revoked";
        final boolean expectedRevoked = true;
        final String expectedSerialNumber = "1a2b3c";
        final Date expectedRevocationDate = new Date();
        final String expectedInvalidityDateString = "2023-01-02T12:34:56Z";
        final String expectedRevocationDateString = DATE_FORMAT_ISO8601.format(expectedRevocationDate);
        final RevocationReasons revocationReason = RevocationReasons.KEYCOMPROMISE;
        final CertificateStatus response = new CertificateStatus("REVOKED", expectedRevocationDate.getTime(), revocationReason.getDatabaseValue(), 123456);
        // when
        expect(raMasterApiProxy.getCertificateStatus(anyObject(AuthenticationToken.class), anyString(), anyObject(BigInteger.class))).andReturn(response);
        final Capture<CertRevocationDto> capturedDto = EasyMock.newCapture();
        raMasterApiProxy.revokeCertWithMetadata(anyObject(AuthenticationToken.class), capture(capturedDto));
        EasyMock.expectLastCall().andVoid();
        expect(raMasterApiProxy.getCertificateStatus(anyObject(AuthenticationToken.class), anyString(), anyObject(BigInteger.class))).andReturn(response);
        replay(raMasterApiProxy);
        final Invocation.Builder request = server
                .newRequest("/v1/certificate/CN=TestCa/1a2b3c/revoke")
                .queryParam("invalidity_date", expectedInvalidityDateString)
                .queryParam("date", expectedRevocationDateString)
                .request();
        final Entity<String> entity = Entity.text("");
        final Response actualResponse = request.put(entity);
        final String actualJsonString = actualResponse.readEntity(String.class);

        final JSONObject actualJsonObject = (JSONObject) jsonParser.parse(actualJsonString);
        // then
        assertEquals(expectedCode, actualResponse.getStatus());
        assertJsonContentType(actualResponse);
        assertEquals(expectedMessage, actualJsonObject.get("message"));
        assertEquals(expectedRevoked, actualJsonObject.get("revoked"));
        assertEquals(expectedSerialNumber, actualJsonObject.get("serial_number"));
        assertEquals(expectedRevocationDateString, actualJsonObject.get("revocation_date"));
        assertEquals(expectedInvalidityDateString, actualJsonObject.get("invalidity_date"));
        verify(raMasterApiProxy);
        assertTrue(capturedDto.hasCaptured());
        final CertRevocationDto certRevocationMetadata = capturedDto.getValue();
        assertEquals("CN=TestCa", certRevocationMetadata.getIssuerDN());
        assertEquals(expectedSerialNumber, certRevocationMetadata.getCertificateSN());
        assertEquals(Integer.valueOf(revocationReason.getDatabaseValue()), certRevocationMetadata.getReason());
    }

    @Test
    public void shouldReturnNoMoreExpiredCertificates() throws Exception {
        // given
        final long days = 1;
        final int offset = 0;
        final int maxNumberOfResults = 0;
        expect(raMasterApiProxy.getCountOfCertificatesByExpirationTime(anyObject(AuthenticationToken.class), anyInt())).andReturn(0).times(1);
        expect(raMasterApiProxy.getCertificatesByExpirationTime(anyObject(AuthenticationToken.class), eq(days), eq(maxNumberOfResults), eq(offset)))
                        .andReturn(EJBTools.wrapCertCollection(Collections.<Certificate> emptyList()));

        replay(raMasterApiProxy);
        // when
        final Invocation.Builder request = server
                .newRequest("/v1/certificate/expire")
                .queryParam("days", days)
                .queryParam("offset", offset)
                .queryParam("maxNumberOfResults", maxNumberOfResults)
                .request();
        final Response actualResponse = request.get();
        final String actualJsonString = actualResponse.readEntity(String.class);
        final int actualStatus = actualResponse.getStatus();
        final JSONObject actualJsonObject = (JSONObject) jsonParser.parse(actualJsonString);
        final boolean moreResults  = (Boolean) ((JSONObject)actualJsonObject.get("pagination_rest_response_component")).get("more_results");
        // then
        assertEquals(Status.OK.getStatusCode(), actualStatus);
        assertJsonContentType(actualResponse);
        assertFalse(moreResults);
        verify(raMasterApiProxy);
    }

    @Test
    public void shouldReturnAreMoreResultsAndNextOffsetAndNumberOfResultsLeft() throws Exception {
        // given
        final long days = 1;
        final int offset = 0;
        final int maxNumberOfResults = 4;
        final long expectedNextOffset = 4L;
        final long expectedNumberOfResults = 6L;
        expect(raMasterApiProxy.getCountOfCertificatesByExpirationTime(anyObject(AuthenticationToken.class), anyInt())).andReturn(10).times(1);
        expect(raMasterApiProxy.getCertificatesByExpirationTime(anyObject(AuthenticationToken.class), eq(days), eq(maxNumberOfResults), eq(offset)))
                        .andReturn(EJBTools.wrapCertCollection(Collections.<Certificate> emptyList()));
        replay(raMasterApiProxy);
        // when
        final Invocation.Builder request = server
                .newRequest("/v1/certificate/expire")
                .queryParam("days", days)
                .queryParam("offset", offset)
                .queryParam("maxNumberOfResults", maxNumberOfResults)
                .request();
        final Response actualResponse = request.get();
        final String actualJsonString = actualResponse.readEntity(String.class);
        final int actualStatus = actualResponse.getStatus();
        final JSONObject actualJsonObject = (JSONObject) jsonParser.parse(actualJsonString);
        final JSONObject responseStatus = (JSONObject) actualJsonObject.get("pagination_rest_response_component");
        final boolean moreResults  = (Boolean) responseStatus.get("more_results");
        final long nextOffset  = (Long) responseStatus.get("next_offset");
        final long numberOfResults  = (Long) responseStatus.get("number_of_results");
        // then
        assertEquals(Status.OK.getStatusCode(), actualStatus);
        assertJsonContentType(actualResponse);
        assertTrue(moreResults);
        assertEquals(expectedNextOffset, nextOffset);
        assertEquals(expectedNumberOfResults, numberOfResults);
        verify(raMasterApiProxy);
    }

    @Test
    public void shouldReturnAreMoreResultsAndNextOffsetAndNumberOfResultsLeftWithNotZeroOffset() throws Exception {
        // given
        final long days = 1;
        final int offset = 3;
        final int maxNumberOfResults = 4;
        final long expectedNextOffset = 7L;
        final long expectedNumberOfResults = 3L;
        expect(raMasterApiProxy.getCountOfCertificatesByExpirationTime(anyObject(AuthenticationToken.class), anyInt())).andReturn(10).times(1);
        expect(raMasterApiProxy.getCertificatesByExpirationTime(anyObject(AuthenticationToken.class), eq(days), eq(maxNumberOfResults), eq(offset)))
                        .andReturn(EJBTools.wrapCertCollection(Collections.<Certificate> emptyList()));
        replay(raMasterApiProxy);
        // when
        final Invocation.Builder request = server
                .newRequest("/v1/certificate/expire")
                .queryParam("days", days)
                .queryParam("offset", offset)
                .queryParam("maxNumberOfResults", maxNumberOfResults)
                .request();
        final Response actualResponse = request.get();
        final String actualJsonString = actualResponse.readEntity(String.class);
        final int actualStatus = actualResponse.getStatus();
        final JSONObject actualJsonObject = (JSONObject) jsonParser.parse(actualJsonString);
        final JSONObject responseStatus = (JSONObject) actualJsonObject.get("pagination_rest_response_component");
        final boolean moreResults  = (Boolean) responseStatus.get("more_results");
        final long nextOffset  = (Long) responseStatus.get("next_offset");
        final long numberOfResults  = (Long) responseStatus.get("number_of_results");
        // then
        assertEquals(Status.OK.getStatusCode(), actualStatus);
        assertJsonContentType(actualResponse);
        assertTrue(moreResults);
        assertEquals(expectedNextOffset, nextOffset);
        assertEquals(expectedNumberOfResults, numberOfResults);
        verify(raMasterApiProxy);
    }

    @Test
    public void shouldReturnRevocationStatusRevokedWithReasonUnspecified() throws Exception {
        // given
        final int reasonUnspecified = 0;
        final CertificateStatus response = new CertificateStatus("REVOKED", new Date().getTime(), reasonUnspecified, 123456);
        expect(raMasterApiProxy.getCertificateStatus(anyObject(AuthenticationToken.class), anyString(), anyObject(BigInteger.class))).andReturn(response);
        replay(raMasterApiProxy);
        // when

        final Invocation.Builder request = server
                .newRequest("/v1/certificate/testca/123456/revocationstatus")
                .request();
        final Response actualResponse = request.get();
        final String actualJsonString = actualResponse.readEntity(String.class);
        final int actualStatus = actualResponse.getStatus();
        final JSONObject actualJsonObject = (JSONObject) jsonParser.parse(actualJsonString);
        final boolean actualRevocationStatus = (boolean) actualJsonObject.get("revoked");
        final String actualRevocationReason = (String) actualJsonObject.get("revocation_reason");
        // then
        assertEquals(Status.OK.getStatusCode(), actualStatus);
        assertEquals(true, actualRevocationStatus);
        assertEquals(RevocationReasons.UNSPECIFIED.getStringValue(), actualRevocationReason);
        verify(raMasterApiProxy);
    }

    @Test
    public void inputBadSerialNrShouldReturnBadRequest() throws Exception {
        final String nonHexSerialNumberRequest = "/v1/certificate/testca/qwerty/revocationstatus";
        final Invocation.Builder request = server
                .newRequest(nonHexSerialNumberRequest)
                .request();
        final Response actualResponse = request.get();
        final int actualStatus = actualResponse.getStatus();
        assertEquals(Status.BAD_REQUEST.getStatusCode(), actualStatus);
    }
}
<|MERGE_RESOLUTION|>--- conflicted
+++ resolved
@@ -1,352 +1,348 @@
-/*************************************************************************
- *                                                                       *
- *  EJBCA Community: The OpenSource Certificate Authority                *
- *                                                                       *
- *  This software is free software; you can redistribute it and/or       *
- *  modify it under the terms of the GNU Lesser General Public           *
- *  License as published by the Free Software Foundation; either         *
- *  version 2.1 of the License, or any later version.                    *
- *                                                                       *
- *  See terms of license at gnu.org.                                     *
- *                                                                       *
- *************************************************************************/
-package org.ejbca.ui.web.rest.api.resource;
-
-import static org.easymock.EasyMock.anyInt;
-import static org.easymock.EasyMock.anyObject;
-import static org.easymock.EasyMock.anyString;
-import static org.easymock.EasyMock.capture;
-import static org.easymock.EasyMock.eq;
-import static org.easymock.EasyMock.expect;
-import static org.easymock.EasyMock.replay;
-import static org.easymock.EasyMock.verify;
-import static org.ejbca.ui.web.rest.api.Assert.EjbcaAssert.assertJsonContentType;
-import static org.ejbca.ui.web.rest.api.Assert.EjbcaAssert.assertProperJsonStatusResponse;
-import static org.junit.Assert.assertEquals;
-import static org.junit.Assert.assertFalse;
-import static org.junit.Assert.assertTrue;
-
-import java.io.IOException;
-import java.math.BigInteger;
-import java.security.cert.Certificate;
-import java.text.DateFormat;
-import java.util.Collections;
-import java.util.Date;
-
-import javax.servlet.http.HttpServletRequest;
-import javax.ws.rs.client.Entity;
-import javax.ws.rs.client.Invocation;
-import javax.ws.rs.core.Response;
-import javax.ws.rs.core.Response.Status;
-
-import org.cesecore.authentication.tokens.AuthenticationToken;
-import org.cesecore.authentication.tokens.UsernamePrincipal;
-import org.cesecore.certificates.certificate.CertificateStatus;
-import org.cesecore.certificates.crl.RevocationReasons;
-import org.cesecore.mock.authentication.tokens.UsernameBasedAuthenticationToken;
-<<<<<<< HEAD
-=======
-import org.cesecore.util.EJBTools;
-import org.easymock.Capture;
-import org.easymock.EasyMock;
->>>>>>> 1a5af10c
-import org.easymock.EasyMockRunner;
-import org.easymock.Mock;
-import org.easymock.TestSubject;
-import org.ejbca.config.GlobalConfiguration;
-import org.ejbca.core.ejb.dto.CertRevocationDto;
-import org.ejbca.core.model.era.RaMasterApiProxyBeanLocal;
-import org.ejbca.ui.web.rest.api.InMemoryRestServer;
-import org.ejbca.ui.web.rest.api.config.JsonDateSerializer;
-import org.ejbca.ui.web.rest.api.resource.swagger.CertificateRestResourceSwagger;
-import org.json.simple.JSONObject;
-import org.json.simple.parser.JSONParser;
-import org.junit.AfterClass;
-import org.junit.BeforeClass;
-import org.junit.Test;
-import org.junit.runner.RunWith;
-
-import com.keyfactor.util.EJBTools;
-
-/**
- * A unit test class for CertificateRestResource to test its content.
- * <br/>
- * The testing is organized through deployment of this resource with mocked dependencies into InMemoryRestServer.
- *
- * @see org.ejbca.ui.web.rest.api.InMemoryRestServer
- */
-@RunWith(EasyMockRunner.class)
-public class CertificateRestResourceUnitTest {
-
-    private static final DateFormat DATE_FORMAT_ISO8601 = JsonDateSerializer.DATE_FORMAT_ISO8601;
-    private static final JSONParser jsonParser = new JSONParser();
-    private static final AuthenticationToken authenticationToken = new UsernameBasedAuthenticationToken(new UsernamePrincipal("TestRunner"));
-    // Extend class to test without security
-    private static class CertificateRestResourceWithoutSecurity extends CertificateRestResourceSwagger {
-        @Override
-        protected AuthenticationToken getAdmin(HttpServletRequest requestContext, boolean allowNonAdmins) {
-            return authenticationToken;
-        }
-    }
-
-    public static InMemoryRestServer server;
-
-    @TestSubject
-    private static CertificateRestResourceWithoutSecurity testClass = new CertificateRestResourceWithoutSecurity();
-
-    @Mock
-    private RaMasterApiProxyBeanLocal raMasterApiProxy;
-
-    @BeforeClass
-    public static void beforeClass() throws IOException {
-        server = InMemoryRestServer.create(testClass);
-        server.start();
-    }
-
-    @AfterClass
-    public static void afterClass() {
-        server.close();
-    }
-
-    @Test
-    public void shouldReturnProperStatus() throws Exception {
-        // given
-        final String expectedStatus = "OK";
-        final String expectedVersion = "1.0";
-        final String expectedRevision = GlobalConfiguration.EJBCA_VERSION;
-        // when
-        final Invocation.Builder request = server.newRequest("/v1/certificate/status").request();
-        final Response actualResponse = request.get();
-        final String actualJsonString = actualResponse.readEntity(String.class);
-        // then
-        assertEquals(Status.OK.getStatusCode(), actualResponse.getStatus());
-        assertJsonContentType(actualResponse);
-        assertProperJsonStatusResponse(expectedStatus, expectedVersion, expectedRevision, actualJsonString);
-    }
-
-    @Test
-    public void shouldReturnProperStatusOnCertificateRevoke() throws Exception {
-        // given
-        final int expectedCode = Status.OK.getStatusCode();
-        final String expectedMessage = "Successfully revoked";
-        final boolean expectedRevoked = true;
-        final String expectedSerialNumber = "1a2b3c";
-        final Date expectedRevocationDate = new Date();
-        final String expectedRevocationDateString = DATE_FORMAT_ISO8601.format(expectedRevocationDate);
-        final RevocationReasons revocationReason = RevocationReasons.KEYCOMPROMISE;
-        final CertificateStatus response = new CertificateStatus("REVOKED", expectedRevocationDate.getTime(), revocationReason.getDatabaseValue(), 123456);
-        // when
-        final Capture<CertRevocationDto> capturedDto = EasyMock.newCapture();
-        raMasterApiProxy.revokeCertWithMetadata(anyObject(AuthenticationToken.class), capture(capturedDto));
-        EasyMock.expectLastCall().andVoid();
-        expect(raMasterApiProxy.getCertificateStatus(anyObject(AuthenticationToken.class), anyString(), anyObject(BigInteger.class))).andReturn(response);
-        replay(raMasterApiProxy);
-        final Invocation.Builder request = server
-                .newRequest("/v1/certificate/CN=TestCa/1a2b3c/revoke")
-                .queryParam("reason", revocationReason.getStringValue())
-                .queryParam("date", expectedRevocationDateString)
-                .request();
-        final Entity<String> entity = Entity.text("");
-        final Response actualResponse = request.put(entity);
-        final String actualJsonString = actualResponse.readEntity(String.class);
-
-        final JSONObject actualJsonObject = (JSONObject) jsonParser.parse(actualJsonString);
-        // then
-        assertEquals(expectedCode, actualResponse.getStatus());
-        assertJsonContentType(actualResponse);
-        assertEquals(expectedMessage, actualJsonObject.get("message"));
-        assertEquals(expectedRevoked, actualJsonObject.get("revoked"));
-        assertEquals(expectedSerialNumber, actualJsonObject.get("serial_number"));
-        assertEquals(expectedRevocationDateString, actualJsonObject.get("revocation_date"));
-        verify(raMasterApiProxy);
-        assertTrue(capturedDto.hasCaptured());
-        final CertRevocationDto certRevocationMetadata = capturedDto.getValue();
-        assertEquals("CN=TestCa", certRevocationMetadata.getIssuerDN());
-        assertEquals(expectedSerialNumber, certRevocationMetadata.getCertificateSN());
-        assertEquals(Integer.valueOf(revocationReason.getDatabaseValue()), certRevocationMetadata.getReason());
-    }
-
-    /** Tests a change of invalidity date of an already revoked certificate */
-    @Test
-    public void shouldReturnProperStatusOnCertificateInvalidityDateChange() throws Exception {
-        // given
-        final int expectedCode = Status.OK.getStatusCode();
-        final String expectedMessage = "Successfully revoked";
-        final boolean expectedRevoked = true;
-        final String expectedSerialNumber = "1a2b3c";
-        final Date expectedRevocationDate = new Date();
-        final String expectedInvalidityDateString = "2023-01-02T12:34:56Z";
-        final String expectedRevocationDateString = DATE_FORMAT_ISO8601.format(expectedRevocationDate);
-        final RevocationReasons revocationReason = RevocationReasons.KEYCOMPROMISE;
-        final CertificateStatus response = new CertificateStatus("REVOKED", expectedRevocationDate.getTime(), revocationReason.getDatabaseValue(), 123456);
-        // when
-        expect(raMasterApiProxy.getCertificateStatus(anyObject(AuthenticationToken.class), anyString(), anyObject(BigInteger.class))).andReturn(response);
-        final Capture<CertRevocationDto> capturedDto = EasyMock.newCapture();
-        raMasterApiProxy.revokeCertWithMetadata(anyObject(AuthenticationToken.class), capture(capturedDto));
-        EasyMock.expectLastCall().andVoid();
-        expect(raMasterApiProxy.getCertificateStatus(anyObject(AuthenticationToken.class), anyString(), anyObject(BigInteger.class))).andReturn(response);
-        replay(raMasterApiProxy);
-        final Invocation.Builder request = server
-                .newRequest("/v1/certificate/CN=TestCa/1a2b3c/revoke")
-                .queryParam("invalidity_date", expectedInvalidityDateString)
-                .queryParam("date", expectedRevocationDateString)
-                .request();
-        final Entity<String> entity = Entity.text("");
-        final Response actualResponse = request.put(entity);
-        final String actualJsonString = actualResponse.readEntity(String.class);
-
-        final JSONObject actualJsonObject = (JSONObject) jsonParser.parse(actualJsonString);
-        // then
-        assertEquals(expectedCode, actualResponse.getStatus());
-        assertJsonContentType(actualResponse);
-        assertEquals(expectedMessage, actualJsonObject.get("message"));
-        assertEquals(expectedRevoked, actualJsonObject.get("revoked"));
-        assertEquals(expectedSerialNumber, actualJsonObject.get("serial_number"));
-        assertEquals(expectedRevocationDateString, actualJsonObject.get("revocation_date"));
-        assertEquals(expectedInvalidityDateString, actualJsonObject.get("invalidity_date"));
-        verify(raMasterApiProxy);
-        assertTrue(capturedDto.hasCaptured());
-        final CertRevocationDto certRevocationMetadata = capturedDto.getValue();
-        assertEquals("CN=TestCa", certRevocationMetadata.getIssuerDN());
-        assertEquals(expectedSerialNumber, certRevocationMetadata.getCertificateSN());
-        assertEquals(Integer.valueOf(revocationReason.getDatabaseValue()), certRevocationMetadata.getReason());
-    }
-
-    @Test
-    public void shouldReturnNoMoreExpiredCertificates() throws Exception {
-        // given
-        final long days = 1;
-        final int offset = 0;
-        final int maxNumberOfResults = 0;
-        expect(raMasterApiProxy.getCountOfCertificatesByExpirationTime(anyObject(AuthenticationToken.class), anyInt())).andReturn(0).times(1);
-        expect(raMasterApiProxy.getCertificatesByExpirationTime(anyObject(AuthenticationToken.class), eq(days), eq(maxNumberOfResults), eq(offset)))
-                        .andReturn(EJBTools.wrapCertCollection(Collections.<Certificate> emptyList()));
-
-        replay(raMasterApiProxy);
-        // when
-        final Invocation.Builder request = server
-                .newRequest("/v1/certificate/expire")
-                .queryParam("days", days)
-                .queryParam("offset", offset)
-                .queryParam("maxNumberOfResults", maxNumberOfResults)
-                .request();
-        final Response actualResponse = request.get();
-        final String actualJsonString = actualResponse.readEntity(String.class);
-        final int actualStatus = actualResponse.getStatus();
-        final JSONObject actualJsonObject = (JSONObject) jsonParser.parse(actualJsonString);
-        final boolean moreResults  = (Boolean) ((JSONObject)actualJsonObject.get("pagination_rest_response_component")).get("more_results");
-        // then
-        assertEquals(Status.OK.getStatusCode(), actualStatus);
-        assertJsonContentType(actualResponse);
-        assertFalse(moreResults);
-        verify(raMasterApiProxy);
-    }
-
-    @Test
-    public void shouldReturnAreMoreResultsAndNextOffsetAndNumberOfResultsLeft() throws Exception {
-        // given
-        final long days = 1;
-        final int offset = 0;
-        final int maxNumberOfResults = 4;
-        final long expectedNextOffset = 4L;
-        final long expectedNumberOfResults = 6L;
-        expect(raMasterApiProxy.getCountOfCertificatesByExpirationTime(anyObject(AuthenticationToken.class), anyInt())).andReturn(10).times(1);
-        expect(raMasterApiProxy.getCertificatesByExpirationTime(anyObject(AuthenticationToken.class), eq(days), eq(maxNumberOfResults), eq(offset)))
-                        .andReturn(EJBTools.wrapCertCollection(Collections.<Certificate> emptyList()));
-        replay(raMasterApiProxy);
-        // when
-        final Invocation.Builder request = server
-                .newRequest("/v1/certificate/expire")
-                .queryParam("days", days)
-                .queryParam("offset", offset)
-                .queryParam("maxNumberOfResults", maxNumberOfResults)
-                .request();
-        final Response actualResponse = request.get();
-        final String actualJsonString = actualResponse.readEntity(String.class);
-        final int actualStatus = actualResponse.getStatus();
-        final JSONObject actualJsonObject = (JSONObject) jsonParser.parse(actualJsonString);
-        final JSONObject responseStatus = (JSONObject) actualJsonObject.get("pagination_rest_response_component");
-        final boolean moreResults  = (Boolean) responseStatus.get("more_results");
-        final long nextOffset  = (Long) responseStatus.get("next_offset");
-        final long numberOfResults  = (Long) responseStatus.get("number_of_results");
-        // then
-        assertEquals(Status.OK.getStatusCode(), actualStatus);
-        assertJsonContentType(actualResponse);
-        assertTrue(moreResults);
-        assertEquals(expectedNextOffset, nextOffset);
-        assertEquals(expectedNumberOfResults, numberOfResults);
-        verify(raMasterApiProxy);
-    }
-
-    @Test
-    public void shouldReturnAreMoreResultsAndNextOffsetAndNumberOfResultsLeftWithNotZeroOffset() throws Exception {
-        // given
-        final long days = 1;
-        final int offset = 3;
-        final int maxNumberOfResults = 4;
-        final long expectedNextOffset = 7L;
-        final long expectedNumberOfResults = 3L;
-        expect(raMasterApiProxy.getCountOfCertificatesByExpirationTime(anyObject(AuthenticationToken.class), anyInt())).andReturn(10).times(1);
-        expect(raMasterApiProxy.getCertificatesByExpirationTime(anyObject(AuthenticationToken.class), eq(days), eq(maxNumberOfResults), eq(offset)))
-                        .andReturn(EJBTools.wrapCertCollection(Collections.<Certificate> emptyList()));
-        replay(raMasterApiProxy);
-        // when
-        final Invocation.Builder request = server
-                .newRequest("/v1/certificate/expire")
-                .queryParam("days", days)
-                .queryParam("offset", offset)
-                .queryParam("maxNumberOfResults", maxNumberOfResults)
-                .request();
-        final Response actualResponse = request.get();
-        final String actualJsonString = actualResponse.readEntity(String.class);
-        final int actualStatus = actualResponse.getStatus();
-        final JSONObject actualJsonObject = (JSONObject) jsonParser.parse(actualJsonString);
-        final JSONObject responseStatus = (JSONObject) actualJsonObject.get("pagination_rest_response_component");
-        final boolean moreResults  = (Boolean) responseStatus.get("more_results");
-        final long nextOffset  = (Long) responseStatus.get("next_offset");
-        final long numberOfResults  = (Long) responseStatus.get("number_of_results");
-        // then
-        assertEquals(Status.OK.getStatusCode(), actualStatus);
-        assertJsonContentType(actualResponse);
-        assertTrue(moreResults);
-        assertEquals(expectedNextOffset, nextOffset);
-        assertEquals(expectedNumberOfResults, numberOfResults);
-        verify(raMasterApiProxy);
-    }
-
-    @Test
-    public void shouldReturnRevocationStatusRevokedWithReasonUnspecified() throws Exception {
-        // given
-        final int reasonUnspecified = 0;
-        final CertificateStatus response = new CertificateStatus("REVOKED", new Date().getTime(), reasonUnspecified, 123456);
-        expect(raMasterApiProxy.getCertificateStatus(anyObject(AuthenticationToken.class), anyString(), anyObject(BigInteger.class))).andReturn(response);
-        replay(raMasterApiProxy);
-        // when
-
-        final Invocation.Builder request = server
-                .newRequest("/v1/certificate/testca/123456/revocationstatus")
-                .request();
-        final Response actualResponse = request.get();
-        final String actualJsonString = actualResponse.readEntity(String.class);
-        final int actualStatus = actualResponse.getStatus();
-        final JSONObject actualJsonObject = (JSONObject) jsonParser.parse(actualJsonString);
-        final boolean actualRevocationStatus = (boolean) actualJsonObject.get("revoked");
-        final String actualRevocationReason = (String) actualJsonObject.get("revocation_reason");
-        // then
-        assertEquals(Status.OK.getStatusCode(), actualStatus);
-        assertEquals(true, actualRevocationStatus);
-        assertEquals(RevocationReasons.UNSPECIFIED.getStringValue(), actualRevocationReason);
-        verify(raMasterApiProxy);
-    }
-
-    @Test
-    public void inputBadSerialNrShouldReturnBadRequest() throws Exception {
-        final String nonHexSerialNumberRequest = "/v1/certificate/testca/qwerty/revocationstatus";
-        final Invocation.Builder request = server
-                .newRequest(nonHexSerialNumberRequest)
-                .request();
-        final Response actualResponse = request.get();
-        final int actualStatus = actualResponse.getStatus();
-        assertEquals(Status.BAD_REQUEST.getStatusCode(), actualStatus);
-    }
-}
+/*************************************************************************
+ *                                                                       *
+ *  EJBCA Community: The OpenSource Certificate Authority                *
+ *                                                                       *
+ *  This software is free software; you can redistribute it and/or       *
+ *  modify it under the terms of the GNU Lesser General Public           *
+ *  License as published by the Free Software Foundation; either         *
+ *  version 2.1 of the License, or any later version.                    *
+ *                                                                       *
+ *  See terms of license at gnu.org.                                     *
+ *                                                                       *
+ *************************************************************************/
+package org.ejbca.ui.web.rest.api.resource;
+
+import static org.easymock.EasyMock.anyInt;
+import static org.easymock.EasyMock.anyObject;
+import static org.easymock.EasyMock.anyString;
+import static org.easymock.EasyMock.capture;
+import static org.easymock.EasyMock.eq;
+import static org.easymock.EasyMock.expect;
+import static org.easymock.EasyMock.replay;
+import static org.easymock.EasyMock.verify;
+import static org.ejbca.ui.web.rest.api.Assert.EjbcaAssert.assertJsonContentType;
+import static org.ejbca.ui.web.rest.api.Assert.EjbcaAssert.assertProperJsonStatusResponse;
+import static org.junit.Assert.assertEquals;
+import static org.junit.Assert.assertFalse;
+import static org.junit.Assert.assertTrue;
+
+import java.io.IOException;
+import java.math.BigInteger;
+import java.security.cert.Certificate;
+import java.text.DateFormat;
+import java.util.Collections;
+import java.util.Date;
+
+import javax.servlet.http.HttpServletRequest;
+import javax.ws.rs.client.Entity;
+import javax.ws.rs.client.Invocation;
+import javax.ws.rs.core.Response;
+import javax.ws.rs.core.Response.Status;
+
+import org.cesecore.authentication.tokens.AuthenticationToken;
+import org.cesecore.authentication.tokens.UsernamePrincipal;
+import org.cesecore.certificates.certificate.CertificateStatus;
+import org.cesecore.certificates.crl.RevocationReasons;
+import org.cesecore.mock.authentication.tokens.UsernameBasedAuthenticationToken;
+import org.easymock.Capture;
+import org.easymock.EasyMock;
+import org.easymock.EasyMockRunner;
+import org.easymock.Mock;
+import org.easymock.TestSubject;
+import org.ejbca.config.GlobalConfiguration;
+import org.ejbca.core.ejb.dto.CertRevocationDto;
+import org.ejbca.core.model.era.RaMasterApiProxyBeanLocal;
+import org.ejbca.ui.web.rest.api.InMemoryRestServer;
+import org.ejbca.ui.web.rest.api.config.JsonDateSerializer;
+import org.ejbca.ui.web.rest.api.resource.swagger.CertificateRestResourceSwagger;
+import org.json.simple.JSONObject;
+import org.json.simple.parser.JSONParser;
+import org.junit.AfterClass;
+import org.junit.BeforeClass;
+import org.junit.Test;
+import org.junit.runner.RunWith;
+
+import com.keyfactor.util.EJBTools;
+
+/**
+ * A unit test class for CertificateRestResource to test its content.
+ * <br/>
+ * The testing is organized through deployment of this resource with mocked dependencies into InMemoryRestServer.
+ *
+ * @see org.ejbca.ui.web.rest.api.InMemoryRestServer
+ */
+@RunWith(EasyMockRunner.class)
+public class CertificateRestResourceUnitTest {
+
+    private static final DateFormat DATE_FORMAT_ISO8601 = JsonDateSerializer.DATE_FORMAT_ISO8601;
+    private static final JSONParser jsonParser = new JSONParser();
+    private static final AuthenticationToken authenticationToken = new UsernameBasedAuthenticationToken(new UsernamePrincipal("TestRunner"));
+    // Extend class to test without security
+    private static class CertificateRestResourceWithoutSecurity extends CertificateRestResourceSwagger {
+        @Override
+        protected AuthenticationToken getAdmin(HttpServletRequest requestContext, boolean allowNonAdmins) {
+            return authenticationToken;
+        }
+    }
+
+    public static InMemoryRestServer server;
+
+    @TestSubject
+    private static CertificateRestResourceWithoutSecurity testClass = new CertificateRestResourceWithoutSecurity();
+
+    @Mock
+    private RaMasterApiProxyBeanLocal raMasterApiProxy;
+
+    @BeforeClass
+    public static void beforeClass() throws IOException {
+        server = InMemoryRestServer.create(testClass);
+        server.start();
+    }
+
+    @AfterClass
+    public static void afterClass() {
+        server.close();
+    }
+
+    @Test
+    public void shouldReturnProperStatus() throws Exception {
+        // given
+        final String expectedStatus = "OK";
+        final String expectedVersion = "1.0";
+        final String expectedRevision = GlobalConfiguration.EJBCA_VERSION;
+        // when
+        final Invocation.Builder request = server.newRequest("/v1/certificate/status").request();
+        final Response actualResponse = request.get();
+        final String actualJsonString = actualResponse.readEntity(String.class);
+        // then
+        assertEquals(Status.OK.getStatusCode(), actualResponse.getStatus());
+        assertJsonContentType(actualResponse);
+        assertProperJsonStatusResponse(expectedStatus, expectedVersion, expectedRevision, actualJsonString);
+    }
+
+    @Test
+    public void shouldReturnProperStatusOnCertificateRevoke() throws Exception {
+        // given
+        final int expectedCode = Status.OK.getStatusCode();
+        final String expectedMessage = "Successfully revoked";
+        final boolean expectedRevoked = true;
+        final String expectedSerialNumber = "1a2b3c";
+        final Date expectedRevocationDate = new Date();
+        final String expectedRevocationDateString = DATE_FORMAT_ISO8601.format(expectedRevocationDate);
+        final RevocationReasons revocationReason = RevocationReasons.KEYCOMPROMISE;
+        final CertificateStatus response = new CertificateStatus("REVOKED", expectedRevocationDate.getTime(), revocationReason.getDatabaseValue(), 123456);
+        // when
+        final Capture<CertRevocationDto> capturedDto = EasyMock.newCapture();
+        raMasterApiProxy.revokeCertWithMetadata(anyObject(AuthenticationToken.class), capture(capturedDto));
+        EasyMock.expectLastCall().andVoid();
+        expect(raMasterApiProxy.getCertificateStatus(anyObject(AuthenticationToken.class), anyString(), anyObject(BigInteger.class))).andReturn(response);
+        replay(raMasterApiProxy);
+        final Invocation.Builder request = server
+                .newRequest("/v1/certificate/CN=TestCa/1a2b3c/revoke")
+                .queryParam("reason", revocationReason.getStringValue())
+                .queryParam("date", expectedRevocationDateString)
+                .request();
+        final Entity<String> entity = Entity.text("");
+        final Response actualResponse = request.put(entity);
+        final String actualJsonString = actualResponse.readEntity(String.class);
+
+        final JSONObject actualJsonObject = (JSONObject) jsonParser.parse(actualJsonString);
+        // then
+        assertEquals(expectedCode, actualResponse.getStatus());
+        assertJsonContentType(actualResponse);
+        assertEquals(expectedMessage, actualJsonObject.get("message"));
+        assertEquals(expectedRevoked, actualJsonObject.get("revoked"));
+        assertEquals(expectedSerialNumber, actualJsonObject.get("serial_number"));
+        assertEquals(expectedRevocationDateString, actualJsonObject.get("revocation_date"));
+        verify(raMasterApiProxy);
+        assertTrue(capturedDto.hasCaptured());
+        final CertRevocationDto certRevocationMetadata = capturedDto.getValue();
+        assertEquals("CN=TestCa", certRevocationMetadata.getIssuerDN());
+        assertEquals(expectedSerialNumber, certRevocationMetadata.getCertificateSN());
+        assertEquals(Integer.valueOf(revocationReason.getDatabaseValue()), certRevocationMetadata.getReason());
+    }
+
+    /** Tests a change of invalidity date of an already revoked certificate */
+    @Test
+    public void shouldReturnProperStatusOnCertificateInvalidityDateChange() throws Exception {
+        // given
+        final int expectedCode = Status.OK.getStatusCode();
+        final String expectedMessage = "Successfully revoked";
+        final boolean expectedRevoked = true;
+        final String expectedSerialNumber = "1a2b3c";
+        final Date expectedRevocationDate = new Date();
+        final String expectedInvalidityDateString = "2023-01-02T12:34:56Z";
+        final String expectedRevocationDateString = DATE_FORMAT_ISO8601.format(expectedRevocationDate);
+        final RevocationReasons revocationReason = RevocationReasons.KEYCOMPROMISE;
+        final CertificateStatus response = new CertificateStatus("REVOKED", expectedRevocationDate.getTime(), revocationReason.getDatabaseValue(), 123456);
+        // when
+        expect(raMasterApiProxy.getCertificateStatus(anyObject(AuthenticationToken.class), anyString(), anyObject(BigInteger.class))).andReturn(response);
+        final Capture<CertRevocationDto> capturedDto = EasyMock.newCapture();
+        raMasterApiProxy.revokeCertWithMetadata(anyObject(AuthenticationToken.class), capture(capturedDto));
+        EasyMock.expectLastCall().andVoid();
+        expect(raMasterApiProxy.getCertificateStatus(anyObject(AuthenticationToken.class), anyString(), anyObject(BigInteger.class))).andReturn(response);
+        replay(raMasterApiProxy);
+        final Invocation.Builder request = server
+                .newRequest("/v1/certificate/CN=TestCa/1a2b3c/revoke")
+                .queryParam("invalidity_date", expectedInvalidityDateString)
+                .queryParam("date", expectedRevocationDateString)
+                .request();
+        final Entity<String> entity = Entity.text("");
+        final Response actualResponse = request.put(entity);
+        final String actualJsonString = actualResponse.readEntity(String.class);
+
+        final JSONObject actualJsonObject = (JSONObject) jsonParser.parse(actualJsonString);
+        // then
+        assertEquals(expectedCode, actualResponse.getStatus());
+        assertJsonContentType(actualResponse);
+        assertEquals(expectedMessage, actualJsonObject.get("message"));
+        assertEquals(expectedRevoked, actualJsonObject.get("revoked"));
+        assertEquals(expectedSerialNumber, actualJsonObject.get("serial_number"));
+        assertEquals(expectedRevocationDateString, actualJsonObject.get("revocation_date"));
+        assertEquals(expectedInvalidityDateString, actualJsonObject.get("invalidity_date"));
+        verify(raMasterApiProxy);
+        assertTrue(capturedDto.hasCaptured());
+        final CertRevocationDto certRevocationMetadata = capturedDto.getValue();
+        assertEquals("CN=TestCa", certRevocationMetadata.getIssuerDN());
+        assertEquals(expectedSerialNumber, certRevocationMetadata.getCertificateSN());
+        assertEquals(Integer.valueOf(revocationReason.getDatabaseValue()), certRevocationMetadata.getReason());
+    }
+
+    @Test
+    public void shouldReturnNoMoreExpiredCertificates() throws Exception {
+        // given
+        final long days = 1;
+        final int offset = 0;
+        final int maxNumberOfResults = 0;
+        expect(raMasterApiProxy.getCountOfCertificatesByExpirationTime(anyObject(AuthenticationToken.class), anyInt())).andReturn(0).times(1);
+        expect(raMasterApiProxy.getCertificatesByExpirationTime(anyObject(AuthenticationToken.class), eq(days), eq(maxNumberOfResults), eq(offset)))
+                        .andReturn(EJBTools.wrapCertCollection(Collections.<Certificate> emptyList()));
+
+        replay(raMasterApiProxy);
+        // when
+        final Invocation.Builder request = server
+                .newRequest("/v1/certificate/expire")
+                .queryParam("days", days)
+                .queryParam("offset", offset)
+                .queryParam("maxNumberOfResults", maxNumberOfResults)
+                .request();
+        final Response actualResponse = request.get();
+        final String actualJsonString = actualResponse.readEntity(String.class);
+        final int actualStatus = actualResponse.getStatus();
+        final JSONObject actualJsonObject = (JSONObject) jsonParser.parse(actualJsonString);
+        final boolean moreResults  = (Boolean) ((JSONObject)actualJsonObject.get("pagination_rest_response_component")).get("more_results");
+        // then
+        assertEquals(Status.OK.getStatusCode(), actualStatus);
+        assertJsonContentType(actualResponse);
+        assertFalse(moreResults);
+        verify(raMasterApiProxy);
+    }
+
+    @Test
+    public void shouldReturnAreMoreResultsAndNextOffsetAndNumberOfResultsLeft() throws Exception {
+        // given
+        final long days = 1;
+        final int offset = 0;
+        final int maxNumberOfResults = 4;
+        final long expectedNextOffset = 4L;
+        final long expectedNumberOfResults = 6L;
+        expect(raMasterApiProxy.getCountOfCertificatesByExpirationTime(anyObject(AuthenticationToken.class), anyInt())).andReturn(10).times(1);
+        expect(raMasterApiProxy.getCertificatesByExpirationTime(anyObject(AuthenticationToken.class), eq(days), eq(maxNumberOfResults), eq(offset)))
+                        .andReturn(EJBTools.wrapCertCollection(Collections.<Certificate> emptyList()));
+        replay(raMasterApiProxy);
+        // when
+        final Invocation.Builder request = server
+                .newRequest("/v1/certificate/expire")
+                .queryParam("days", days)
+                .queryParam("offset", offset)
+                .queryParam("maxNumberOfResults", maxNumberOfResults)
+                .request();
+        final Response actualResponse = request.get();
+        final String actualJsonString = actualResponse.readEntity(String.class);
+        final int actualStatus = actualResponse.getStatus();
+        final JSONObject actualJsonObject = (JSONObject) jsonParser.parse(actualJsonString);
+        final JSONObject responseStatus = (JSONObject) actualJsonObject.get("pagination_rest_response_component");
+        final boolean moreResults  = (Boolean) responseStatus.get("more_results");
+        final long nextOffset  = (Long) responseStatus.get("next_offset");
+        final long numberOfResults  = (Long) responseStatus.get("number_of_results");
+        // then
+        assertEquals(Status.OK.getStatusCode(), actualStatus);
+        assertJsonContentType(actualResponse);
+        assertTrue(moreResults);
+        assertEquals(expectedNextOffset, nextOffset);
+        assertEquals(expectedNumberOfResults, numberOfResults);
+        verify(raMasterApiProxy);
+    }
+
+    @Test
+    public void shouldReturnAreMoreResultsAndNextOffsetAndNumberOfResultsLeftWithNotZeroOffset() throws Exception {
+        // given
+        final long days = 1;
+        final int offset = 3;
+        final int maxNumberOfResults = 4;
+        final long expectedNextOffset = 7L;
+        final long expectedNumberOfResults = 3L;
+        expect(raMasterApiProxy.getCountOfCertificatesByExpirationTime(anyObject(AuthenticationToken.class), anyInt())).andReturn(10).times(1);
+        expect(raMasterApiProxy.getCertificatesByExpirationTime(anyObject(AuthenticationToken.class), eq(days), eq(maxNumberOfResults), eq(offset)))
+                        .andReturn(EJBTools.wrapCertCollection(Collections.<Certificate> emptyList()));
+        replay(raMasterApiProxy);
+        // when
+        final Invocation.Builder request = server
+                .newRequest("/v1/certificate/expire")
+                .queryParam("days", days)
+                .queryParam("offset", offset)
+                .queryParam("maxNumberOfResults", maxNumberOfResults)
+                .request();
+        final Response actualResponse = request.get();
+        final String actualJsonString = actualResponse.readEntity(String.class);
+        final int actualStatus = actualResponse.getStatus();
+        final JSONObject actualJsonObject = (JSONObject) jsonParser.parse(actualJsonString);
+        final JSONObject responseStatus = (JSONObject) actualJsonObject.get("pagination_rest_response_component");
+        final boolean moreResults  = (Boolean) responseStatus.get("more_results");
+        final long nextOffset  = (Long) responseStatus.get("next_offset");
+        final long numberOfResults  = (Long) responseStatus.get("number_of_results");
+        // then
+        assertEquals(Status.OK.getStatusCode(), actualStatus);
+        assertJsonContentType(actualResponse);
+        assertTrue(moreResults);
+        assertEquals(expectedNextOffset, nextOffset);
+        assertEquals(expectedNumberOfResults, numberOfResults);
+        verify(raMasterApiProxy);
+    }
+
+    @Test
+    public void shouldReturnRevocationStatusRevokedWithReasonUnspecified() throws Exception {
+        // given
+        final int reasonUnspecified = 0;
+        final CertificateStatus response = new CertificateStatus("REVOKED", new Date().getTime(), reasonUnspecified, 123456);
+        expect(raMasterApiProxy.getCertificateStatus(anyObject(AuthenticationToken.class), anyString(), anyObject(BigInteger.class))).andReturn(response);
+        replay(raMasterApiProxy);
+        // when
+
+        final Invocation.Builder request = server
+                .newRequest("/v1/certificate/testca/123456/revocationstatus")
+                .request();
+        final Response actualResponse = request.get();
+        final String actualJsonString = actualResponse.readEntity(String.class);
+        final int actualStatus = actualResponse.getStatus();
+        final JSONObject actualJsonObject = (JSONObject) jsonParser.parse(actualJsonString);
+        final boolean actualRevocationStatus = (boolean) actualJsonObject.get("revoked");
+        final String actualRevocationReason = (String) actualJsonObject.get("revocation_reason");
+        // then
+        assertEquals(Status.OK.getStatusCode(), actualStatus);
+        assertEquals(true, actualRevocationStatus);
+        assertEquals(RevocationReasons.UNSPECIFIED.getStringValue(), actualRevocationReason);
+        verify(raMasterApiProxy);
+    }
+
+    @Test
+    public void inputBadSerialNrShouldReturnBadRequest() throws Exception {
+        final String nonHexSerialNumberRequest = "/v1/certificate/testca/qwerty/revocationstatus";
+        final Invocation.Builder request = server
+                .newRequest(nonHexSerialNumberRequest)
+                .request();
+        final Response actualResponse = request.get();
+        final int actualStatus = actualResponse.getStatus();
+        assertEquals(Status.BAD_REQUEST.getStatusCode(), actualStatus);
+    }
+}