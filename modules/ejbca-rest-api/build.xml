<?xml version="1.0" encoding="UTF-8"?>
<project name="ejbca-rest-api" default="build">
    <description>
            Build files for the EJBCA rest api module
    </description>

	<dirname property="ejbca-rest-api.dir" file="${ant.file.ejbca-rest-api}"/>

    <import file="${ejbca-rest-api.dir}/../build-helpers.xml"/>

	<property name="ejbca-rest-api.build.dir" location="${ejbca-rest-api.dir}/build"/>
	<property name="ejbca-rest-api.build-test.dir" location="${ejbca-rest-api.dir}/build-test"/>
	<property name="ejbca-rest-api.src.dir" location="${ejbca-rest-api.dir}/src"/>
	<property name="ejbca-rest-api.src-test.dir" location="${ejbca-rest-api.dir}/src-test"/>
	<property name="ejbca-rest-api.resources.dir" location="${ejbca-rest-api.dir}/resources"/>

	<path id="compile.classpath">
		<path refid="lib.ejbca-common-web.classpath"/>
		<path refid="lib.bouncycastle.classpath"/>
		<path refid="lib.log4j.classpath"/>
		<path refid="lib.commons-lang.classpath"/>
		<path refid="lib.commons-config.classpath"/>
		<path refid="lib.commons-collections.classpath"/>
		<path refid="lib.commons-io.classpath"/>
		<path refid="lib.commons-codec.classpath"/>
        <path refid="lib.commons-logging.classpath"/>
		<path refid="lib.jee.classpath"/>
		<path refid="lib.json-simple.classpath"/>
        <path refid="lib.json-smart.classpath"/>
<<<<<<< HEAD
        <path refid="lib.nimbus-jose-jwt.classpath"/>
		<path refid="lib.ldap.classpath"/>
=======
        <path refid="lib.ninbus-jose-jwt.classpath"/>
>>>>>>> 7e5dd81d
		<path refid="lib.swagger.classpath"/>
		<path refid="lib.jackson2.classpath"/>
        <path refid="lib.jboss-logging.classpath"/>
		<path location="${mod.ejbca-entity.lib}"/>
        <path location="${mod.cesecore-entity.lib}"/>
        <path location="${mod.cesecore-common.lib}"/>
        <path location="${mod.cesecore-ejb-interface.lib}"/>
        <path location="${mod.ejbca-rest-common.lib}"/>
        <path location="${mod.ejbca-rest-cryptotoken.lib}"/>
        <path location="${mod.ejbca-rest-camanagement.lib}"/>
        <path location="${mod.ejbca-rest-endentity.lib}"/>
		<path location="${mod.ejbca-ws.lib}"/>
	</path>

	<path id="compile-test.classpath">
		<path refid="compile.classpath"/>
		<path refid="lib.junit.classpath"/>
		<path location="${ejbca-rest-api.build.dir}/WEB-INF/classes"/>
		<path location="${ejbca-rest-api.dir}/../dist/systemtests-interfaces.jar"/>
		<path location="${ejbca-rest-api.dir}/../dist/systemtests-common.jar"/>
		<path location="${ejbca-rest-api.dir}/../dist/systemtests-ejb.jar"/>
		<path location="${mod.ejbca-ejb.lib}"/>
		<path refid="lib.easymock.classpath"/>
        <path refid="lib.resteasy-jaxrs.classpath"/>
		<path location="${mod.cesecore-x509ca.lib}"/>
        <path location="${mod.cesecore-cvcca.lib}"/>
	</path>

	<path id="test.classpath">
        <path refid="compile-test.classpath"/>
		<path location="${ejbca-rest-api.build-test.dir}"/>
        <path refid="lib.jee-client.classpath"/>
	</path>

    <target name="clean" description="Clean up this module">
		<delete dir="${ejbca-rest-api.build.dir}"/>
		<delete dir="${ejbca-rest-api.build-test.dir}"/>
    	<delete file="${mod.ejbca-rest-api.war}"/>
    </target>

    <target name="build" description="Build this module" depends="compile">
		<war destfile="${mod.ejbca-rest-api.war}" webxml="${ejbca-rest-api.resources.dir}/WEB-INF/web.xml" basedir="${ejbca-rest-api.build.dir}">
            <zipfileset prefix="WEB-INF/lib" dir="${lib}/ext/swagger" erroronmissingdir="false" includes="*.jar"/>
    	</war>
    </target>

	<target name="compile" depends="setup">
        <javac srcdir="${ejbca-rest-api.src.dir}" destdir="${ejbca-rest-api.build.dir}/WEB-INF/classes" debug="on" includeantruntime="no" encoding="UTF-8" target="${java.target.version}"
        	classpathref="compile.classpath"/>
    </target>

	<target name="setup">
		<mkdir dir="${ejbca-rest-api.build.dir}/WEB-INF/classes"/>
	</target>

	<target name="compile-tests" depends="build">
		<mkdir dir="${ejbca-rest-api.build-test.dir}" />
		<copy file="${log4j.test.file}" tofile="${ejbca-rest-api.build-test.dir}/log4j.xml" failonerror="true"/>
		<copy file="${jndi.properties.file}" tofile="${ejbca-rest-api.build-test.dir}/jndi.properties" failonerror="true"/>
		<copy file="${jboss-ejb-client.properties}" todir="${ejbca-rest-api.build-test.dir}" failonerror="true"/>
		<javac srcdir="${ejbca-rest-api.src-test.dir}" destdir="${ejbca-rest-api.build-test.dir}" debug="on" includeantruntime="no"
        	encoding="iso8859-1" target="${java.target.version}" classpathref="compile-test.classpath">
			<sourcepath location="${mod.systemtests.path}/src-test/"/>
			<sourcepath location="${mod.systemtests.path}/src-interface/"/>
		</javac>
		<copy file="${internal.properties.file}" todir="${ejbca-rest-api.build-test.dir}" failonerror="true"/>
	</target>

	<target name="test:unit" depends="compile-tests" description="Run unit tests for this module">
		<antcall target="showtime" inheritall="true" inheritrefs="true"/>
		<condition property="remoteDebugJvmArgs"
				value="-agentlib:jdwp=transport=dt_socket,server=y,suspend=y,address=8787"
				else="-ea">
			<istrue value="${remoteDebug}"/>
		</condition>
		<junit printsummary="yes" haltonfailure="no" showoutput="${test.showoutput}" dir="${ejbca-rest-api.dir}" fork="true" forkmode="once">
			<classpath>
				<path refid="test.classpath"/>
			</classpath>
			<formatter type="xml" />
			<batchtest fork="yes" todir="${reports.dir}">
				<fileset dir="${ejbca-rest-api.build-test.dir}" includes="**/*UnitTest.class"/>
			</batchtest>
			<jvmarg line="${tests.jvmargs}"/>
			<jvmarg value="${remoteDebugJvmArgs}"/>
		</junit>
		<antcall target="showtime" inheritall="true" inheritrefs="true"/>
	</target>

	<target name="test:system" depends="compile-tests" description="Run system tests for this module">
		<antcall target="showtime" inheritall="true" inheritrefs="true"/>
		<condition property="remoteDebugJvmArgs"
				value="-agentlib:jdwp=transport=dt_socket,server=y,suspend=y,address=8787"
				else="-ea">
			<istrue value="${remoteDebug}"/>
		</condition>
		<junit printsummary="yes" haltonfailure="no" showoutput="${test.showoutput}" dir="${ejbca-rest-api.dir}" fork="true">
			<classpath>
				<path refid="test.classpath"/>
			</classpath>
			<formatter type="xml" />
			<batchtest fork="yes" todir="${reports.dir}">
				<fileset dir="${ejbca-rest-api.build-test.dir}" includes="**/*SystemTest.class"/>
			</batchtest>
			<jvmarg line="${tests.jvmargs}"/>
			<jvmarg value="${remoteDebugJvmArgs}"/>
		</junit>
		<antcall target="showtime" inheritall="true" inheritrefs="true"/>
	</target>

	<target name="runone" depends="compile-tests">
		<fail message="'test.runone' is not set. Example -Dtest.runone=SomeTest . You can also use -Dtest.showoutput=true to send test output to console." unless="test.runone" />
		<junit printsummary="yes" haltonfailure="no" showoutput="${test.showoutput}">
			<classpath>
        		<path refid="test.classpath"/>
			</classpath>
			<formatter type="xml" />
			<batchtest fork="yes" todir="${reports.dir}">
				<fileset dir="${ejbca-rest-api.build-test.dir}" includes="**/${test.runone}.class"/>
			</batchtest>
			<jvmarg line="${tests.jvmargs}"/>
		</junit>
	</target>
</project><|MERGE_RESOLUTION|>--- conflicted
+++ resolved
@@ -27,12 +27,7 @@
 		<path refid="lib.jee.classpath"/>
 		<path refid="lib.json-simple.classpath"/>
         <path refid="lib.json-smart.classpath"/>
-<<<<<<< HEAD
         <path refid="lib.nimbus-jose-jwt.classpath"/>
-		<path refid="lib.ldap.classpath"/>
-=======
-        <path refid="lib.ninbus-jose-jwt.classpath"/>
->>>>>>> 7e5dd81d
 		<path refid="lib.swagger.classpath"/>
 		<path refid="lib.jackson2.classpath"/>
         <path refid="lib.jboss-logging.classpath"/>
